--- conflicted
+++ resolved
@@ -398,10 +398,7 @@
 
 void MapWidget::adjustViewToRect(const QRectF& map_rect, bool zoom_in_steps)
 {
-<<<<<<< HEAD
-=======
 	const double log2 = log(2);
->>>>>>> 3b9ac58c
 	view->setPositionX(qRound64(1000 * (map_rect.left() + map_rect.width() / 2)));
 	view->setPositionY(qRound64(1000 * (map_rect.top() + map_rect.height() / 2)));
 	
@@ -417,17 +414,10 @@
 			float zoom = view->getZoom() * zoom_factor;
 			if (zoom_in_steps)
 			{
-<<<<<<< HEAD
-				zoom = log2(zoom);
-				zoom = (zoom - log2(initial_zoom)) * 2.0;
-				zoom = floor(zoom);
-				zoom = (zoom * 0.5) + log2(initial_zoom);
-=======
 				zoom = log(zoom) / log2;
 				zoom = (zoom - log(initial_zoom) / log2) * 2.0;
 				zoom = floor(zoom);
 				zoom = (zoom * 0.5) + log(initial_zoom) / log2;
->>>>>>> 3b9ac58c
 				zoom = pow(2, zoom);
 			}
 			view->setZoom(zoom);
