/*
 *    Copyright 2012 Thomas Schöps
 *    
 *    This file is part of OpenOrienteering.
 * 
 *    OpenOrienteering is free software: you can redistribute it and/or modify
 *    it under the terms of the GNU General Public License as published by
 *    the Free Software Foundation, either version 3 of the License, or
 *    (at your option) any later version.
 * 
 *    OpenOrienteering is distributed in the hope that it will be useful,
 *    but WITHOUT ANY WARRANTY; without even the implied warranty of
 *    MERCHANTABILITY or FITNESS FOR A PARTICULAR PURPOSE.  See the
 *    GNU General Public License for more details.
 * 
 *    You should have received a copy of the GNU General Public License
 *    along with OpenOrienteering.  If not, see <http://www.gnu.org/licenses/>.
 */


#ifndef _OPENORIENTEERING_MAP_WIDGET_H_
#define _OPENORIENTEERING_MAP_WIDGET_H_

#include <QWidget>

#include "map.h"

class QLabel;

class MapEditorActivity;
class MapEditorTool;
class MapView;

class MapWidget : public QWidget
{
Q_OBJECT
friend class MapView;
public:
<<<<<<< HEAD
	MapWidget(bool show_help, bool force_antialiasing, QWidget* parent = NULL);
=======
	enum CoordsType
	{
		 MAP_COORDS,
		 PROJECTED_COORDS,
		 GEOGRAPHIC_COORDS,
		 GEOGRAPHIC_COORDS_DMS
	};
	
	MapWidget(bool show_help, bool use_antialiasing, QWidget* parent = NULL);
>>>>>>> 80424a55
	~MapWidget();
	
	void setMapView(MapView* view);
	inline MapView* getMapView() const {return view;}
	
	void setTool(MapEditorTool* tool);
	void setActivity(MapEditorActivity* activity);
	
	void applyMapTransform(QPainter* painter);
	
	/// Map viewport (GUI) coordinates to view coordinates or the other way round
	QRectF viewportToView(const QRect& input);
	QPointF viewportToView(QPoint input);
	QRectF viewToViewport(const QRectF& input);
	QRectF viewToViewport(const QRect& input);
	QPointF viewToViewport(QPoint input);
	QPointF viewToViewport(QPointF input);
	
	/// Map map coordinates to viewport (GUI) coordinates or the other way round
	MapCoord viewportToMap(QPoint input);
	MapCoordF viewportToMapF(QPoint input);
	QPointF mapToViewport(MapCoord input);
	QPointF mapToViewport(MapCoordF input);
	QPointF mapToViewport(QPointF input);
	QRectF mapToViewport(const QRectF& input);
	
	/// View changes
	void zoom(float factor);	// factor is the ratio of new_zoom / old_zoom
	void moveView(qint64 x, qint64 y);
	
	void setDragOffset(QPoint offset);
	void completeDragging(QPoint offset, qint64 dx, qint64 dy);
	
	void ensureVisibilityOfRect(const QRectF& map_rect);	// does nothing if the rect is completely in view
	void adjustViewToRect(const QRectF& map_rect);			// sets the view so the rect is centered and zooomed to fill the widget
	
	/// Mark a rectangular region of a template cache as dirty. This rect is united with possible previous dirty rects of that cache.
	void markTemplateCacheDirty(QRectF view_rect, int pixel_border, bool front_cache);
	
	/// Mark a rectangular region of the map cache as dirty. This rect is united with possible previous dirty rects of that cache.
	void markObjectAreaDirty(QRectF map_rect);
	
	/// Set the given rect as bounding box for the current drawing.
	/// NOTE: Unlike with markTemplateCacheDirty(), multiple calls to these methods do not result in uniting all given rects, instead only the last rect is used!
	/// Pass QRect() to disable the current drawing.
	void setDrawingBoundingBox(QRectF map_rect, int pixel_border, bool do_update);
	void clearDrawingBoundingBox();
	
	void setActivityBoundingBox(QRectF map_rect, int pixel_border, bool do_update);
	void clearActivityBoundingBox();
	
	void updateDrawing(QRectF map_rect, int pixel_border);
	void updateEverything();	// invalidates all caches and redraws the whole widget
	
	// Set the labels where the map widget will display the respective piece of information
	void setZoomLabel(QLabel* zoom_label);
	void setCursorposLabel(QLabel* cursorpos_label);
	void setCoordsDisplay(CoordsType type);
	
    virtual QSize sizeHint() const;
	
public slots:
	void keyPressed(QKeyEvent* event);
	void keyReleased(QKeyEvent* event);
	
protected:
	virtual void paintEvent(QPaintEvent* event);
	virtual void resizeEvent(QResizeEvent* event);
	
	// Mouse input
	virtual void mousePressEvent(QMouseEvent* event);
	virtual void mouseMoveEvent(QMouseEvent* event);
	virtual void mouseReleaseEvent(QMouseEvent* event);
	virtual void mouseDoubleClickEvent(QMouseEvent* event);
	virtual void wheelEvent(QWheelEvent* event);
    virtual void leaveEvent(QEvent* event);
	
	// Key input (see also slots)
    virtual void focusOutEvent(QFocusEvent* event);
	
private:
	bool containsVisibleTemplate(int first_template, int last_template);
	void updateTemplateCache(QImage*& cache, QRect& dirty_rect, int first_template, int last_template, bool use_background);
	void updateMapCache(bool use_background);
	
	QRect calculateViewportBoundingBox(QRectF map_rect, int pixel_border);
	void setDynamicBoundingBox(QRectF map_rect, int pixel_border, QRect& dirty_rect_old, QRectF& dirty_rect_new, int& dirty_rect_new_border, bool do_update);
	void clearDynamicBoundingBox(QRect& dirty_rect_old, QRectF& dirty_rect_new, int& dirty_rect_new_border);
	
	void zoomDirtyRect(QRect& dirty_rect, qreal zoom_factor);
	void zoomDirtyRect(QRectF& dirty_rect, qreal zoom_factor);
	void moveDirtyRect(QRect& dirty_rect, qreal x, qreal y);
	void moveDirtyRect(QRectF& dirty_rect, qreal x, qreal y);
	
	void startPanning(QPoint cursor_pos);
	void finishPanning(QPoint cursor_pos);
	void moveMap(int steps_x, int steps_y);
	
	void showHelpMessage(QPainter* painter, const QString& text);
	
	void updateZoomLabel();
	void updateCursorposLabel(const MapCoordF pos);
	
	MapView* view;
	MapEditorTool* tool;
	MapEditorActivity* activity;
	
	CoordsType coords_type;
	
	QLabel* zoom_label;
	QLabel* cursorpos_label;
	MapCoordF last_cursor_pos;
	
	bool show_help;
	bool force_antialiasing;
	
	// Panning
	bool dragging;
	QPoint drag_start_pos;
	QPoint drag_offset;
	QCursor normal_cursor;	// cursor used when not dragging
	
	// Template caches
	QImage* below_template_cache;			// cache for templates below map layer
	QRect below_template_cache_dirty_rect;
	QImage* above_template_cache;			// cache for templates above map layer
	QRect above_template_cache_dirty_rect;
	
	// Map cache
	QImage* map_cache;
	QRect map_cache_dirty_rect;
	
	// Dirty regions for drawings (tools) and activities
	QRect drawing_dirty_rect_old;			// dirty rect for dynamic display which has been drawn (and will have to be erased by the next draw operation)
	QRectF drawing_dirty_rect_new;			// dirty rect for dynamic display which has maybe not been drawn yet, but must be drawn by the next draw operation
	int drawing_dirty_rect_new_border;
	
	QRect activity_dirty_rect_old;
	QRectF activity_dirty_rect_new;
	int activity_dirty_rect_new_border;
};

#endif<|MERGE_RESOLUTION|>--- conflicted
+++ resolved
@@ -36,9 +36,6 @@
 Q_OBJECT
 friend class MapView;
 public:
-<<<<<<< HEAD
-	MapWidget(bool show_help, bool force_antialiasing, QWidget* parent = NULL);
-=======
 	enum CoordsType
 	{
 		 MAP_COORDS,
@@ -47,8 +44,7 @@
 		 GEOGRAPHIC_COORDS_DMS
 	};
 	
-	MapWidget(bool show_help, bool use_antialiasing, QWidget* parent = NULL);
->>>>>>> 80424a55
+	MapWidget(bool show_help, bool force_antialiasing, QWidget* parent = NULL);
 	~MapWidget();
 	
 	void setMapView(MapView* view);
