/*
 *    Copyright 2012, 2013 Thomas Schöps
 *
 *    This file is part of OpenOrienteering.
 *
 *    OpenOrienteering is free software: you can redistribute it and/or modify
 *    it under the terms of the GNU General Public License as published by
 *    the Free Software Foundation, either version 3 of the License, or
 *    (at your option) any later version.
 *
 *    OpenOrienteering is distributed in the hope that it will be useful,
 *    but WITHOUT ANY WARRANTY; without even the implied warranty of
 *    MERCHANTABILITY or FITNESS FOR A PARTICULAR PURPOSE.  See the
 *    GNU General Public License for more details.
 *
 *    You should have received a copy of the GNU General Public License
 *    along with OpenOrienteering.  If not, see <http://www.gnu.org/licenses/>.
 */


#include "object.h"

#include <qmath.h>
#include <QtCore/qnumeric.h>
#include <QDebug>
#include <QIODevice>
#include <QXmlStreamAttributes>
#include <QXmlStreamReader>
#include <QXmlStreamWriter>

#include <qbezier_p.h>

#include "util.h"
#include "file_import_export.h"
#include "symbol.h"
#include "symbol_point.h"
#include "symbol_line.h"
#include "symbol_text.h"
#include "map.h"
#include "object_text.h"
#include "renderable.h"
#include "settings.h"
#include "util/xml_stream_util.h"


// ### A namespace which collects various string constants of type QLatin1String. ###

namespace literal
{
	static const QLatin1String object("object");
	static const QLatin1String symbol("symbol");
	static const QLatin1String type("type");
	static const QLatin1String text("text");
	static const QLatin1String count("count");
	static const QLatin1String coords("coords");
	static const QLatin1String h_align("h_align");
	static const QLatin1String v_align("v_align");
	static const QLatin1String pattern("pattern");
	static const QLatin1String rotation("rotation");
	static const QLatin1String tags("tags");
	static const QLatin1String key("key");
	static const QLatin1String tag("tag");
}



// ### Object implementation ###

Object::Object(Object::Type type, Symbol* symbol)
: type(type),
  symbol(symbol),
  map(NULL),
  output_dirty(true),
  extent(),
  output(this, extent)
{
}

Object::~Object()
{
}

bool Object::equals(Object* other, bool compare_symbol)
{
	if (type != other->type)
		return false;
	if (compare_symbol)
	{
		if ((symbol == NULL && other->symbol != NULL) ||
			(symbol != NULL && other->symbol == NULL))
			return false;
		if (symbol && !symbol->equals(other->symbol))
			return false;
	}
	
	if (coords.size() != other->coords.size())
		return false;
	for (size_t i = 0, end = coords.size(); i < end; ++i)
	{
		if (coords[i] != other->coords[i])
			return false;
	}
	
	if (object_tags != other->object_tags)
		return false;
	
	if (type == Point)
	{
		PointObject* point_this = static_cast<PointObject*>(this);
		PointObject* point_other = static_cast<PointObject*>(other);
		
		// Make sure that compared values are greater than 1, see qFuzzyCompare
		float rotation_a = point_this->getRotation();
		float rotation_b = point_other->getRotation();
		while (rotation_a < 1)
		{
			rotation_a += 100;
			rotation_b += 100;
		}
		if (!qFuzzyCompare(rotation_a, rotation_b))
			return false;
	}
	else if (type == Path)
	{
		PathObject* path_this = static_cast<PathObject*>(this);
		PathObject* path_other = static_cast<PathObject*>(other);
		
		// Make sure that compared values are greater than 1, see qFuzzyCompare
		float rotation_a = path_this->getPatternRotation();
		float rotation_b = path_other->getPatternRotation();
		while (rotation_a < 1)
		{
			rotation_a += 100;
			rotation_b += 100;
		}
		if (!qFuzzyCompare(rotation_a, rotation_b))
			return false;
		
		if (path_this->getPatternOrigin() != path_other->getPatternOrigin())
			return false;
	}
	else if (type == Text)
	{
		TextObject* text_this = static_cast<TextObject*>(this);
		TextObject* text_other = static_cast<TextObject*>(other);
		
		if (text_this->getText().compare(text_other->getText(), Qt::CaseSensitive) != 0)
			return false;
		if (text_this->getHorizontalAlignment() != text_other->getHorizontalAlignment())
			return false;
		if (text_this->getVerticalAlignment() != text_other->getVerticalAlignment())
			return false;
		
		// Make sure that compared values are greater than 1, see qFuzzyCompare
		float rotation_a = text_this->getRotation();
		float rotation_b = text_other->getRotation();
		while (rotation_a < 1)
		{
			rotation_a += 100;
			rotation_b += 100;
		}
		if (!qFuzzyCompare(rotation_a, rotation_b))
			return false;
	}
	
	return true;
}

Object& Object::operator=(const Object& other)
{
	assert(type == other.type);
	symbol = other.symbol;
	coords = other.coords;
	object_tags = other.object_tags;
	return *this;
}

PointObject* Object::asPoint()
{
	assert(type == Point);
	return static_cast<PointObject*>(this);
}

const PointObject* Object::asPoint() const
{
	assert(type == Point);
	return static_cast<const PointObject*>(this);
}

PathObject* Object::asPath()
{
	assert(type == Path);
	return static_cast<PathObject*>(this);
}

const PathObject* Object::asPath() const
{
	assert(type == Path);
	return static_cast<const PathObject*>(this);
}

TextObject* Object::asText()
{
	assert(type == Text);
	return static_cast<TextObject*>(this);
}

const TextObject* Object::asText() const
{
	assert(type == Text);
	return static_cast<const TextObject*>(this);
}

void Object::load(QIODevice* file, int version, Map* map)
{
	this->map = map;
	
	int symbol_index;
	file->read((char*)&symbol_index, sizeof(int));
	Symbol* read_symbol = map->getSymbol(symbol_index);
	if (read_symbol)
		symbol = read_symbol;
	
	int num_coords;
	file->read((char*)&num_coords, sizeof(int));
	coords.resize(num_coords);
	file->read((char*)&coords[0], num_coords * sizeof(MapCoord));
	
	if (version <= 8)
	{
		bool path_closed;
		file->read((char*)&path_closed, sizeof(bool));
		if (path_closed)
			coords[coords.size() - 1].setClosePoint(true);
	}
	
	if (version >= 8)
	{
		if (type == Point)
		{
			PointObject* point = reinterpret_cast<PointObject*>(this);
			PointSymbol* point_symbol = reinterpret_cast<PointSymbol*>(point->getSymbol());
			if (point_symbol->isRotatable())
			{
				float rotation;
				file->read((char*)&rotation, sizeof(float));
				point->setRotation(rotation);
			}
		}
		else if (type == Path)
		{
			PathObject* path = reinterpret_cast<PathObject*>(this);
			if (version >= 21)
			{
				float rotation;
				file->read((char*)&rotation, sizeof(float));
				path->setPatternRotation(rotation);
				MapCoord origin;
				file->read((char*)&origin, sizeof(MapCoord));
				path->setPatternOrigin(origin);
			}
		}
		else if (type == Text)
		{
			TextObject* text = reinterpret_cast<TextObject*>(this);
			float rotation;
			file->read((char*)&rotation, sizeof(float));
			text->setRotation(rotation);
			
			int temp;
			file->read((char*)&temp, sizeof(int));
			text->setHorizontalAlignment((TextObject::HorizontalAlignment)temp);
			file->read((char*)&temp, sizeof(int));
			text->setVerticalAlignment((TextObject::VerticalAlignment)temp);
			
			QString str;
			loadString(file, str);
			text->setText(str);
		}
	}
	
	if (type == Path)
	{
		PathObject* path = reinterpret_cast<PathObject*>(this);
		path->recalculateParts();
	}
	
	output_dirty = true;
}

void Object::save(QXmlStreamWriter& xml) const
{
	XmlElementWriter object_element(xml, literal::object);
	object_element.writeAttribute(literal::type, type);
	int symbol_index = -1;
	if (map)
		symbol_index = map->findSymbolIndex(symbol);
	if (symbol_index != -1)
		object_element.writeAttribute(literal::symbol, symbol_index);
	
	if (type == Point)
	{
		const PointObject* point = reinterpret_cast<const PointObject*>(this);
		const PointSymbol* point_symbol = reinterpret_cast<const PointSymbol*>(point->getSymbol());
		if (point_symbol->isRotatable())
			object_element.writeAttribute(literal::rotation, point->getRotation());
	}
	else if (type == Text)
	{
		const TextObject* text = reinterpret_cast<const TextObject*>(this);
		object_element.writeAttribute(literal::rotation, text->getRotation());
		object_element.writeAttribute(literal::h_align, text->getHorizontalAlignment());
		object_element.writeAttribute(literal::v_align, text->getVerticalAlignment());
	}
	
	const int num_tags = object_tags.size();
	if (num_tags > 0)
	{
		XmlElementWriter tags_element(xml, literal::tags);
		tags_element.writeAttribute(literal::count, num_tags);
		for (Tags::const_iterator tag = object_tags.constBegin(), end = object_tags.constEnd(); tag != end; ++tag)
		{
			XmlElementWriter tag_element(xml, literal::tag);
			tag_element.writeAttribute(literal::key, tag.key());
			xml.writeCharacters(tag.value());
		}
	}
	
	{
		// Scope of coords XML element
		XmlElementWriter coords_element(xml, literal::coords);
		coords_element.write(coords);
	}
	
	if (type == Path)
	{
		const PathObject* path = reinterpret_cast<const PathObject*>(this);
		XmlElementWriter pattern_element(xml, literal::pattern);
		pattern_element.writeAttribute(literal::rotation, path->getPatternRotation());
		path->getPatternOrigin().save(xml);
	}
	else if (type == Text)
	{
		const TextObject* text = reinterpret_cast<const TextObject*>(this);
		xml.writeTextElement(literal::text, text->getText());
	}
}

Object* Object::load(QXmlStreamReader& xml, Map* map, const SymbolDictionary& symbol_dict, Symbol* symbol) throw (FileFormatException)
{
	Q_ASSERT(xml.name() == literal::object);
	
	XmlElementReader object_element(xml);
	
	Object::Type object_type = object_element.attribute<Object::Type>(literal::type);
	Object* object = Object::getObjectForType(object_type);
	if (!object)
		throw FileFormatException(ImportExport::tr("Error while loading an object of type %1.").arg(object_type));
	
	object->map = map;
	
	if (symbol)
		object->symbol = symbol;
	else
	{
		QString symbol_id =  object_element.attribute<QString>(literal::symbol);
		object->symbol = symbol_dict[symbol_id]; // FIXME: cannot work for forward references
		// NOTE: object->symbol may be NULL.
	}
	
	if (object_type == Point)
	{
		PointObject* point = reinterpret_cast<PointObject*>(object);
		PointSymbol* point_symbol = reinterpret_cast<PointSymbol*>(point->getSymbol());
		if (point_symbol && point_symbol->isRotatable())
			point->setRotation(object_element.attribute<float>(literal::rotation));
		else if (!point_symbol)
			throw FileFormatException(ImportExport::tr("Point object with undefined or wrong symbol at %1:%2.").arg(xml.lineNumber()).arg(xml.columnNumber()));
	}
	else if (object_type == Text)
	{
		TextObject* text = reinterpret_cast<TextObject*>(object);
		text->setRotation(object_element.attribute<float>(literal::rotation));
		text->setHorizontalAlignment(object_element.attribute<TextObject::HorizontalAlignment>(literal::h_align));
		text->setVerticalAlignment(object_element.attribute<TextObject::VerticalAlignment>(literal::v_align));
	}
	
	while (xml.readNextStartElement())
	{
		if (xml.name() == literal::coords)
		{
			XmlElementReader coords_element(xml);
			try {
				coords_element.read(object->coords);
			}
			catch (FileFormatException e)
			{
				throw FileFormatException(ImportExport::tr("Error while loading an object of type %1 at %2:%3: %4").
				  arg(object_type).arg(xml.lineNumber()).arg(xml.columnNumber()).arg(e.message()));
			}
		}
		else if (xml.name() == literal::pattern && object_type == Path)
		{
			XmlElementReader element(xml);
			
			PathObject* path = reinterpret_cast<PathObject*>(object);
			path->setPatternRotation(element.attribute<float>(literal::rotation));
			while (xml.readNextStartElement())
			{
				if (xml.name() == MapCoordLiteral::coord)
					path->setPatternOrigin(MapCoord::load(xml));
				else
					xml.skipCurrentElement(); // unknown
			}
		}
		else if (xml.name() == literal::text && object_type == Text)
		{
			TextObject* text = reinterpret_cast<TextObject*>(object);
			text->setText(xml.readElementText());
		}
		else if (xml.name() == literal::tags)
		{
			object->object_tags.clear();
			while (xml.readNextStartElement())
			{
				if (xml.name() == literal::tag)
				{
					const QString key(xml.attributes().value(literal::key).toString());
					object->object_tags.insert(key, xml.readElementText());
				}
				else if (xml.name() == literal::tags)
				{
					// Fix for broken Object::save in pre-0.6.0 master branch
					// TODO Remove after Mapper 0.6.x releases
					const QString key(xml.attributes().value(literal::key).toString());
					object->object_tags.insert(key, xml.readElementText());
				}
				else
					xml.skipCurrentElement();
			}
		}
		else
			xml.skipCurrentElement(); // unknown
	}
	
	if (!object->symbol)
	{
		// Throwing an exception will cause loading to fail.
		// Rather than not loading the broken file at all,
		// use the same symbols which are used for importing GPS tracks etc.
		// FIXME: Implement a way to send a warning to the user.
		switch (object_type)
		{
			case Point:
<<<<<<< HEAD
				object->symbol = map->getUndefinedPoint();
				break;
			case Path:
				object->symbol = map->getUndefinedLine();
				break;
			case Text:
				object->symbol = (object->coords.size() > 1) ? static_cast<Symbol*>(map->getUndefinedLine()) : static_cast<Symbol*>(map->getUndefinedPoint());
=======
				object->symbol = Map::getUndefinedPoint();
				break;
			case Path:
				object->symbol = Map::getUndefinedLine();
				break;
			case Text:
				object->symbol = (object->coords.size() > 1) ? static_cast<Symbol*>(Map::getUndefinedLine()) : static_cast<Symbol*>(Map::getUndefinedPoint());
>>>>>>> 3b9ac58c
				break;
			default:
				throw FileFormatException(
				  ImportExport::tr("Unable to find symbol for object at %1:%2.").
				  arg(xml.lineNumber()).arg(xml.columnNumber()) );
		}
	}
	
	if (object_type == Path)
	{
		PathObject* path = reinterpret_cast<PathObject*>(object);
		path->recalculateParts();
	}
	object->output_dirty = true;
	
	return object;
}

bool Object::update(bool force, bool insert_new_renderables)
{
	if (!force && !output_dirty)
		return false;
	
	if (map && extent.isValid())
		map->setObjectAreaDirty(extent);
	
	output.deleteRenderables();
	
	// Calculate float coordinates
	MapCoordVectorF coordsF;
	mapCoordVectorToF(coords, coordsF);
	
	// If the symbol contains a line or area symbol, calculate path coordinates
	if (symbol->getContainedTypes() & (Symbol::Area | Symbol::Line))
	{
		PathObject* path = reinterpret_cast<PathObject*>(this);
		path->updatePathCoords(coordsF);
	}
	
	// Create renderables
	extent = QRectF();
	
	if (map && map->isBaselineViewEnabled())
		Symbol::createBaselineRenderables(this, symbol, coords, coordsF, output, map->isAreaHatchingEnabled());
	else
		symbol->createRenderables(this, coords, coordsF, output);
	
	assert(extent.right() < 999999);	// assert if bogus values are returned
	output_dirty = false;
	
	if (map)
	{
		if (insert_new_renderables)
			map->insertRenderablesOfObject(this);
		if (extent.isValid())
			map->setObjectAreaDirty(extent);
	}
	
	return true;
}

void Object::move(qint64 dx, qint64 dy)
{
	int coords_size = coords.size();
	
	if (type == Text && coords_size == 2)
		coords_size = 1;	// don't touch box width / height for box texts
	
	for (int c = 0; c < coords_size; ++c)
	{
		MapCoord coord = coords[c];
		coord.setRawX(dx + coord.rawX());
		coord.setRawY(dy + coord.rawY());
		coords[c] = coord;
	}
	
	setOutputDirty();
}

void Object::scale(MapCoordF center, double factor)
{
	int coords_size = coords.size();
	if (type == Text && coords_size == 2)
	{
		coords[0].setX(center.getX() + (coords[0].xd() - center.getX()) * factor);
		coords[0].setY(center.getY() + (coords[0].yd() - center.getY()) * factor);
		coords[1].setX(coords[1].xd() * factor);
		coords[1].setY(coords[1].yd() * factor);
	}
	else
	{
		for (int c = 0; c < coords_size; ++c)
		{
			coords[c].setX(center.getX() + (coords[c].xd() - center.getX()) * factor);
			coords[c].setY(center.getY() + (coords[c].yd() - center.getY()) * factor);
		}
	}
	setOutputDirty();
}

void Object::scale(double factor_x, double factor_y)
{
	int coords_size = coords.size();
	for (int c = 0; c < coords_size; ++c)
	{
		coords[c].setX(coords[c].xd() * factor_x);
		coords[c].setY(coords[c].yd() * factor_y);
	}
	setOutputDirty();
}

void Object::rotateAround(MapCoordF center, double angle)
{
	double sin_angle = sin(angle);
	double cos_angle = cos(angle);
	
	int coords_size = coords.size();
	if (type == Text && coords_size == 2)
		coords_size = 1;	// don't touch box width / height for box texts
	for (int c = 0; c < coords_size; ++c)
	{
		MapCoordF center_to_coord = MapCoordF(coords[c].xd() - center.getX(), coords[c].yd() - center.getY());
		coords[c].setX(center.getX() + cos_angle * center_to_coord.getX() + sin_angle * center_to_coord.getY());
		coords[c].setY(center.getY() - sin_angle * center_to_coord.getX() + cos_angle * center_to_coord.getY());
	}
	
	if (type == Point)
	{
		PointObject* point = reinterpret_cast<PointObject*>(this);
		PointSymbol* point_symbol = reinterpret_cast<PointSymbol*>(point->getSymbol());
		if (point_symbol->isRotatable())
			point->setRotation(point->getRotation() + angle);
	}
	else if (type == Text)
	{
		TextObject* text = reinterpret_cast<TextObject*>(this);
		text->setRotation(text->getRotation() + angle);
	}
}

void Object::rotate(double angle)
{
	double sin_angle = sin(angle);
	double cos_angle = cos(angle);
	
	int coords_size = coords.size();
	if (type == Text && coords_size == 2)
		coords_size = 1;	// don't touch box width / height for box texts
	for (int c = 0; c < coords_size; ++c)
	{
		MapCoord& coord = coords[c];
		coord.setX(cos_angle * coord.xd() + sin_angle * coord.yd());
		coord.setY(cos_angle * coord.yd() - sin_angle * coord.xd());
	}
	
	if (type == Point)
	{
		PointObject* point = reinterpret_cast<PointObject*>(this);
		PointSymbol* point_symbol = reinterpret_cast<PointSymbol*>(point->getSymbol());
		if (point_symbol->isRotatable())
			point->setRotation(point->getRotation() + angle);
	}
	else if (type == Text)
	{
		TextObject* text = reinterpret_cast<TextObject*>(this);
		text->setRotation(text->getRotation() + angle);
	}
}

int Object::isPointOnObject(MapCoordF coord, float tolerance, bool treat_areas_as_paths, bool extended_selection)
{
	Symbol::Type type = symbol->getType();
	Symbol::Type contained_types = symbol->getContainedTypes();
	
	// Points
	if (type == Symbol::Point)
	{
		if (!extended_selection)
			return (coord.lengthToSquared(MapCoordF(coords[0])) <= tolerance) ? Symbol::Point : Symbol::NoSymbol;
		else
			return extent.contains(coord.toQPointF()) ? Symbol::Point : Symbol::NoSymbol;
	}
	
	// First check using extent
	float extent_extension = ((contained_types & Symbol::Line) || treat_areas_as_paths) ? tolerance : 0;
	if (coord.getX() < extent.left() - extent_extension) return Symbol::NoSymbol;
	if (coord.getY() < extent.top() - extent_extension) return Symbol::NoSymbol;
	if (coord.getX() > extent.right() + extent_extension) return Symbol::NoSymbol;
	if (coord.getY() > extent.bottom() + extent_extension) return Symbol::NoSymbol;
	
	if (type == Symbol::Text)
	{
		// Texts
		TextObject* text_object = reinterpret_cast<TextObject*>(this);
		return (text_object->calcTextPositionAt(coord, true) != -1) ? Symbol::Text : Symbol::NoSymbol;
	}
	else
	{
		// Path objects
		PathObject* path = reinterpret_cast<PathObject*>(this);
		return path->isPointOnPath(coord, tolerance, treat_areas_as_paths, true);
	}
}

bool Object::intersectsBox(QRectF box)
{
	if (type == Text)
		return extent.intersects(box);
	else if (type == Point)
		return box.contains(coords[0].toQPointF());
	else if (type == Path)
	{
		PathObject* path = reinterpret_cast<PathObject*>(this);
		const PathCoordVector& path_coords = path->getPathCoordinateVector();
		
		// Check path coords for an intersection with box
		int size = (int)path_coords.size();
		for (int i = 1; i < size; ++i)
		{
			if (path_coords[i].clen < path_coords[i-1].clen)
				continue;
			if (lineIntersectsRect(box, path_coords[i].pos.toQPointF(), path_coords[i-1].pos.toQPointF()))
				return true;
		}
		
		// If this is an area, additionally check if the area contains the box
		if (getSymbol()->getContainedTypes() & Symbol::Area)
			return isPointOnObject(MapCoordF(box.center()), 0, false, false);
	}
	else
		assert(false);
	
	return false;
}

void Object::takeRenderables()
{
	output.takeRenderables();
}

void Object::clearRenderables()
{
	output.deleteRenderables();
	extent = QRectF();
	if (getType() == Object::Path)
	{
		PathObject* path = reinterpret_cast<PathObject*>(this);
		path->clearPathCoordinates();
	}
}

bool Object::setSymbol(Symbol* new_symbol, bool no_checks)
{
	if (!no_checks && new_symbol)
	{
		if (!new_symbol->isTypeCompatibleTo(this))
			return false;
	}
	
	symbol = new_symbol;
	setOutputDirty();
	return true;
}

Object* Object::getObjectForType(Object::Type type, Symbol* symbol)
{
	if (type == Point)
		return new PointObject(symbol);
	else if (type == Path)
		return new PathObject(symbol);
	else if (type == Text)
		return new TextObject(symbol);
	else
	{
		assert(false);
		return NULL;
	}
}

void Object::setTags(const Object::Tags& tags)
{
	if (object_tags != tags)
	{
		object_tags = tags;
		if (map)
		{
			map->setObjectsDirty();
			if (map->isObjectSelected(this))
				map->emitSelectionEdited();
		}
	}
}

void Object::setTag(const QString& key, const QString& value)
{
	if (!object_tags.contains(key) || object_tags.value("key") != value)
	{
		object_tags.insert(key, value);
		if (map)
		{
			map->setObjectsDirty();
			if (map->isObjectSelected(this))
				map->emitSelectionEdited();
		}
	}
}

void Object::removeTag(const QString& key)
{
	if (object_tags.contains(key))
	{
		object_tags.remove(key);
		if (map)
			map->setObjectsDirty();
	}
}


// ### PathObject::PathPart ###

void PathObject::PathPart::setClosed(bool closed, bool may_use_existing_close_point)
{
	if (!isClosed() && closed)
	{
		if (getNumCoords() == 1 || !may_use_existing_close_point ||
			path->coords[start_index].rawX() != path->coords[end_index].rawX() || path->coords[start_index].rawY() != path->coords[end_index].rawY())
		{
			path->coords[end_index].setHolePoint(false);
			path->coords.insert(path->coords.begin() + (end_index + 1), path->coords[start_index]);
			++end_index;
			
			int part_index = this - &path->parts[0];
			for (int i = part_index + 1; i < (int)path->parts.size(); ++i)
			{
				++path->parts[i].start_index;
				++path->parts[i].end_index;
			}
		}
		path->setClosingPoint(end_index, path->coords[start_index]);
		
		path->setOutputDirty();
	}
	else if (isClosed() && !closed)
	{
		path->coords[end_index].setClosePoint(false);
		
		path->setOutputDirty();
	}
}

void PathObject::PathPart::connectEnds()
{
	if (isClosed())
		return;
	
	path->coords[start_index].setRawX(qRound64((path->coords[end_index].rawX() + path->coords[start_index].rawX()) / 2.0));
	path->coords[start_index].setRawY(qRound64((path->coords[end_index].rawY() + path->coords[start_index].rawY()) / 2.0));
	path->setClosingPoint(end_index, path->coords[start_index]);
	path->setOutputDirty();
}

int PathObject::PathPart::calcNumRegularPoints()
{
	int num_regular_points = 0;
	for (int i = start_index; i <= end_index; ++i)
	{
		++num_regular_points;
		if (path->coords[i].isCurveStart())
			i += 2;
	}
	if (isClosed())
		--num_regular_points;
	return num_regular_points;
}

double PathObject::PathPart::getLength()
{
	return path->path_coords[path_coord_end_index].clen;
}

double PathObject::PathPart::calculateArea()
{
	double area = 0;
	int j = path_coord_end_index;  // The last vertex is the 'previous' one to the first
	
	for (int i = path_coord_start_index; i <= path_coord_end_index; ++i)
	{
		area += (path->path_coords[j].pos.getX() + path->path_coords[i].pos.getX()) * (path->path_coords[j].pos.getY() - path->path_coords[i].pos.getY()); 
		j = i;  // j is previous vertex to i
	}
	return qAbs(area) / 2;
}

// ### PathObject ###

PathObject::PathObject(Symbol* symbol) : Object(Object::Path, symbol)
{
	assert(!symbol || (symbol->getType() == Symbol::Line || symbol->getType() == Symbol::Area || symbol->getType() == Symbol::Combined));
	pattern_rotation = 0;
	pattern_origin = MapCoord(0, 0);
}

PathObject::PathObject(Symbol* symbol, const MapCoordVector& coords, Map* map) : Object(Object::Path, symbol)
{
	assert(!symbol || (symbol->getType() == Symbol::Line || symbol->getType() == Symbol::Area || symbol->getType() == Symbol::Combined));
	pattern_rotation = 0;
	pattern_origin = MapCoord(0, 0);
	this->coords = coords;
	recalculateParts();
	if (map)
		setMap(map);
}

Object* PathObject::duplicate()
{
	PathObject* new_path = new PathObject(symbol);
	new_path->pattern_rotation = pattern_rotation;
	new_path->pattern_origin = pattern_origin;
	new_path->coords = coords;
	new_path->object_tags = object_tags;
	new_path->parts = parts;
	int parts_size = parts.size();
	for (int i = 0; i < parts_size; ++i)
		new_path->parts[i].path = new_path;
	return new_path;
}

PathObject* PathObject::duplicatePart(int part_index)
{
	PathObject* new_path = new PathObject(symbol);
	new_path->pattern_rotation = pattern_rotation;
	new_path->pattern_origin = pattern_origin;
	new_path->coords.assign(coords.begin() + parts[part_index].start_index, coords.begin() + (parts[part_index].end_index + 1));
	new_path->parts.push_back(parts[part_index]);
	new_path->parts[0].path = new_path;
	new_path->parts[0].end_index -= new_path->parts[0].start_index;
	new_path->parts[0].start_index = 0;
	new_path->parts[0].path_coord_end_index -= new_path->parts[0].path_coord_start_index;
	new_path->parts[0].path_coord_start_index = 0;
	return new_path;
}

Object& PathObject::operator=(const Object& other)
{
	Object::operator=(other);
	const PathObject* path_other = (&other)->asPath();
	setPatternRotation(path_other->getPatternRotation());
	setPatternOrigin(path_other->getPatternOrigin());
	parts = path_other->parts;
	path_coords = path_other->path_coords;
	for (size_t i = 0, end = parts.size(); i < end; ++i)
		parts[i].path = this;
	return *this;
}

MapCoord& PathObject::shiftedCoord(int base_index, int offset, PathObject::PathPart& part)
{
	int index = shiftedCoordIndex(base_index, offset, part);
	assert(index >= 0);
	return coords[index];
}

int PathObject::shiftedCoordIndex(int base_index, int offset, PathObject::PathPart& part)
{
	if (part.isClosed())
	{
		if (offset >= part.getNumCoords() - 1)
			return -1;
		return ((base_index + offset - part.start_index + (part.getNumCoords() - 1)) % (part.getNumCoords() - 1)) + part.start_index;
	}
	else
	{
		base_index += offset;
		return (base_index < 0 || base_index > part.end_index) ? -1 : base_index;
	}
}

PathObject::PathPart& PathObject::findPartForIndex(int coords_index)
{
	int num_parts = (int)parts.size();
	for (int i = 0; i < num_parts; ++i)
	{
		if (coords_index >= parts[i].start_index && coords_index <= parts[i].end_index)
			return parts[i];
	}
	assert(false);
	return parts[0];
}

int PathObject::findPartIndexForIndex(int coords_index)
{
	int num_parts = (int)parts.size();
	for (int i = 0; i < num_parts; ++i)
	{
		if (coords_index >= parts[i].start_index && coords_index <= parts[i].end_index)
			return i;
	}
	assert(false);
	return 0;
}

bool PathObject::isCurveHandle(int coord_index)
{
	PathPart& part = findPartForIndex(coord_index);
	int index_minus_2 = shiftedCoordIndex(coord_index, -2, part);
	if (index_minus_2 >= 0 && getCoordinate(index_minus_2).isCurveStart())
		return true;
	int index_minus_1 = shiftedCoordIndex(coord_index, -1, part);
	if (index_minus_1 >= 0 && getCoordinate(index_minus_1).isCurveStart())
		return true;
	return false;
}

void PathObject::deletePart(int part_index)
{
	coords.erase(coords.begin() + parts[part_index].start_index, coords.begin() + (parts[part_index].end_index + 1));
	int num_part_coords = parts[part_index].end_index - parts[part_index].start_index + 1;
	parts.erase(parts.begin() + part_index);
	for (int i = part_index; i < (int)parts.size(); ++i)
	{
		parts[i].start_index -= num_part_coords;
		parts[i].end_index -= num_part_coords;
	}
}

void PathObject::partSizeChanged(int part_index, int change)
{
	parts[part_index].end_index += change;
	for (int i = part_index + 1; i < (int)parts.size(); ++i)
	{
		parts[i].start_index += change;
		parts[i].end_index += change;
	}
}

void PathObject::calcClosestPointOnPath(MapCoordF coord, float& out_distance_sq, PathCoord& out_path_coord, int part_index)
{
	update(false);
	
	int coords_size = (int)coords.size();
	if (coords_size == 0)
	{
		out_distance_sq = -1;
		return;	
	}
	else if (coords_size == 1)
	{
		out_distance_sq = coord.lengthToSquared(MapCoordF(coords[0]));
		out_path_coord.clen = 0;
		out_path_coord.index = 0;
		out_path_coord.param = 0;
		out_path_coord.pos = MapCoordF(coords[0]);
		return;
	}
	
	out_distance_sq = 999999;
	int start = 0, end = (int)path_coords.size();
	if (part_index >= 0 && part_index < (int)parts.size())
	{
		start = parts[part_index].path_coord_start_index;
		end = parts[part_index].path_coord_end_index + 1;
	}
	for (int i = start; i < end - 1; ++i)
	{
		assert(path_coords[i].index < coords_size);
		if (coords[path_coords[i].index].isHolePoint())
			continue;
		
		MapCoordF to_coord = MapCoordF(coord.getX() - path_coords[i].pos.getX(), coord.getY() - path_coords[i].pos.getY());
		MapCoordF to_next = MapCoordF(path_coords[i+1].pos.getX() - path_coords[i].pos.getX(), path_coords[i+1].pos.getY() - path_coords[i].pos.getY());
		MapCoordF tangent = to_next;
		tangent.normalize();
		
		float dist_along_line = to_coord.dot(tangent);
		if (dist_along_line <= 0)
		{
			if (to_coord.lengthSquared() < out_distance_sq)
			{
				out_distance_sq = to_coord.lengthSquared();
				out_path_coord = path_coords[i];
			}
			continue;
		}
		
		float line_length = path_coords[i+1].clen - path_coords[i].clen;
		if (dist_along_line >= line_length)
		{
			if (coord.lengthToSquared(path_coords[i+1].pos) < out_distance_sq)
			{
				out_distance_sq = coord.lengthToSquared(path_coords[i+1].pos);
				out_path_coord = path_coords[i+1];
			}
			continue;
		}
		
		MapCoordF right = tangent;
		right.perpRight();
		
		float dist_from_line = qAbs(right.dot(to_coord));
		if (dist_from_line*dist_from_line < out_distance_sq)
		{
			float factor = (dist_along_line / line_length);
			out_distance_sq = dist_from_line*dist_from_line;
			out_path_coord.clen = path_coords[i].clen + dist_along_line;
			out_path_coord.index = path_coords[i+1].index;
			if (path_coords[i+1].index == path_coords[i].index)
				out_path_coord.param = path_coords[i].param + (path_coords[i+1].param - path_coords[i].param) * factor;
			else
				out_path_coord.param = path_coords[i+1].param * factor;
			if (coords[out_path_coord.index].isCurveStart())
			{
				MapCoordF o0, o1, o3, o4;
				PathCoord::splitBezierCurve(MapCoordF(coords[out_path_coord.index]), MapCoordF(coords[out_path_coord.index+1]),
											MapCoordF(coords[out_path_coord.index+2]), MapCoordF(coords[out_path_coord.index+3]),
											out_path_coord.param, o0, o1, out_path_coord.pos, o3, o4);
			}
			else
			{
				out_path_coord.pos = MapCoordF(path_coords[i].pos.getX() + (path_coords[i+1].pos.getX() - path_coords[i].pos.getX()) * factor,
											   path_coords[i].pos.getY() + (path_coords[i+1].pos.getY() - path_coords[i].pos.getY()) * factor);
			}
		}
	}
}

void PathObject::calcClosestCoordinate(MapCoordF coord, float& out_distance_sq, int& out_index)
{
	update(false);
	
	int coords_size = (int)coords.size();
	if (coords_size == 0)
	{
		out_distance_sq = -1;
		out_index = -1;
		return;	
	}
	
	// NOTE: do not try to optimize this by starting with index 1, it will overlook curve starts this way
	out_distance_sq = 999999;
	out_index = 0;
	for (int i = 0; i < coords_size; ++i)
	{
		double length_sq = (coord - MapCoordF(coords[i])).lengthSquared();
		if (length_sq < out_distance_sq)
		{
			out_distance_sq = length_sq;
			out_index = i;
		}
		
		if (coords[i].isCurveStart())
			i += 2;
	}
}

int PathObject::subdivide(int index, float param)
{
	update(false);
	
	if (coords[index].isCurveStart())
	{
		MapCoordF o0, o1, o2, o3, o4;
		PathCoord::splitBezierCurve(MapCoordF(coords[index]), MapCoordF(coords[index+1]),
									MapCoordF(coords[index+2]), MapCoordF(coords[index+3]),
									param, o0, o1, o2, o3, o4);
		coords[index + 1] = o0.toMapCoord();
		coords[index + 2] = o4.toMapCoord();
		addCoordinate(index + 2, o3.toMapCoord());
		MapCoord middle_coord = o2.toMapCoord();
		middle_coord.setCurveStart(true);
		addCoordinate(index + 2, middle_coord);
		addCoordinate(index + 2, o1.toMapCoord());
		return index + 3;
	}
	else
	{
		addCoordinate(index + 1, (MapCoordF(coords[index]) + (MapCoordF(coords[index+1]) - MapCoordF(coords[index])) * param).toMapCoord());
		return index + 1;
	}
}

bool PathObject::canBeConnected(PathObject* other, double connect_threshold_sq)
{
	int num_parts = getNumParts();
	for (int i = 0; i < num_parts; ++i)
	{
		if (parts[i].isClosed())
			continue;
		
		int num_other_parts = other->getNumParts();
		for (int k = 0; k < num_other_parts; ++k)
		{
			if (other->parts[k].isClosed())
				continue;
			
			if (coords[parts[i].start_index].lengthSquaredTo(other->coords[other->parts[k].start_index]) <= connect_threshold_sq)
				return true;
			else if (coords[parts[i].start_index].lengthSquaredTo(other->coords[other->parts[k].end_index]) <= connect_threshold_sq)
				return true;
			else if (coords[parts[i].end_index].lengthSquaredTo(other->coords[other->parts[k].start_index]) <= connect_threshold_sq)
				return true;
			else if (coords[parts[i].end_index].lengthSquaredTo(other->coords[other->parts[k].end_index]) <= connect_threshold_sq)
				return true;
		}
	}
	
	return false;
}

bool PathObject::connectIfClose(PathObject* other, double connect_threshold_sq)
{
	bool did_connect_path = false;
	
	int num_parts = getNumParts();
	int num_other_parts = other->getNumParts();
	std::vector<bool> other_parts;	// Which parts have not been connected to this part yet?
	other_parts.assign(num_other_parts, true);
	for (int i = 0; i < num_parts; ++i)
	{
		if (parts[i].isClosed())
			continue;
		
		for (int k = 0; k < num_other_parts; ++k)
		{
			if (!other_parts[k] || other->parts[k].isClosed())
				continue;
	
			if (coords[parts[i].start_index].lengthSquaredTo(other->coords[other->parts[k].start_index]) <= connect_threshold_sq)
			{
				other->reversePart(k);
				connectPathParts(i, other, k, true);
			}
			else if (coords[parts[i].start_index].lengthSquaredTo(other->coords[other->parts[k].end_index]) <= connect_threshold_sq)
				connectPathParts(i, other, k, true);
			else if (coords[parts[i].end_index].lengthSquaredTo(other->coords[other->parts[k].start_index]) <= connect_threshold_sq)
				connectPathParts(i, other, k, false);
			else if (coords[parts[i].end_index].lengthSquaredTo(other->coords[other->parts[k].end_index]) <= connect_threshold_sq)
			{
				other->reversePart(k);
				connectPathParts(i, other, k, false);
			}
			else
				continue;
			
			if (coords[parts[i].start_index].lengthSquaredTo(coords[parts[i].end_index]) <= connect_threshold_sq)
				parts[i].connectEnds();
			
			did_connect_path = true;
			
			other_parts[k] = false;
		}
	}
	
	if (did_connect_path)
	{
		// Copy over all remaining parts of the other object
		getCoordinate(getCoordinateCount() - 1).setHolePoint(true);
		for (int i = 0; i < num_other_parts; ++i)
		{
			if (other_parts[i])
				appendPathPart(other, i);
		}
		
		output_dirty = true;
	}
	
	return did_connect_path;
}

void PathObject::connectPathParts(int part_index, PathObject* other, int other_part_index, bool prepend, bool merge_ends)
{
	assert(part_index < (int)parts.size());
	PathPart& part = parts[part_index];
	PathPart& other_part = other->parts[other_part_index];
	assert(!part.isClosed() && !other_part.isClosed());
	
	int other_part_size = other_part.getNumCoords();
	int appended_part_size = other_part_size - (merge_ends ? 1 : 0);
	coords.resize(coords.size() + appended_part_size);
	
	if (prepend)
	{
		for (int i = (int)coords.size() - 1; i >= part.start_index + appended_part_size; --i)
			coords[i] = coords[i - appended_part_size];
		
		MapCoord& join_coord = coords[part.start_index + appended_part_size];
		if (merge_ends)
		{
			join_coord.setRawX((join_coord.rawX() + other->coords[other_part.end_index].rawX()) / 2);
			join_coord.setRawY((join_coord.rawY() + other->coords[other_part.end_index].rawY()) / 2);
		}
		join_coord.setHolePoint(false);
		join_coord.setClosePoint(false);
		
		for (int i = part.start_index; i < part.start_index + appended_part_size; ++i)
			coords[i] = other->coords[i - part.start_index + other_part.start_index];
		
		if (!merge_ends)
		{
			MapCoord& second_join_coord = coords[part.start_index + appended_part_size - 1];
			second_join_coord.setHolePoint(false);
			second_join_coord.setClosePoint(false);
		}
	}
	else
	{
		if (merge_ends)
		{
			MapCoord coord = other->coords[other_part.start_index];	// take flags from first coord of path to append
			coord.setRawX((coords[part.end_index].rawX() + coord.rawX()) / 2);
			coord.setRawY((coords[part.end_index].rawY() + coord.rawY()) / 2);
			coords[part.end_index] = coord;
		}
		else
		{
			coords[part.end_index].setHolePoint(false);
			coords[part.end_index].setClosePoint(false);
		}
		
		for (int i = (int)coords.size() - 1; i > part.end_index + appended_part_size; --i)
			coords[i] = coords[i - appended_part_size];
		for (int i = part.end_index + 1; i <= part.end_index + appended_part_size; ++i)
			coords[i] = other->coords[i - part.end_index + other_part.start_index - (merge_ends ? 0 : 1)];
	}
	
	partSizeChanged(part_index, appended_part_size);
	assert(!parts[part_index].isClosed());
}

void PathObject::splitAt(const PathCoord& split_pos, Object*& out1, Object*& out2)
{
	out1 = NULL;
	out2 = NULL;
	
	int part_index = findPartIndexForIndex(split_pos.index);
	PathPart& part = parts[part_index];
	if (part.isClosed())
	{
		PathObject* path1 = new PathObject(symbol, coords, map);
		out1 = path1;
		
		if (split_pos.clen == path_coords[part.path_coord_start_index].clen || split_pos.clen == path_coords[part.path_coord_end_index].clen)
		{
			(path1->parts[part_index]).setClosed(false);
			return;
		}
		
		path1->changePathBounds(part_index, split_pos.clen, split_pos.clen);
		return;
	}
	
	if (split_pos.clen == path_coords[part.path_coord_start_index].clen)
	{
		if (part.calcNumRegularPoints() > 2)
		{
			PathObject* path1 = new PathObject(symbol, coords, map);
			out1 = path1;
			
			if (coords[part.start_index].isCurveStart())
			{
				path1->deleteCoordinate(part.start_index + 2, false);
				path1->deleteCoordinate(part.start_index + 1, false);
				path1->deleteCoordinate(part.start_index + 0, false);
			}
			else
				path1->deleteCoordinate(part.start_index + 0, false);
		}
	}
	else if (split_pos.clen == path_coords[part.path_coord_end_index].clen)
	{
		if (part.calcNumRegularPoints() > 2)
		{
			PathObject* path1 = new PathObject(symbol, coords, map);
			out1 = path1;
			
			if (part.getNumCoords() >= 4 && coords[part.end_index - 3].isCurveStart())
			{
				path1->deleteCoordinate(path1->parts[part_index].end_index, false);
				path1->deleteCoordinate(path1->parts[part_index].end_index, false);
				path1->deleteCoordinate(path1->parts[part_index].end_index, false);
				path1->coords[path1->parts[part_index].end_index].setCurveStart(false);
			}
			else
				path1->deleteCoordinate(path1->parts[part_index].end_index, false);
		}
	}
	else
	{
		PathObject* path1 = new PathObject(symbol, coords, map);
		out1 = path1;
		PathObject* path2 = new PathObject(symbol, coords, map);
		out2 = path2;
		
		path1->changePathBounds(part_index, path_coords[part.path_coord_start_index].clen, split_pos.clen);
		path2->changePathBounds(part_index, split_pos.clen, path_coords[part.path_coord_end_index].clen);
	}
}

void PathObject::changePathBounds(int part_index, double start_len, double end_len)
{
	//if (start_len == end_len)
	//	return;
	
	update();
	PathPart& part = parts[part_index];
	int part_size = part.end_index - part.start_index + 1;
	
	MapCoordVector* p_coords = &coords;
	MapCoordVector temp_coords;
	if (getNumParts() > 1)
	{
		// TODO: optimize this HACK-ed case
		temp_coords.resize(part_size);
		for (int i = 0; i < part_size; ++i)
			temp_coords[i] = coords[part.start_index + i];
		
		p_coords = &temp_coords;
	}
	
	MapCoordVectorF coordsF;
	coordsF.resize(part_size);
	for (int i = 0; i < part_size; ++i)
		coordsF[i] = MapCoordF(coords[part.start_index + i]);
	
	MapCoordVector out_coords;
	out_coords.reserve(part_size + 2);
	MapCoordVectorF out_coordsF;
	out_coordsF.reserve(part_size + 2);
	
	if (end_len == 0 && part.isClosed())
		end_len = path_coords[part.path_coord_end_index].clen;
	
	int cur_path_coord = part.path_coord_start_index + 1;
	while (cur_path_coord < part.path_coord_end_index && path_coords[cur_path_coord].clen < start_len)
		++cur_path_coord;
	
	if (path_coords[cur_path_coord].clen == start_len && cur_path_coord < part.path_coord_end_index)
		++cur_path_coord;
	
	// Start position
	int start_bezier_index = -1;		// if the range starts at a bezier curve, this is the curve's index, otherwise -1
	float start_bezier_split_param = 0;	// the parameter value where the split of the curve for the range start was made
	MapCoordF o3, o4;					// temporary bezier control points
	if (p_coords->at(path_coords[cur_path_coord].index).isCurveStart())
	{
		int index = path_coords[cur_path_coord].index;
		float factor = (start_len - path_coords[cur_path_coord-1].clen) / (path_coords[cur_path_coord].clen - path_coords[cur_path_coord-1].clen);
		assert(factor >= -0.01f && factor <= 1.01f);
		if (factor > 1)
			factor = 1;
		else if (factor < 0)
			factor = 0;
		float prev_param = (path_coords[cur_path_coord-1].index == path_coords[cur_path_coord].index) ? path_coords[cur_path_coord-1].param : 0;
		assert(prev_param <= path_coords[cur_path_coord].param);
		float p = prev_param + (path_coords[cur_path_coord].param - prev_param) * factor;
		assert(p >= 0 && p <= 1);
		
		MapCoordF o0, o1;
		out_coordsF.push_back(MapCoordF(0, 0));
		PathCoord::splitBezierCurve(coordsF[index], coordsF[index+1], coordsF[index+2], (index < (int)coordsF.size() - 3) ? coordsF[index+3] : coordsF[0], p, o0, o1, out_coordsF[out_coordsF.size() - 1], o3, o4);
		MapCoord flag = out_coordsF[out_coordsF.size() - 1].toMapCoord();
		flag.setCurveStart(true);
		out_coords.push_back(flag);
		
		start_bezier_split_param = p;
		start_bezier_index = index;
	}
	else
	{
		out_coordsF.push_back(MapCoordF(0, 0));
		PathCoord::calculatePositionAt(*p_coords, coordsF, path_coords, start_len, cur_path_coord, &out_coordsF[out_coordsF.size() - 1], NULL);
		out_coords.push_back(out_coordsF[out_coordsF.size() - 1].toMapCoord());
	}
	
	bool wrapped_around = false;
	int current_index = path_coords[cur_path_coord].index;
	if (start_len == path_coords[cur_path_coord].clen && path_coords[cur_path_coord].param == 1)
	{
		if (part.isClosed())
		{
			if (p_coords->at(current_index).isCurveStart())
				current_index += 3;
			else
				++current_index;
			if (current_index >= part.end_index)
			{
				current_index = part.start_index;
				wrapped_around = true;
			}
			out_coords[out_coords.size() - 1].setFlags(p_coords->at(current_index).getFlags());
			out_coords[out_coords.size() - 1].setHolePoint(false);
			out_coords[out_coords.size() - 1].setClosePoint(false);
			++cur_path_coord;
			if (cur_path_coord > part.path_coord_end_index || p_coords->at(path_coords[cur_path_coord].index - part.start_index).isClosePoint())
				cur_path_coord = part.path_coord_start_index + 1;
		}
	}
	else if (start_len == path_coords[cur_path_coord - 1].clen && path_coords[cur_path_coord - 1].param == 0)
	{
		out_coords[out_coords.size() - 1].setFlags(p_coords->at(current_index).getFlags());
		out_coords[out_coords.size() - 1].setHolePoint(false);
		out_coords[out_coords.size() - 1].setClosePoint(false);
	}
	
	// End position
	bool enforce_wrap = (end_len <= path_coords[cur_path_coord].clen && end_len <= start_len) && !wrapped_around;
	bool advanced_current_index = advanceCoordinateRangeTo(*p_coords, coordsF, path_coords, cur_path_coord, current_index, end_len, enforce_wrap, start_bezier_index, out_coords, out_coordsF, o3, o4);
	if (current_index < part.end_index)
	{
		out_coordsF.push_back(MapCoordF(0, 0));
		if (p_coords->at(current_index).isCurveStart())
		{
			int index = path_coords[cur_path_coord].index - part.start_index;
			float factor = (end_len - path_coords[cur_path_coord-1].clen) / (path_coords[cur_path_coord].clen - path_coords[cur_path_coord-1].clen);
			assert(factor >= -0.01f && factor <= 1.01f);
			if (factor > 1)
				factor = 1;
			else if (factor < 0)
				factor = 0;
			float prev_param = (path_coords[cur_path_coord-1].index == path_coords[cur_path_coord].index) ? path_coords[cur_path_coord-1].param : 0;
			assert(prev_param <= path_coords[cur_path_coord].param);
			float p = prev_param + (path_coords[cur_path_coord].param - prev_param) * factor;
			assert(p >= 0 && p <= 1);
			
			out_coordsF.push_back(MapCoordF(0, 0));
			out_coordsF.push_back(MapCoordF(0, 0));
			MapCoordF unused, unused2;
			
			if (start_bezier_index == current_index && start_len <= end_len && !advanced_current_index)
			{
				// The dash end is in the same curve as the start, need to make a second split with the correct parameter
				p = (p - start_bezier_split_param) / (1 - start_bezier_split_param);
				assert(p >= 0 && p <= 1);
				
				PathCoord::splitBezierCurve(out_coordsF[out_coordsF.size() - 4], o3, o4, (index < (int)coordsF.size() - 3) ? coordsF[index+3] : coordsF[0],
											p, out_coordsF[out_coordsF.size() - 3], out_coordsF[out_coordsF.size() - 2],
											out_coordsF[out_coordsF.size() - 1], unused, unused2);
			}
			else
			{
				PathCoord::splitBezierCurve(coordsF[index], coordsF[index+1], coordsF[index+2], (index < (int)coordsF.size() - 3) ? coordsF[index+3] : coordsF[0],
											p, out_coordsF[out_coordsF.size() - 3], out_coordsF[out_coordsF.size() - 2],
											out_coordsF[out_coordsF.size() - 1], unused, unused2);
			}
			
			out_coords.push_back(out_coordsF[out_coordsF.size() - 3].toMapCoord());
			out_coords.push_back(out_coordsF[out_coordsF.size() - 2].toMapCoord());
			out_coords.push_back(out_coordsF[out_coordsF.size() - 1].toMapCoord());
		}
		else
		{
			PathCoord::calculatePositionAt(*p_coords, coordsF, path_coords, end_len, cur_path_coord, &out_coordsF[out_coordsF.size() - 1], NULL);
			out_coords.push_back(out_coordsF[out_coordsF.size() - 1].toMapCoord());
		}
	}
	
	if (end_len == path_coords[cur_path_coord].clen && path_coords[cur_path_coord].param == 0)
	{
		out_coords[out_coords.size() - 1].setFlags(p_coords->at(current_index).getFlags());
		out_coords[out_coords.size() - 1].setClosePoint(false);
	}
	if (end_len == path_coords[cur_path_coord].clen && path_coords[cur_path_coord].param == 1)
	{
		if (p_coords->at(current_index).isCurveStart())
			current_index += 3;
		else
			++current_index;
		out_coords[out_coords.size() - 1].setFlags(p_coords->at(current_index).getFlags());
		out_coords[out_coords.size() - 1].setClosePoint(false);
	}
	
	out_coords[out_coords.size() - 1].setCurveStart(false);
	out_coords[out_coords.size() - 1].setHolePoint(true);
	
	if ((int)out_coords.size() > part_size)
		coords.insert(coords.begin() + part.start_index, (int)out_coords.size() - part_size, MapCoord());
	else if ((int)out_coords.size() < part_size)
		coords.erase(coords.begin() + part.start_index, coords.begin() + (part.start_index + part_size - (int)out_coords.size()));
	
	for (int i = part.start_index; i < part.start_index + (int)out_coords.size(); ++i)
		coords[i] = out_coords[i - part.start_index];
	//partSizeChanged(part_index, out_coords.size() - part_size);
	recalculateParts();
	setOutputDirty();
}

bool PathObject::advanceCoordinateRangeTo(const MapCoordVector& flags, const MapCoordVectorF& coords, const PathCoordVector& path_coords, int& cur_path_coord, int& current_index, float cur_length,
										  bool enforce_wrap, int start_bezier_index, MapCoordVector& out_flags, MapCoordVectorF& out_coords, const MapCoordF& o3, const MapCoordF& o4)
{
	PathPart& part = findPartForIndex(path_coords[cur_path_coord].index);
	
	bool advanced_current_index = false;
	int path_coords_size = (int)path_coords.size();
	bool have_to_wrap = enforce_wrap;
	while (cur_length > path_coords[cur_path_coord].clen || cur_length < path_coords[cur_path_coord - 1].clen || have_to_wrap)
	{
		++cur_path_coord;
		if (cur_path_coord > part.path_coord_end_index || flags[path_coords[cur_path_coord].index - part.start_index].isClosePoint())
			cur_path_coord = part.path_coord_start_index + 1;
		assert(cur_path_coord < path_coords_size);
		
		int index = path_coords[cur_path_coord].index - part.start_index;
		
		if (index != current_index)
		{
			if (current_index == start_bezier_index && !(enforce_wrap && !have_to_wrap))
			{
				current_index += 3;
				assert(current_index <= part.end_index);
				if (flags[current_index].isClosePoint())
					current_index = 0;
				
				advanced_current_index = true;
				
				out_flags.push_back(o3.toMapCoord());
				out_coords.push_back(o3);
				out_flags.push_back(o4.toMapCoord());
				out_coords.push_back(o4);
				out_flags.push_back(flags[current_index]);
				out_flags[out_flags.size() - 1].setClosePoint(false);
				out_flags[out_flags.size() - 1].setHolePoint(false);
				out_coords.push_back(coords[current_index]);
				
				if (current_index == part.end_index)
				{
					current_index = 0;
					out_flags.push_back(flags[current_index]);
					out_flags[out_flags.size() - 1].setClosePoint(false);
					out_flags[out_flags.size() - 1].setHolePoint(false);
					out_coords.push_back(coords[current_index]);
				}
				assert(current_index == index);
			}
			else
			{
				//assert((!flags[current_index].isCurveStart() && current_index + 1 == line_coords[cur_line_coord].index) ||
				//       (flags[current_index].isCurveStart() && current_index + 3 == line_coords[cur_line_coord].index) ||
				//       (flags[current_index+1].isHolePoint() && current_index + 2 == line_coords[cur_line_coord].index));
				do
				{
					++current_index;
					assert(current_index <= part.end_index);
					if (flags[current_index].isClosePoint() || current_index == part.end_index)
					{
						if (coords[current_index] != coords[0])
						{
							out_flags.push_back(flags[current_index]);
							out_flags[out_flags.size() - 1].setClosePoint(false);
							out_flags[out_flags.size() - 1].setHolePoint(false);
							out_coords.push_back(coords[current_index]);
						}
						current_index = 0;
					}
					advanced_current_index = true;
					
					out_flags.push_back(flags[current_index]);
					out_flags[out_flags.size() - 1].setClosePoint(false);
					out_flags[out_flags.size() - 1].setHolePoint(false);
					out_coords.push_back(coords[current_index]);
				} while (current_index != index);
			}
			
			have_to_wrap = false;
		}
	}
	return advanced_current_index;
}

void PathObject::calcBezierPointDeletionRetainingShapeFactors(MapCoord p0, MapCoord p1, MapCoord p2, MapCoord q0, MapCoord q1, MapCoord q2, MapCoord q3, double& out_pfactor, double& out_qfactor)
{
	// Heuristic for the split parameter sp (zero to one)
	QBezier p_curve = QBezier::fromPoints(p0.toQPointF(), p1.toQPointF(), p2.toQPointF(), q0.toQPointF());
	double p_length = p_curve.length(PathCoord::bezier_error);
	QBezier q_curve = QBezier::fromPoints(q0.toQPointF(), q1.toQPointF(), q2.toQPointF(), q3.toQPointF());
	double q_length = q_curve.length(PathCoord::bezier_error);
	double sp = p_length / qMax(1e-08, p_length + q_length);
	
	// Least squares curve fitting with the constraint that handles are on the same line as before.
	// To reproduce the formulas, run the following Matlab script:
	/*
	 
	 clear all; close all; clc;
	 
	 syms P0x P1x P2x P3x;
	 syms Q1x Q2x Q3x;
	 syms P0y P1y P2y P3y;
	 syms Q1y Q2y Q3y;
	 
	 syms u v w;
	 syms pfactor qfactor;
	 
	 Xx = (1-u)^3*P0x+3*(1-u)^2*u*P1x+3*(1-u)*u^2*P2x+u^3*P3x;
	 Yx = (1-v)^3*P3x+3*(1-v)^2*v*Q1x+3*(1-v)*v^2*Q2x+v^3*Q3x;
	 Zx = (1-w)^3*P0x+3*(1-w)^2*w*(P0x+pfactor*(P1x-P0x))+3*(1-w)*w^2*(Q3x+qfactor*(Q2x-Q3x))+w^3*Q3x;
	 
	 Xy = (1-u)^3*P0y+3*(1-u)^2*u*P1y+3*(1-u)*u^2*P2y+u^3*P3y;
	 Yy = (1-v)^3*P3y+3*(1-v)^2*v*Q1y+3*(1-v)*v^2*Q2y+v^3*Q3y;
	 Zy = (1-w)^3*P0y+3*(1-w)^2*w*(P0y+pfactor*(P1y-P0y))+3*(1-w)*w^2*(Q3y+qfactor*(Q2y-Q3y))+w^3*Q3y;
	 
	 syms sp;   %split_param
	 E = int((Zx - subs(Xx, u, w/sp))^2 + (Zy - subs(Xy, u, w/sp))^2, w, 0, sp) + int((Zx - subs(Yx, v, (w - sp) / (1 - sp)))^2 + (Zy - subs(Yy, v, (w - sp) / (1 - sp)))^2, w, sp, 1);
	 
	 Epfactor = diff(E, pfactor);
	 Eqfactor = diff(E, qfactor);
	 S = solve(Epfactor, Eqfactor, pfactor, qfactor);
	 S = [S.pfactor, S.qfactor]
	 
	 */
	
	double P0x = p0.xd(), P1x = p1.xd(), P2x = p2.xd(), P3x = q0.xd();
	double Q1x = q1.xd(), Q2x = q2.xd(), Q3x = q3.xd();
	double P0y = p0.yd(), P1y = p1.yd(), P2y = p2.yd(), P3y = q0.yd();
	double Q1y = q1.yd(), Q2y = q2.yd(), Q3y = q3.yd();
	
	out_pfactor = -(126*P0x*pow(Q2x,3.0)*pow(sp,3.0) - 49*pow(P0x,2.0)*pow(Q3x,2.0) - 88*pow(P0x,2.0)*pow(Q2y,2.0) - 88*pow(P0y,2.0)*pow(Q2x,2.0) - 88*pow(P0x,2.0)*pow(Q3y,2.0) - 88*pow(P0y,2.0)*pow(Q3x,2.0) - 49*pow(P0y,2.0)*pow(Q2y,2.0) -
	49*pow(P0y,2.0)*pow(Q3y,2.0) - 49*pow(P0x,2.0)*pow(Q2x,2.0) + 21*P0x*pow(Q3x,3.0)*pow(sp,2.0) - 84*P0x*pow(Q2x,3.0)*pow(sp,4.0) + 14*P0x*pow(Q3x,3.0)*pow(sp,3.0) - 126*P1x*pow(Q2x,3.0)*pow(sp,3.0) -
	21*P1x*pow(Q3x,3.0)*pow(sp,2.0) - 21*P0x*pow(Q3x,3.0)*pow(sp,4.0) + 84*P1x*pow(Q2x,3.0)*pow(sp,4.0) - 14*P1x*pow(Q3x,3.0)*pow(sp,3.0) + 21*P1x*pow(Q3x,3.0)*pow(sp,4.0) + 126*P0y*pow(Q2y,3.0)*pow(sp,3.0) +
	21*P0y*pow(Q3y,3.0)*pow(sp,2.0) - 84*P0y*pow(Q2y,3.0)*pow(sp,4.0) + 14*P0y*pow(Q3y,3.0)*pow(sp,3.0) - 126*P1y*pow(Q2y,3.0)*pow(sp,3.0) - 21*P1y*pow(Q3y,3.0)*pow(sp,2.0) - 21*P0y*pow(Q3y,3.0)*pow(sp,4.0) +
	84*P1y*pow(Q2y,3.0)*pow(sp,4.0) - 14*P1y*pow(Q3y,3.0)*pow(sp,3.0) + 21*P1y*pow(Q3y,3.0)*pow(sp,4.0) + 84*pow(P0x,2.0)*pow(Q2x,2.0)*pow(sp,2.0) - 77*pow(P0x,2.0)*pow(Q2x,2.0)*pow(sp,3.0) +
	84*pow(P0x,2.0)*pow(Q3x,2.0)*pow(sp,2.0) - 168*pow(P1x,2.0)*pow(Q2x,2.0)*pow(sp,2.0) + 21*pow(P0x,2.0)*pow(Q2x,2.0)*pow(sp,4.0) - 77*pow(P0x,2.0)*pow(Q3x,2.0)*pow(sp,3.0) + 231*pow(P1x,2.0)*pow(Q2x,2.0)*pow(sp,3.0) -
	168*pow(P1x,2.0)*pow(Q3x,2.0)*pow(sp,2.0) + 21*pow(P0x,2.0)*pow(Q3x,2.0)*pow(sp,4.0) - 84*pow(P1x,2.0)*pow(Q2x,2.0)*pow(sp,4.0) + 231*pow(P1x,2.0)*pow(Q3x,2.0)*pow(sp,3.0) - 84*pow(P1x,2.0)*pow(Q3x,2.0)*pow(sp,4.0) +
	84*pow(P0x,2.0)*pow(Q2y,2.0)*pow(sp,2.0) + 84*pow(P0y,2.0)*pow(Q2x,2.0)*pow(sp,2.0) - 56*pow(P0x,2.0)*pow(Q2y,2.0)*pow(sp,3.0) + 84*pow(P0x,2.0)*pow(Q3y,2.0)*pow(sp,2.0) - 168*pow(P1x,2.0)*pow(Q2y,2.0)*pow(sp,2.0) -
	56*pow(P0y,2.0)*pow(Q2x,2.0)*pow(sp,3.0) + 84*pow(P0y,2.0)*pow(Q3x,2.0)*pow(sp,2.0) - 168*pow(P1y,2.0)*pow(Q2x,2.0)*pow(sp,2.0) + 12*pow(P0x,2.0)*pow(Q2y,2.0)*pow(sp,4.0) - 56*pow(P0x,2.0)*pow(Q3y,2.0)*pow(sp,3.0) +
	168*pow(P1x,2.0)*pow(Q2y,2.0)*pow(sp,3.0) - 168*pow(P1x,2.0)*pow(Q3y,2.0)*pow(sp,2.0) + 12*pow(P0y,2.0)*pow(Q2x,2.0)*pow(sp,4.0) - 56*pow(P0y,2.0)*pow(Q3x,2.0)*pow(sp,3.0) + 168*pow(P1y,2.0)*pow(Q2x,2.0)*pow(sp,3.0) -
	168*pow(P1y,2.0)*pow(Q3x,2.0)*pow(sp,2.0) + 12*pow(P0x,2.0)*pow(Q3y,2.0)*pow(sp,4.0) - 48*pow(P1x,2.0)*pow(Q2y,2.0)*pow(sp,4.0) + 168*pow(P1x,2.0)*pow(Q3y,2.0)*pow(sp,3.0) + 12*pow(P0y,2.0)*pow(Q3x,2.0)*pow(sp,4.0) -
	48*pow(P1y,2.0)*pow(Q2x,2.0)*pow(sp,4.0) + 168*pow(P1y,2.0)*pow(Q3x,2.0)*pow(sp,3.0) - 48*pow(P1x,2.0)*pow(Q3y,2.0)*pow(sp,4.0) - 48*pow(P1y,2.0)*pow(Q3x,2.0)*pow(sp,4.0) + 84*pow(P0y,2.0)*pow(Q2y,2.0)*pow(sp,2.0) -
	77*pow(P0y,2.0)*pow(Q2y,2.0)*pow(sp,3.0) + 84*pow(P0y,2.0)*pow(Q3y,2.0)*pow(sp,2.0) - 168*pow(P1y,2.0)*pow(Q2y,2.0)*pow(sp,2.0) + 21*pow(P0y,2.0)*pow(Q2y,2.0)*pow(sp,4.0) - 77*pow(P0y,2.0)*pow(Q3y,2.0)*pow(sp,3.0) +
	231*pow(P1y,2.0)*pow(Q2y,2.0)*pow(sp,3.0) - 168*pow(P1y,2.0)*pow(Q3y,2.0)*pow(sp,2.0) + 21*pow(P0y,2.0)*pow(Q3y,2.0)*pow(sp,4.0) - 84*pow(P1y,2.0)*pow(Q2y,2.0)*pow(sp,4.0) + 231*pow(P1y,2.0)*pow(Q3y,2.0)*pow(sp,3.0) -
	84*pow(P1y,2.0)*pow(Q3y,2.0)*pow(sp,4.0) + 49*P0x*P1x*pow(Q2x,2.0) + 49*P0x*P1x*pow(Q3x,2.0) + 28*P0x*P3x*pow(Q2x,2.0) + 28*P0x*P3x*pow(Q3x,2.0) - 28*P1x*P3x*pow(Q2x,2.0) - 28*P1x*P3x*pow(Q3x,2.0) + 88*P0x*P1x*pow(Q2y,2.0) +
	88*P0x*P1x*pow(Q3y,2.0) + 40*P0x*P3x*pow(Q2y,2.0) + 40*P0x*P3x*pow(Q3y,2.0) - 40*P1x*P3x*pow(Q2y,2.0) - 40*P1x*P3x*pow(Q3y,2.0) + 88*P0y*P1y*pow(Q2x,2.0) + 88*P0y*P1y*pow(Q3x,2.0) + 40*P0y*P3y*pow(Q2x,2.0) +
	40*P0y*P3y*pow(Q3x,2.0) - 40*P1y*P3y*pow(Q2x,2.0) - 40*P1y*P3y*pow(Q3x,2.0) + 49*P0y*P1y*pow(Q2y,2.0) + 49*P0y*P1y*pow(Q3y,2.0) + 28*P0y*P3y*pow(Q2y,2.0) + 28*P0y*P3y*pow(Q3y,2.0) - 28*P1y*P3y*pow(Q2y,2.0) -
	28*P1y*P3y*pow(Q3y,2.0) + 21*P0x*Q1x*pow(Q2x,2.0) + 21*P0x*Q1x*pow(Q3x,2.0) - 21*P1x*Q1x*pow(Q2x,2.0) - 21*P1x*Q1x*pow(Q3x,2.0) + 98*pow(P0x,2.0)*Q2x*Q3x + 48*P0x*Q1x*pow(Q2y,2.0) + 48*P0x*Q1x*pow(Q3y,2.0) -
	48*P1x*Q1x*pow(Q2y,2.0) - 48*P1x*Q1x*pow(Q3y,2.0) + 176*pow(P0y,2.0)*Q2x*Q3x + 48*P0y*pow(Q2x,2.0)*Q1y + 48*P0y*pow(Q3x,2.0)*Q1y - 48*P1y*pow(Q2x,2.0)*Q1y - 48*P1y*pow(Q3x,2.0)*Q1y + 176*pow(P0x,2.0)*Q2y*Q3y +
	21*P0y*Q1y*pow(Q2y,2.0) + 21*P0y*Q1y*pow(Q3y,2.0) - 21*P1y*Q1y*pow(Q2y,2.0) - 21*P1y*Q1y*pow(Q3y,2.0) + 98*pow(P0y,2.0)*Q2y*Q3y - 42*P0x*pow(Q2x,3.0)*sp + 42*P1x*pow(Q2x,3.0)*sp - 42*P0y*pow(Q2y,3.0)*sp +
	42*P1y*pow(Q2y,3.0)*sp + 84*P0x*P3x*pow(Q2x,2.0)*sp + 84*P0x*P3x*pow(Q3x,2.0)*sp - 84*P1x*P3x*pow(Q2x,2.0)*sp - 84*P1x*P3x*pow(Q3x,2.0)*sp + 120*P0x*P3x*pow(Q2y,2.0)*sp + 120*P0x*P3x*pow(Q3y,2.0)*sp -
	120*P1x*P3x*pow(Q2y,2.0)*sp - 120*P1x*P3x*pow(Q3y,2.0)*sp + 120*P0y*P3y*pow(Q2x,2.0)*sp + 120*P0y*P3y*pow(Q3x,2.0)*sp - 120*P1y*P3y*pow(Q2x,2.0)*sp - 120*P1y*P3y*pow(Q3x,2.0)*sp + 84*P0y*P3y*pow(Q2y,2.0)*sp +
	84*P0y*P3y*pow(Q3y,2.0)*sp - 84*P1y*P3y*pow(Q2y,2.0)*sp - 84*P1y*P3y*pow(Q3y,2.0)*sp - 42*P0x*Q1x*pow(Q2x,2.0)*sp - 42*P0x*Q1x*pow(Q3x,2.0)*sp + 42*P1x*Q1x*pow(Q2x,2.0)*sp - 42*P0x*Q2x*pow(Q3x,2.0)*sp +
	84*P0x*pow(Q2x,2.0)*Q3x*sp + 42*P1x*Q1x*pow(Q3x,2.0)*sp + 42*P1x*Q2x*pow(Q3x,2.0)*sp - 84*P1x*pow(Q2x,2.0)*Q3x*sp - 24*P0x*Q1x*pow(Q2y,2.0)*sp - 24*P0x*Q1x*pow(Q3y,2.0)*sp - 42*P0x*Q2x*pow(Q2y,2.0)*sp +
	24*P1x*Q1x*pow(Q2y,2.0)*sp - 96*P0x*Q2x*pow(Q3y,2.0)*sp - 54*P0x*Q3x*pow(Q2y,2.0)*sp + 24*P1x*Q1x*pow(Q3y,2.0)*sp + 42*P1x*Q2x*pow(Q2y,2.0)*sp + 96*P1x*Q2x*pow(Q3y,2.0)*sp + 54*P1x*Q3x*pow(Q2y,2.0)*sp -
	24*P0y*pow(Q2x,2.0)*Q1y*sp - 42*P0y*pow(Q2x,2.0)*Q2y*sp - 24*P0y*pow(Q3x,2.0)*Q1y*sp + 24*P1y*pow(Q2x,2.0)*Q1y*sp - 54*P0y*pow(Q2x,2.0)*Q3y*sp - 96*P0y*pow(Q3x,2.0)*Q2y*sp + 42*P1y*pow(Q2x,2.0)*Q2y*sp +
	24*P1y*pow(Q3x,2.0)*Q1y*sp + 54*P1y*pow(Q2x,2.0)*Q3y*sp + 96*P1y*pow(Q3x,2.0)*Q2y*sp - 42*P0y*Q1y*pow(Q2y,2.0)*sp - 42*P0y*Q1y*pow(Q3y,2.0)*sp + 42*P1y*Q1y*pow(Q2y,2.0)*sp - 42*P0y*Q2y*pow(Q3y,2.0)*sp +
	84*P0y*pow(Q2y,2.0)*Q3y*sp + 42*P1y*Q1y*pow(Q3y,2.0)*sp + 42*P1y*Q2y*pow(Q3y,2.0)*sp - 84*P1y*pow(Q2y,2.0)*Q3y*sp + 84*P0x*P1x*pow(Q2x,2.0)*pow(sp,2.0) - 154*P0x*P1x*pow(Q2x,2.0)*pow(sp,3.0) +
	84*P0x*P1x*pow(Q3x,2.0)*pow(sp,2.0) + 252*P0x*P2x*pow(Q2x,2.0)*pow(sp,2.0) + 63*P0x*P1x*pow(Q2x,2.0)*pow(sp,4.0) - 154*P0x*P1x*pow(Q3x,2.0)*pow(sp,3.0) - 462*P0x*P2x*pow(Q2x,2.0)*pow(sp,3.0) +
	252*P0x*P2x*pow(Q3x,2.0)*pow(sp,2.0) - 336*P0x*P3x*pow(Q2x,2.0)*pow(sp,2.0) - 252*P1x*P2x*pow(Q2x,2.0)*pow(sp,2.0) + 63*P0x*P1x*pow(Q3x,2.0)*pow(sp,4.0) + 210*P0x*P2x*pow(Q2x,2.0)*pow(sp,4.0) -
	462*P0x*P2x*pow(Q3x,2.0)*pow(sp,3.0) + 210*P0x*P3x*pow(Q2x,2.0)*pow(sp,3.0) - 336*P0x*P3x*pow(Q3x,2.0)*pow(sp,2.0) + 462*P1x*P2x*pow(Q2x,2.0)*pow(sp,3.0) - 252*P1x*P2x*pow(Q3x,2.0)*pow(sp,2.0) +
	336*P1x*P3x*pow(Q2x,2.0)*pow(sp,2.0) + 210*P0x*P2x*pow(Q3x,2.0)*pow(sp,4.0) + 210*P0x*P3x*pow(Q3x,2.0)*pow(sp,3.0) - 210*P1x*P2x*pow(Q2x,2.0)*pow(sp,4.0) + 462*P1x*P2x*pow(Q3x,2.0)*pow(sp,3.0) -
	210*P1x*P3x*pow(Q2x,2.0)*pow(sp,3.0) + 336*P1x*P3x*pow(Q3x,2.0)*pow(sp,2.0) - 210*P1x*P2x*pow(Q3x,2.0)*pow(sp,4.0) - 210*P1x*P3x*pow(Q3x,2.0)*pow(sp,3.0) + 84*P0x*P1x*pow(Q2y,2.0)*pow(sp,2.0) -
	112*P0x*P1x*pow(Q2y,2.0)*pow(sp,3.0) + 84*P0x*P1x*pow(Q3y,2.0)*pow(sp,2.0) + 252*P0x*P2x*pow(Q2y,2.0)*pow(sp,2.0) + 36*P0x*P1x*pow(Q2y,2.0)*pow(sp,4.0) - 112*P0x*P1x*pow(Q3y,2.0)*pow(sp,3.0) -
	336*P0x*P2x*pow(Q2y,2.0)*pow(sp,3.0) + 252*P0x*P2x*pow(Q3y,2.0)*pow(sp,2.0) - 264*P0x*P3x*pow(Q2y,2.0)*pow(sp,2.0) - 252*P1x*P2x*pow(Q2y,2.0)*pow(sp,2.0) + 36*P0x*P1x*pow(Q3y,2.0)*pow(sp,4.0) +
	120*P0x*P2x*pow(Q2y,2.0)*pow(sp,4.0) - 336*P0x*P2x*pow(Q3y,2.0)*pow(sp,3.0) + 120*P0x*P3x*pow(Q2y,2.0)*pow(sp,3.0) - 264*P0x*P3x*pow(Q3y,2.0)*pow(sp,2.0) + 336*P1x*P2x*pow(Q2y,2.0)*pow(sp,3.0) -
	252*P1x*P2x*pow(Q3y,2.0)*pow(sp,2.0) + 264*P1x*P3x*pow(Q2y,2.0)*pow(sp,2.0) + 120*P0x*P2x*pow(Q3y,2.0)*pow(sp,4.0) + 120*P0x*P3x*pow(Q3y,2.0)*pow(sp,3.0) - 120*P1x*P2x*pow(Q2y,2.0)*pow(sp,4.0) +
	336*P1x*P2x*pow(Q3y,2.0)*pow(sp,3.0) - 120*P1x*P3x*pow(Q2y,2.0)*pow(sp,3.0) + 264*P1x*P3x*pow(Q3y,2.0)*pow(sp,2.0) - 120*P1x*P2x*pow(Q3y,2.0)*pow(sp,4.0) - 120*P1x*P3x*pow(Q3y,2.0)*pow(sp,3.0) +
	84*P0y*P1y*pow(Q2x,2.0)*pow(sp,2.0) - 112*P0y*P1y*pow(Q2x,2.0)*pow(sp,3.0) + 84*P0y*P1y*pow(Q3x,2.0)*pow(sp,2.0) + 252*P0y*P2y*pow(Q2x,2.0)*pow(sp,2.0) + 36*P0y*P1y*pow(Q2x,2.0)*pow(sp,4.0) -
	112*P0y*P1y*pow(Q3x,2.0)*pow(sp,3.0) - 336*P0y*P2y*pow(Q2x,2.0)*pow(sp,3.0) + 252*P0y*P2y*pow(Q3x,2.0)*pow(sp,2.0) - 264*P0y*P3y*pow(Q2x,2.0)*pow(sp,2.0) - 252*P1y*P2y*pow(Q2x,2.0)*pow(sp,2.0) +
	36*P0y*P1y*pow(Q3x,2.0)*pow(sp,4.0) + 120*P0y*P2y*pow(Q2x,2.0)*pow(sp,4.0) - 336*P0y*P2y*pow(Q3x,2.0)*pow(sp,3.0) + 120*P0y*P3y*pow(Q2x,2.0)*pow(sp,3.0) - 264*P0y*P3y*pow(Q3x,2.0)*pow(sp,2.0) +
	336*P1y*P2y*pow(Q2x,2.0)*pow(sp,3.0) - 252*P1y*P2y*pow(Q3x,2.0)*pow(sp,2.0) + 264*P1y*P3y*pow(Q2x,2.0)*pow(sp,2.0) + 120*P0y*P2y*pow(Q3x,2.0)*pow(sp,4.0) + 120*P0y*P3y*pow(Q3x,2.0)*pow(sp,3.0) -
	120*P1y*P2y*pow(Q2x,2.0)*pow(sp,4.0) + 336*P1y*P2y*pow(Q3x,2.0)*pow(sp,3.0) - 120*P1y*P3y*pow(Q2x,2.0)*pow(sp,3.0) + 264*P1y*P3y*pow(Q3x,2.0)*pow(sp,2.0) - 120*P1y*P2y*pow(Q3x,2.0)*pow(sp,4.0) -
	120*P1y*P3y*pow(Q3x,2.0)*pow(sp,3.0) + 84*P0y*P1y*pow(Q2y,2.0)*pow(sp,2.0) - 154*P0y*P1y*pow(Q2y,2.0)*pow(sp,3.0) + 84*P0y*P1y*pow(Q3y,2.0)*pow(sp,2.0) + 252*P0y*P2y*pow(Q2y,2.0)*pow(sp,2.0) +
	63*P0y*P1y*pow(Q2y,2.0)*pow(sp,4.0) - 154*P0y*P1y*pow(Q3y,2.0)*pow(sp,3.0) - 462*P0y*P2y*pow(Q2y,2.0)*pow(sp,3.0) + 252*P0y*P2y*pow(Q3y,2.0)*pow(sp,2.0) - 336*P0y*P3y*pow(Q2y,2.0)*pow(sp,2.0) -
	252*P1y*P2y*pow(Q2y,2.0)*pow(sp,2.0) + 63*P0y*P1y*pow(Q3y,2.0)*pow(sp,4.0) + 210*P0y*P2y*pow(Q2y,2.0)*pow(sp,4.0) - 462*P0y*P2y*pow(Q3y,2.0)*pow(sp,3.0) + 210*P0y*P3y*pow(Q2y,2.0)*pow(sp,3.0) -
	336*P0y*P3y*pow(Q3y,2.0)*pow(sp,2.0) + 462*P1y*P2y*pow(Q2y,2.0)*pow(sp,3.0) - 252*P1y*P2y*pow(Q3y,2.0)*pow(sp,2.0) + 336*P1y*P3y*pow(Q2y,2.0)*pow(sp,2.0) + 210*P0y*P2y*pow(Q3y,2.0)*pow(sp,4.0) +
	210*P0y*P3y*pow(Q3y,2.0)*pow(sp,3.0) - 210*P1y*P2y*pow(Q2y,2.0)*pow(sp,4.0) + 462*P1y*P2y*pow(Q3y,2.0)*pow(sp,3.0) - 210*P1y*P3y*pow(Q2y,2.0)*pow(sp,3.0) + 336*P1y*P3y*pow(Q3y,2.0)*pow(sp,2.0) -
	210*P1y*P2y*pow(Q3y,2.0)*pow(sp,4.0) - 210*P1y*P3y*pow(Q3y,2.0)*pow(sp,3.0) - 189*P0x*Q1x*pow(Q2x,2.0)*pow(sp,2.0) + 420*P0x*Q1x*pow(Q2x,2.0)*pow(sp,3.0) - 189*P0x*Q1x*pow(Q3x,2.0)*pow(sp,2.0) +
	189*P1x*Q1x*pow(Q2x,2.0)*pow(sp,2.0) - 210*P0x*Q1x*pow(Q2x,2.0)*pow(sp,4.0) + 420*P0x*Q1x*pow(Q3x,2.0)*pow(sp,3.0) - 42*P0x*Q2x*pow(Q3x,2.0)*pow(sp,2.0) + 21*P0x*pow(Q2x,2.0)*Q3x*pow(sp,2.0) -
	420*P1x*Q1x*pow(Q2x,2.0)*pow(sp,3.0) + 189*P1x*Q1x*pow(Q3x,2.0)*pow(sp,2.0) - 168*pow(P0x,2.0)*Q2x*Q3x*pow(sp,2.0) - 210*P0x*Q1x*pow(Q3x,2.0)*pow(sp,4.0) + 98*P0x*Q2x*pow(Q3x,2.0)*pow(sp,3.0) -
	238*P0x*pow(Q2x,2.0)*Q3x*pow(sp,3.0) + 210*P1x*Q1x*pow(Q2x,2.0)*pow(sp,4.0) - 420*P1x*Q1x*pow(Q3x,2.0)*pow(sp,3.0) + 42*P1x*Q2x*pow(Q3x,2.0)*pow(sp,2.0) - 21*P1x*pow(Q2x,2.0)*Q3x*pow(sp,2.0) +
	154*pow(P0x,2.0)*Q2x*Q3x*pow(sp,3.0) + 336*pow(P1x,2.0)*Q2x*Q3x*pow(sp,2.0) - 42*P0x*Q2x*pow(Q3x,2.0)*pow(sp,4.0) + 147*P0x*pow(Q2x,2.0)*Q3x*pow(sp,4.0) + 210*P1x*Q1x*pow(Q3x,2.0)*pow(sp,4.0) -
	98*P1x*Q2x*pow(Q3x,2.0)*pow(sp,3.0) + 238*P1x*pow(Q2x,2.0)*Q3x*pow(sp,3.0) - 42*pow(P0x,2.0)*Q2x*Q3x*pow(sp,4.0) - 462*pow(P1x,2.0)*Q2x*Q3x*pow(sp,3.0) + 42*P1x*Q2x*pow(Q3x,2.0)*pow(sp,4.0) -
	147*P1x*pow(Q2x,2.0)*Q3x*pow(sp,4.0) + 168*pow(P1x,2.0)*Q2x*Q3x*pow(sp,4.0) - 216*P0x*Q1x*pow(Q2y,2.0)*pow(sp,2.0) + 312*P0x*Q1x*pow(Q2y,2.0)*pow(sp,3.0) - 216*P0x*Q1x*pow(Q3y,2.0)*pow(sp,2.0) +
	216*P1x*Q1x*pow(Q2y,2.0)*pow(sp,2.0) - 120*P0x*Q1x*pow(Q2y,2.0)*pow(sp,4.0) + 312*P0x*Q1x*pow(Q3y,2.0)*pow(sp,3.0) + 126*P0x*Q2x*pow(Q2y,2.0)*pow(sp,3.0) - 45*P0x*Q2x*pow(Q3y,2.0)*pow(sp,2.0) -
	24*P0x*Q3x*pow(Q2y,2.0)*pow(sp,2.0) - 312*P1x*Q1x*pow(Q2y,2.0)*pow(sp,3.0) + 216*P1x*Q1x*pow(Q3y,2.0)*pow(sp,2.0) - 168*pow(P0y,2.0)*Q2x*Q3x*pow(sp,2.0) - 120*P0x*Q1x*pow(Q3y,2.0)*pow(sp,4.0) -
	84*P0x*Q2x*pow(Q2y,2.0)*pow(sp,4.0) + 114*P0x*Q2x*pow(Q3y,2.0)*pow(sp,3.0) + 2*P0x*Q3x*pow(Q2y,2.0)*pow(sp,3.0) + 21*P0x*Q3x*pow(Q3y,2.0)*pow(sp,2.0) + 120*P1x*Q1x*pow(Q2y,2.0)*pow(sp,4.0) -
	312*P1x*Q1x*pow(Q3y,2.0)*pow(sp,3.0) - 126*P1x*Q2x*pow(Q2y,2.0)*pow(sp,3.0) + 45*P1x*Q2x*pow(Q3y,2.0)*pow(sp,2.0) + 24*P1x*Q3x*pow(Q2y,2.0)*pow(sp,2.0) + 112*pow(P0y,2.0)*Q2x*Q3x*pow(sp,3.0) +
	336*pow(P1y,2.0)*Q2x*Q3x*pow(sp,2.0) - 39*P0x*Q2x*pow(Q3y,2.0)*pow(sp,4.0) + 24*P0x*Q3x*pow(Q2y,2.0)*pow(sp,4.0) + 14*P0x*Q3x*pow(Q3y,2.0)*pow(sp,3.0) + 120*P1x*Q1x*pow(Q3y,2.0)*pow(sp,4.0) +
	84*P1x*Q2x*pow(Q2y,2.0)*pow(sp,4.0) - 114*P1x*Q2x*pow(Q3y,2.0)*pow(sp,3.0) - 2*P1x*Q3x*pow(Q2y,2.0)*pow(sp,3.0) - 21*P1x*Q3x*pow(Q3y,2.0)*pow(sp,2.0) - 24*pow(P0y,2.0)*Q2x*Q3x*pow(sp,4.0) -
	336*pow(P1y,2.0)*Q2x*Q3x*pow(sp,3.0) - 21*P0x*Q3x*pow(Q3y,2.0)*pow(sp,4.0) + 39*P1x*Q2x*pow(Q3y,2.0)*pow(sp,4.0) - 24*P1x*Q3x*pow(Q2y,2.0)*pow(sp,4.0) - 14*P1x*Q3x*pow(Q3y,2.0)*pow(sp,3.0) +
	96*pow(P1y,2.0)*Q2x*Q3x*pow(sp,4.0) + 21*P1x*Q3x*pow(Q3y,2.0)*pow(sp,4.0) - 216*P0y*pow(Q2x,2.0)*Q1y*pow(sp,2.0) + 312*P0y*pow(Q2x,2.0)*Q1y*pow(sp,3.0) - 216*P0y*pow(Q3x,2.0)*Q1y*pow(sp,2.0) +
	216*P1y*pow(Q2x,2.0)*Q1y*pow(sp,2.0) - 120*P0y*pow(Q2x,2.0)*Q1y*pow(sp,4.0) + 126*P0y*pow(Q2x,2.0)*Q2y*pow(sp,3.0) - 24*P0y*pow(Q2x,2.0)*Q3y*pow(sp,2.0) + 312*P0y*pow(Q3x,2.0)*Q1y*pow(sp,3.0) -
	45*P0y*pow(Q3x,2.0)*Q2y*pow(sp,2.0) - 312*P1y*pow(Q2x,2.0)*Q1y*pow(sp,3.0) + 216*P1y*pow(Q3x,2.0)*Q1y*pow(sp,2.0) - 168*pow(P0x,2.0)*Q2y*Q3y*pow(sp,2.0) - 84*P0y*pow(Q2x,2.0)*Q2y*pow(sp,4.0) +
	2*P0y*pow(Q2x,2.0)*Q3y*pow(sp,3.0) - 120*P0y*pow(Q3x,2.0)*Q1y*pow(sp,4.0) + 114*P0y*pow(Q3x,2.0)*Q2y*pow(sp,3.0) + 21*P0y*pow(Q3x,2.0)*Q3y*pow(sp,2.0) + 120*P1y*pow(Q2x,2.0)*Q1y*pow(sp,4.0) -
	126*P1y*pow(Q2x,2.0)*Q2y*pow(sp,3.0) + 24*P1y*pow(Q2x,2.0)*Q3y*pow(sp,2.0) - 312*P1y*pow(Q3x,2.0)*Q1y*pow(sp,3.0) + 45*P1y*pow(Q3x,2.0)*Q2y*pow(sp,2.0) + 112*pow(P0x,2.0)*Q2y*Q3y*pow(sp,3.0) +
	336*pow(P1x,2.0)*Q2y*Q3y*pow(sp,2.0) + 24*P0y*pow(Q2x,2.0)*Q3y*pow(sp,4.0) - 39*P0y*pow(Q3x,2.0)*Q2y*pow(sp,4.0) + 14*P0y*pow(Q3x,2.0)*Q3y*pow(sp,3.0) + 84*P1y*pow(Q2x,2.0)*Q2y*pow(sp,4.0) -
	2*P1y*pow(Q2x,2.0)*Q3y*pow(sp,3.0) + 120*P1y*pow(Q3x,2.0)*Q1y*pow(sp,4.0) - 114*P1y*pow(Q3x,2.0)*Q2y*pow(sp,3.0) - 21*P1y*pow(Q3x,2.0)*Q3y*pow(sp,2.0) - 24*pow(P0x,2.0)*Q2y*Q3y*pow(sp,4.0) -
	336*pow(P1x,2.0)*Q2y*Q3y*pow(sp,3.0) - 21*P0y*pow(Q3x,2.0)*Q3y*pow(sp,4.0) - 24*P1y*pow(Q2x,2.0)*Q3y*pow(sp,4.0) + 39*P1y*pow(Q3x,2.0)*Q2y*pow(sp,4.0) - 14*P1y*pow(Q3x,2.0)*Q3y*pow(sp,3.0) +
	96*pow(P1x,2.0)*Q2y*Q3y*pow(sp,4.0) + 21*P1y*pow(Q3x,2.0)*Q3y*pow(sp,4.0) - 189*P0y*Q1y*pow(Q2y,2.0)*pow(sp,2.0) + 420*P0y*Q1y*pow(Q2y,2.0)*pow(sp,3.0) - 189*P0y*Q1y*pow(Q3y,2.0)*pow(sp,2.0) +
	189*P1y*Q1y*pow(Q2y,2.0)*pow(sp,2.0) - 210*P0y*Q1y*pow(Q2y,2.0)*pow(sp,4.0) + 420*P0y*Q1y*pow(Q3y,2.0)*pow(sp,3.0) - 42*P0y*Q2y*pow(Q3y,2.0)*pow(sp,2.0) + 21*P0y*pow(Q2y,2.0)*Q3y*pow(sp,2.0) -
	420*P1y*Q1y*pow(Q2y,2.0)*pow(sp,3.0) + 189*P1y*Q1y*pow(Q3y,2.0)*pow(sp,2.0) - 168*pow(P0y,2.0)*Q2y*Q3y*pow(sp,2.0) - 210*P0y*Q1y*pow(Q3y,2.0)*pow(sp,4.0) + 98*P0y*Q2y*pow(Q3y,2.0)*pow(sp,3.0) -
	238*P0y*pow(Q2y,2.0)*Q3y*pow(sp,3.0) + 210*P1y*Q1y*pow(Q2y,2.0)*pow(sp,4.0) - 420*P1y*Q1y*pow(Q3y,2.0)*pow(sp,3.0) + 42*P1y*Q2y*pow(Q3y,2.0)*pow(sp,2.0) - 21*P1y*pow(Q2y,2.0)*Q3y*pow(sp,2.0) +
	154*pow(P0y,2.0)*Q2y*Q3y*pow(sp,3.0) + 336*pow(P1y,2.0)*Q2y*Q3y*pow(sp,2.0) - 42*P0y*Q2y*pow(Q3y,2.0)*pow(sp,4.0) + 147*P0y*pow(Q2y,2.0)*Q3y*pow(sp,4.0) + 210*P1y*Q1y*pow(Q3y,2.0)*pow(sp,4.0) -
	98*P1y*Q2y*pow(Q3y,2.0)*pow(sp,3.0) + 238*P1y*pow(Q2y,2.0)*Q3y*pow(sp,3.0) - 42*pow(P0y,2.0)*Q2y*Q3y*pow(sp,4.0) - 462*pow(P1y,2.0)*Q2y*Q3y*pow(sp,3.0) + 42*P1y*Q2y*pow(Q3y,2.0)*pow(sp,4.0) -
	147*P1y*pow(Q2y,2.0)*Q3y*pow(sp,4.0) + 168*pow(P1y,2.0)*Q2y*Q3y*pow(sp,4.0) - 98*P0x*P1x*Q2x*Q3x - 56*P0x*P3x*Q2x*Q3x + 56*P1x*P3x*Q2x*Q3x + 78*P0x*P0y*Q2x*Q2y - 78*P0x*P0y*Q2x*Q3y - 78*P0x*P0y*Q3x*Q2y -
	39*P0x*P1y*Q2x*Q2y - 39*P1x*P0y*Q2x*Q2y - 176*P0x*P1x*Q2y*Q3y + 78*P0x*P0y*Q3x*Q3y + 39*P0x*P1y*Q2x*Q3y + 39*P0x*P1y*Q3x*Q2y + 39*P1x*P0y*Q2x*Q3y + 39*P1x*P0y*Q3x*Q2y - 176*P0y*P1y*Q2x*Q3x -
	39*P0x*P1y*Q3x*Q3y - 12*P0x*P3y*Q2x*Q2y - 39*P1x*P0y*Q3x*Q3y - 12*P3x*P0y*Q2x*Q2y - 80*P0x*P3x*Q2y*Q3y + 12*P0x*P3y*Q2x*Q3y + 12*P0x*P3y*Q3x*Q2y + 12*P1x*P3y*Q2x*Q2y + 12*P3x*P0y*Q2x*Q3y +
	12*P3x*P0y*Q3x*Q2y + 12*P3x*P1y*Q2x*Q2y - 80*P0y*P3y*Q2x*Q3x - 12*P0x*P3y*Q3x*Q3y + 80*P1x*P3x*Q2y*Q3y - 12*P1x*P3y*Q2x*Q3y - 12*P1x*P3y*Q3x*Q2y - 12*P3x*P0y*Q3x*Q3y - 12*P3x*P1y*Q2x*Q3y -
	12*P3x*P1y*Q3x*Q2y + 80*P1y*P3y*Q2x*Q3x + 12*P1x*P3y*Q3x*Q3y + 12*P3x*P1y*Q3x*Q3y - 98*P0y*P1y*Q2y*Q3y - 56*P0y*P3y*Q2y*Q3y + 56*P1y*P3y*Q2y*Q3y - 42*P0x*Q1x*Q2x*Q3x + 42*P1x*Q1x*Q2x*Q3x - 27*P0x*Q2x*Q1y*Q2y -
	27*P0y*Q1x*Q2x*Q2y - 96*P0x*Q1x*Q2y*Q3y + 27*P0x*Q2x*Q1y*Q3y + 27*P0x*Q3x*Q1y*Q2y + 27*P1x*Q2x*Q1y*Q2y + 27*P0y*Q1x*Q2x*Q3y + 27*P0y*Q1x*Q3x*Q2y - 96*P0y*Q2x*Q3x*Q1y + 27*P1y*Q1x*Q2x*Q2y - 27*P0x*Q3x*Q1y*Q3y +
	96*P1x*Q1x*Q2y*Q3y - 27*P1x*Q2x*Q1y*Q3y - 27*P1x*Q3x*Q1y*Q2y - 27*P0y*Q1x*Q3x*Q3y - 27*P1y*Q1x*Q2x*Q3y - 27*P1y*Q1x*Q3x*Q2y + 96*P1y*Q2x*Q3x*Q1y + 27*P1x*Q3x*Q1y*Q3y + 27*P1y*Q1x*Q3x*Q3y - 42*P0y*Q1y*Q2y*Q3y +
	42*P1y*Q1y*Q2y*Q3y - 168*P0x*P3x*Q2x*Q3x*sp + 168*P1x*P3x*Q2x*Q3x*sp - 36*P0x*P3y*Q2x*Q2y*sp - 36*P3x*P0y*Q2x*Q2y*sp - 240*P0x*P3x*Q2y*Q3y*sp + 36*P0x*P3y*Q2x*Q3y*sp + 36*P0x*P3y*Q3x*Q2y*sp + 36*P1x*P3y*Q2x*Q2y*sp +
	36*P3x*P0y*Q2x*Q3y*sp + 36*P3x*P0y*Q3x*Q2y*sp + 36*P3x*P1y*Q2x*Q2y*sp - 240*P0y*P3y*Q2x*Q3x*sp - 36*P0x*P3y*Q3x*Q3y*sp + 240*P1x*P3x*Q2y*Q3y*sp - 36*P1x*P3y*Q2x*Q3y*sp - 36*P1x*P3y*Q3x*Q2y*sp - 36*P3x*P0y*Q3x*Q3y*sp -
	36*P3x*P1y*Q2x*Q3y*sp - 36*P3x*P1y*Q3x*Q2y*sp + 240*P1y*P3y*Q2x*Q3x*sp + 36*P1x*P3y*Q3x*Q3y*sp + 36*P3x*P1y*Q3x*Q3y*sp - 168*P0y*P3y*Q2y*Q3y*sp + 168*P1y*P3y*Q2y*Q3y*sp + 84*P0x*Q1x*Q2x*Q3x*sp - 84*P1x*Q1x*Q2x*Q3x*sp -
	18*P0x*Q2x*Q1y*Q2y*sp - 18*P0y*Q1x*Q2x*Q2y*sp + 48*P0x*Q1x*Q2y*Q3y*sp + 18*P0x*Q2x*Q1y*Q3y*sp + 18*P0x*Q3x*Q1y*Q2y*sp + 18*P1x*Q2x*Q1y*Q2y*sp + 18*P0y*Q1x*Q2x*Q3y*sp + 18*P0y*Q1x*Q3x*Q2y*sp + 48*P0y*Q2x*Q3x*Q1y*sp +
	18*P1y*Q1x*Q2x*Q2y*sp + 138*P0x*Q2x*Q2y*Q3y*sp - 18*P0x*Q3x*Q1y*Q3y*sp - 48*P1x*Q1x*Q2y*Q3y*sp - 18*P1x*Q2x*Q1y*Q3y*sp - 18*P1x*Q3x*Q1y*Q2y*sp - 18*P0y*Q1x*Q3x*Q3y*sp + 138*P0y*Q2x*Q3x*Q2y*sp - 18*P1y*Q1x*Q2x*Q3y*sp -
	18*P1y*Q1x*Q3x*Q2y*sp - 48*P1y*Q2x*Q3x*Q1y*sp + 54*P0x*Q3x*Q2y*Q3y*sp - 138*P1x*Q2x*Q2y*Q3y*sp + 18*P1x*Q3x*Q1y*Q3y*sp + 54*P0y*Q2x*Q3x*Q3y*sp + 18*P1y*Q1x*Q3x*Q3y*sp - 138*P1y*Q2x*Q3x*Q2y*sp - 54*P1x*Q3x*Q2y*Q3y*sp -
	54*P1y*Q2x*Q3x*Q3y*sp + 84*P0y*Q1y*Q2y*Q3y*sp - 84*P1y*Q1y*Q2y*Q3y*sp - 168*P0x*P1x*Q2x*Q3x*pow(sp,2.0) + 308*P0x*P1x*Q2x*Q3x*pow(sp,3.0) - 504*P0x*P2x*Q2x*Q3x*pow(sp,2.0) - 126*P0x*P1x*Q2x*Q3x*pow(sp,4.0) +
	924*P0x*P2x*Q2x*Q3x*pow(sp,3.0) + 672*P0x*P3x*Q2x*Q3x*pow(sp,2.0) + 504*P1x*P2x*Q2x*Q3x*pow(sp,2.0) - 420*P0x*P2x*Q2x*Q3x*pow(sp,4.0) - 420*P0x*P3x*Q2x*Q3x*pow(sp,3.0) - 924*P1x*P2x*Q2x*Q3x*pow(sp,3.0) -
	672*P1x*P3x*Q2x*Q3x*pow(sp,2.0) + 420*P1x*P2x*Q2x*Q3x*pow(sp,4.0) + 420*P1x*P3x*Q2x*Q3x*pow(sp,3.0) - 42*P0x*P0y*Q2x*Q2y*pow(sp,3.0) - 168*P0x*P1x*Q2y*Q3y*pow(sp,2.0) + 18*P0x*P0y*Q2x*Q2y*pow(sp,4.0) +
	42*P0x*P0y*Q2x*Q3y*pow(sp,3.0) + 42*P0x*P0y*Q3x*Q2y*pow(sp,3.0) - 42*P0x*P1y*Q2x*Q2y*pow(sp,3.0) - 42*P1x*P0y*Q2x*Q2y*pow(sp,3.0) - 168*P0y*P1y*Q2x*Q3x*pow(sp,2.0) + 224*P0x*P1x*Q2y*Q3y*pow(sp,3.0) -
	504*P0x*P2x*Q2y*Q3y*pow(sp,2.0) - 18*P0x*P0y*Q2x*Q3y*pow(sp,4.0) - 18*P0x*P0y*Q3x*Q2y*pow(sp,4.0) - 42*P0x*P0y*Q3x*Q3y*pow(sp,3.0) + 27*P0x*P1y*Q2x*Q2y*pow(sp,4.0) + 42*P0x*P1y*Q2x*Q3y*pow(sp,3.0) +
	42*P0x*P1y*Q3x*Q2y*pow(sp,3.0) - 126*P0x*P2y*Q2x*Q2y*pow(sp,3.0) - 72*P0x*P3y*Q2x*Q2y*pow(sp,2.0) + 27*P1x*P0y*Q2x*Q2y*pow(sp,4.0) + 42*P1x*P0y*Q2x*Q3y*pow(sp,3.0) + 42*P1x*P0y*Q3x*Q2y*pow(sp,3.0) +
	126*P1x*P1y*Q2x*Q2y*pow(sp,3.0) - 126*P2x*P0y*Q2x*Q2y*pow(sp,3.0) - 72*P3x*P0y*Q2x*Q2y*pow(sp,2.0) + 224*P0y*P1y*Q2x*Q3x*pow(sp,3.0) - 504*P0y*P2y*Q2x*Q3x*pow(sp,2.0) - 72*P0x*P1x*Q2y*Q3y*pow(sp,4.0) +
	672*P0x*P2x*Q2y*Q3y*pow(sp,3.0) + 528*P0x*P3x*Q2y*Q3y*pow(sp,2.0) + 18*P0x*P0y*Q3x*Q3y*pow(sp,4.0) - 27*P0x*P1y*Q2x*Q3y*pow(sp,4.0) - 27*P0x*P1y*Q3x*Q2y*pow(sp,4.0) - 42*P0x*P1y*Q3x*Q3y*pow(sp,3.0) +
	90*P0x*P2y*Q2x*Q2y*pow(sp,4.0) + 126*P0x*P2y*Q2x*Q3y*pow(sp,3.0) + 126*P0x*P2y*Q3x*Q2y*pow(sp,3.0) + 90*P0x*P3y*Q2x*Q2y*pow(sp,3.0) + 72*P0x*P3y*Q2x*Q3y*pow(sp,2.0) + 72*P0x*P3y*Q3x*Q2y*pow(sp,2.0) +
	504*P1x*P2x*Q2y*Q3y*pow(sp,2.0) - 27*P1x*P0y*Q2x*Q3y*pow(sp,4.0) - 27*P1x*P0y*Q3x*Q2y*pow(sp,4.0) - 42*P1x*P0y*Q3x*Q3y*pow(sp,3.0) - 72*P1x*P1y*Q2x*Q2y*pow(sp,4.0) - 126*P1x*P1y*Q2x*Q3y*pow(sp,3.0) -
	126*P1x*P1y*Q3x*Q2y*pow(sp,3.0) + 126*P1x*P2y*Q2x*Q2y*pow(sp,3.0) + 72*P1x*P3y*Q2x*Q2y*pow(sp,2.0) + 90*P2x*P0y*Q2x*Q2y*pow(sp,4.0) + 126*P2x*P0y*Q2x*Q3y*pow(sp,3.0) + 126*P2x*P0y*Q3x*Q2y*pow(sp,3.0) +
	126*P2x*P1y*Q2x*Q2y*pow(sp,3.0) + 90*P3x*P0y*Q2x*Q2y*pow(sp,3.0) + 72*P3x*P0y*Q2x*Q3y*pow(sp,2.0) + 72*P3x*P0y*Q3x*Q2y*pow(sp,2.0) + 72*P3x*P1y*Q2x*Q2y*pow(sp,2.0) - 72*P0y*P1y*Q2x*Q3x*pow(sp,4.0) +
	672*P0y*P2y*Q2x*Q3x*pow(sp,3.0) + 528*P0y*P3y*Q2x*Q3x*pow(sp,2.0) + 504*P1y*P2y*Q2x*Q3x*pow(sp,2.0) - 240*P0x*P2x*Q2y*Q3y*pow(sp,4.0) - 240*P0x*P3x*Q2y*Q3y*pow(sp,3.0) + 27*P0x*P1y*Q3x*Q3y*pow(sp,4.0) -
	90*P0x*P2y*Q2x*Q3y*pow(sp,4.0) - 90*P0x*P2y*Q3x*Q2y*pow(sp,4.0) - 126*P0x*P2y*Q3x*Q3y*pow(sp,3.0) - 90*P0x*P3y*Q2x*Q3y*pow(sp,3.0) - 90*P0x*P3y*Q3x*Q2y*pow(sp,3.0) - 72*P0x*P3y*Q3x*Q3y*pow(sp,2.0) -
	672*P1x*P2x*Q2y*Q3y*pow(sp,3.0) - 528*P1x*P3x*Q2y*Q3y*pow(sp,2.0) + 27*P1x*P0y*Q3x*Q3y*pow(sp,4.0) + 72*P1x*P1y*Q2x*Q3y*pow(sp,4.0) + 72*P1x*P1y*Q3x*Q2y*pow(sp,4.0) + 126*P1x*P1y*Q3x*Q3y*pow(sp,3.0) -
	90*P1x*P2y*Q2x*Q2y*pow(sp,4.0) - 126*P1x*P2y*Q2x*Q3y*pow(sp,3.0) - 126*P1x*P2y*Q3x*Q2y*pow(sp,3.0) - 90*P1x*P3y*Q2x*Q2y*pow(sp,3.0) - 72*P1x*P3y*Q2x*Q3y*pow(sp,2.0) - 72*P1x*P3y*Q3x*Q2y*pow(sp,2.0) -
	90*P2x*P0y*Q2x*Q3y*pow(sp,4.0) - 90*P2x*P0y*Q3x*Q2y*pow(sp,4.0) - 126*P2x*P0y*Q3x*Q3y*pow(sp,3.0) - 90*P2x*P1y*Q2x*Q2y*pow(sp,4.0) - 126*P2x*P1y*Q2x*Q3y*pow(sp,3.0) - 126*P2x*P1y*Q3x*Q2y*pow(sp,3.0) -
	90*P3x*P0y*Q2x*Q3y*pow(sp,3.0) - 90*P3x*P0y*Q3x*Q2y*pow(sp,3.0) - 72*P3x*P0y*Q3x*Q3y*pow(sp,2.0) - 90*P3x*P1y*Q2x*Q2y*pow(sp,3.0) - 72*P3x*P1y*Q2x*Q3y*pow(sp,2.0) - 72*P3x*P1y*Q3x*Q2y*pow(sp,2.0) -
	240*P0y*P2y*Q2x*Q3x*pow(sp,4.0) - 240*P0y*P3y*Q2x*Q3x*pow(sp,3.0) - 672*P1y*P2y*Q2x*Q3x*pow(sp,3.0) - 528*P1y*P3y*Q2x*Q3x*pow(sp,2.0) + 90*P0x*P2y*Q3x*Q3y*pow(sp,4.0) + 90*P0x*P3y*Q3x*Q3y*pow(sp,3.0) +
	240*P1x*P2x*Q2y*Q3y*pow(sp,4.0) + 240*P1x*P3x*Q2y*Q3y*pow(sp,3.0) - 72*P1x*P1y*Q3x*Q3y*pow(sp,4.0) + 90*P1x*P2y*Q2x*Q3y*pow(sp,4.0) + 90*P1x*P2y*Q3x*Q2y*pow(sp,4.0) + 126*P1x*P2y*Q3x*Q3y*pow(sp,3.0) +
	90*P1x*P3y*Q2x*Q3y*pow(sp,3.0) + 90*P1x*P3y*Q3x*Q2y*pow(sp,3.0) + 72*P1x*P3y*Q3x*Q3y*pow(sp,2.0) + 90*P2x*P0y*Q3x*Q3y*pow(sp,4.0) + 90*P2x*P1y*Q2x*Q3y*pow(sp,4.0) + 90*P2x*P1y*Q3x*Q2y*pow(sp,4.0) +
	126*P2x*P1y*Q3x*Q3y*pow(sp,3.0) + 90*P3x*P0y*Q3x*Q3y*pow(sp,3.0) + 90*P3x*P1y*Q2x*Q3y*pow(sp,3.0) + 90*P3x*P1y*Q3x*Q2y*pow(sp,3.0) + 72*P3x*P1y*Q3x*Q3y*pow(sp,2.0) + 240*P1y*P2y*Q2x*Q3x*pow(sp,4.0) +
	240*P1y*P3y*Q2x*Q3x*pow(sp,3.0) - 90*P1x*P2y*Q3x*Q3y*pow(sp,4.0) - 90*P1x*P3y*Q3x*Q3y*pow(sp,3.0) - 90*P2x*P1y*Q3x*Q3y*pow(sp,4.0) - 90*P3x*P1y*Q3x*Q3y*pow(sp,3.0) - 168*P0y*P1y*Q2y*Q3y*pow(sp,2.0) +
	308*P0y*P1y*Q2y*Q3y*pow(sp,3.0) - 504*P0y*P2y*Q2y*Q3y*pow(sp,2.0) - 126*P0y*P1y*Q2y*Q3y*pow(sp,4.0) + 924*P0y*P2y*Q2y*Q3y*pow(sp,3.0) + 672*P0y*P3y*Q2y*Q3y*pow(sp,2.0) + 504*P1y*P2y*Q2y*Q3y*pow(sp,2.0) -
	420*P0y*P2y*Q2y*Q3y*pow(sp,4.0) - 420*P0y*P3y*Q2y*Q3y*pow(sp,3.0) - 924*P1y*P2y*Q2y*Q3y*pow(sp,3.0) - 672*P1y*P3y*Q2y*Q3y*pow(sp,2.0) + 420*P1y*P2y*Q2y*Q3y*pow(sp,4.0) + 420*P1y*P3y*Q2y*Q3y*pow(sp,3.0) +
	378*P0x*Q1x*Q2x*Q3x*pow(sp,2.0) - 840*P0x*Q1x*Q2x*Q3x*pow(sp,3.0) - 378*P1x*Q1x*Q2x*Q3x*pow(sp,2.0) + 420*P0x*Q1x*Q2x*Q3x*pow(sp,4.0) + 840*P1x*Q1x*Q2x*Q3x*pow(sp,3.0) - 420*P1x*Q1x*Q2x*Q3x*pow(sp,4.0) +
	27*P0x*Q2x*Q1y*Q2y*pow(sp,2.0) + 27*P0y*Q1x*Q2x*Q2y*pow(sp,2.0) + 432*P0x*Q1x*Q2y*Q3y*pow(sp,2.0) + 108*P0x*Q2x*Q1y*Q2y*pow(sp,3.0) - 27*P0x*Q2x*Q1y*Q3y*pow(sp,2.0) - 27*P0x*Q3x*Q1y*Q2y*pow(sp,2.0) -
	27*P1x*Q2x*Q1y*Q2y*pow(sp,2.0) + 108*P0y*Q1x*Q2x*Q2y*pow(sp,3.0) - 27*P0y*Q1x*Q2x*Q3y*pow(sp,2.0) - 27*P0y*Q1x*Q3x*Q2y*pow(sp,2.0) + 432*P0y*Q2x*Q3x*Q1y*pow(sp,2.0) - 27*P1y*Q1x*Q2x*Q2y*pow(sp,2.0) -
	624*P0x*Q1x*Q2y*Q3y*pow(sp,3.0) - 90*P0x*Q2x*Q1y*Q2y*pow(sp,4.0) - 108*P0x*Q2x*Q1y*Q3y*pow(sp,3.0) + 45*P0x*Q2x*Q2y*Q3y*pow(sp,2.0) - 108*P0x*Q3x*Q1y*Q2y*pow(sp,3.0) + 27*P0x*Q3x*Q1y*Q3y*pow(sp,2.0) -
	432*P1x*Q1x*Q2y*Q3y*pow(sp,2.0) - 108*P1x*Q2x*Q1y*Q2y*pow(sp,3.0) + 27*P1x*Q2x*Q1y*Q3y*pow(sp,2.0) + 27*P1x*Q3x*Q1y*Q2y*pow(sp,2.0) - 90*P0y*Q1x*Q2x*Q2y*pow(sp,4.0) - 108*P0y*Q1x*Q2x*Q3y*pow(sp,3.0) -
	108*P0y*Q1x*Q3x*Q2y*pow(sp,3.0) + 27*P0y*Q1x*Q3x*Q3y*pow(sp,2.0) - 624*P0y*Q2x*Q3x*Q1y*pow(sp,3.0) + 45*P0y*Q2x*Q3x*Q2y*pow(sp,2.0) - 108*P1y*Q1x*Q2x*Q2y*pow(sp,3.0) + 27*P1y*Q1x*Q2x*Q3y*pow(sp,2.0) +
	27*P1y*Q1x*Q3x*Q2y*pow(sp,2.0) - 432*P1y*Q2x*Q3x*Q1y*pow(sp,2.0) + 240*P0x*Q1x*Q2y*Q3y*pow(sp,4.0) + 90*P0x*Q2x*Q1y*Q3y*pow(sp,4.0) - 240*P0x*Q2x*Q2y*Q3y*pow(sp,3.0) + 90*P0x*Q3x*Q1y*Q2y*pow(sp,4.0) +
	108*P0x*Q3x*Q1y*Q3y*pow(sp,3.0) + 3*P0x*Q3x*Q2y*Q3y*pow(sp,2.0) + 624*P1x*Q1x*Q2y*Q3y*pow(sp,3.0) + 90*P1x*Q2x*Q1y*Q2y*pow(sp,4.0) + 108*P1x*Q2x*Q1y*Q3y*pow(sp,3.0) - 45*P1x*Q2x*Q2y*Q3y*pow(sp,2.0) +
	108*P1x*Q3x*Q1y*Q2y*pow(sp,3.0) - 27*P1x*Q3x*Q1y*Q3y*pow(sp,2.0) + 90*P0y*Q1x*Q2x*Q3y*pow(sp,4.0) + 90*P0y*Q1x*Q3x*Q2y*pow(sp,4.0) + 108*P0y*Q1x*Q3x*Q3y*pow(sp,3.0) + 240*P0y*Q2x*Q3x*Q1y*pow(sp,4.0) -
	240*P0y*Q2x*Q3x*Q2y*pow(sp,3.0) + 3*P0y*Q2x*Q3x*Q3y*pow(sp,2.0) + 90*P1y*Q1x*Q2x*Q2y*pow(sp,4.0) + 108*P1y*Q1x*Q2x*Q3y*pow(sp,3.0) + 108*P1y*Q1x*Q3x*Q2y*pow(sp,3.0) - 27*P1y*Q1x*Q3x*Q3y*pow(sp,2.0) +
	624*P1y*Q2x*Q3x*Q1y*pow(sp,3.0) - 45*P1y*Q2x*Q3x*Q2y*pow(sp,2.0) + 123*P0x*Q2x*Q2y*Q3y*pow(sp,4.0) - 90*P0x*Q3x*Q1y*Q3y*pow(sp,4.0) - 16*P0x*Q3x*Q2y*Q3y*pow(sp,3.0) - 240*P1x*Q1x*Q2y*Q3y*pow(sp,4.0) -
	90*P1x*Q2x*Q1y*Q3y*pow(sp,4.0) + 240*P1x*Q2x*Q2y*Q3y*pow(sp,3.0) - 90*P1x*Q3x*Q1y*Q2y*pow(sp,4.0) - 108*P1x*Q3x*Q1y*Q3y*pow(sp,3.0) - 3*P1x*Q3x*Q2y*Q3y*pow(sp,2.0) - 90*P0y*Q1x*Q3x*Q3y*pow(sp,4.0) +
	123*P0y*Q2x*Q3x*Q2y*pow(sp,4.0) - 16*P0y*Q2x*Q3x*Q3y*pow(sp,3.0) - 90*P1y*Q1x*Q2x*Q3y*pow(sp,4.0) - 90*P1y*Q1x*Q3x*Q2y*pow(sp,4.0) - 108*P1y*Q1x*Q3x*Q3y*pow(sp,3.0) - 240*P1y*Q2x*Q3x*Q1y*pow(sp,4.0) +
	240*P1y*Q2x*Q3x*Q2y*pow(sp,3.0) - 3*P1y*Q2x*Q3x*Q3y*pow(sp,2.0) - 3*P0x*Q3x*Q2y*Q3y*pow(sp,4.0) - 123*P1x*Q2x*Q2y*Q3y*pow(sp,4.0) + 90*P1x*Q3x*Q1y*Q3y*pow(sp,4.0) + 16*P1x*Q3x*Q2y*Q3y*pow(sp,3.0) -
	3*P0y*Q2x*Q3x*Q3y*pow(sp,4.0) + 90*P1y*Q1x*Q3x*Q3y*pow(sp,4.0) - 123*P1y*Q2x*Q3x*Q2y*pow(sp,4.0) + 16*P1y*Q2x*Q3x*Q3y*pow(sp,3.0) + 3*P1x*Q3x*Q2y*Q3y*pow(sp,4.0) + 3*P1y*Q2x*Q3x*Q3y*pow(sp,4.0) +
	378*P0y*Q1y*Q2y*Q3y*pow(sp,2.0) - 840*P0y*Q1y*Q2y*Q3y*pow(sp,3.0) - 378*P1y*Q1y*Q2y*Q3y*pow(sp,2.0) + 420*P0y*Q1y*Q2y*Q3y*pow(sp,4.0) + 840*P1y*Q1y*Q2y*Q3y*pow(sp,3.0) -
	420*P1y*Q1y*Q2y*Q3y*pow(sp,4.0))/(3*(7*pow(P0x,2.0)*pow(Q2x,2.0) + 7*pow(P0x,2.0)*pow(Q3x,2.0) + 7*pow(P1x,2.0)*pow(Q2x,2.0) + 7*pow(P1x,2.0)*pow(Q3x,2.0) + 16*pow(P0x,2.0)*pow(Q2y,2.0) +
	16*pow(P0y,2.0)*pow(Q2x,2.0) + 16*pow(P0x,2.0)*pow(Q3y,2.0) + 16*pow(P1x,2.0)*pow(Q2y,2.0) + 16*pow(P0y,2.0)*pow(Q3x,2.0) + 16*pow(P1y,2.0)*pow(Q2x,2.0) + 16*pow(P1x,2.0)*pow(Q3y,2.0) +
	16*pow(P1y,2.0)*pow(Q3x,2.0) + 7*pow(P0y,2.0)*pow(Q2y,2.0) + 7*pow(P0y,2.0)*pow(Q3y,2.0) + 7*pow(P1y,2.0)*pow(Q2y,2.0) + 7*pow(P1y,2.0)*pow(Q3y,2.0) - 14*P0x*P1x*pow(Q2x,2.0) - 14*P0x*P1x*pow(Q3x,2.0) -
	32*P0x*P1x*pow(Q2y,2.0) - 32*P0x*P1x*pow(Q3y,2.0) - 32*P0y*P1y*pow(Q2x,2.0) - 32*P0y*P1y*pow(Q3x,2.0) - 14*P0y*P1y*pow(Q2y,2.0) - 14*P0y*P1y*pow(Q3y,2.0) - 14*pow(P0x,2.0)*Q2x*Q3x - 14*pow(P1x,2.0)*Q2x*Q3x -
	32*pow(P0y,2.0)*Q2x*Q3x - 32*pow(P1y,2.0)*Q2x*Q3x - 32*pow(P0x,2.0)*Q2y*Q3y - 32*pow(P1x,2.0)*Q2y*Q3y - 14*pow(P0y,2.0)*Q2y*Q3y - 14*pow(P1y,2.0)*Q2y*Q3y + 28*P0x*P1x*Q2x*Q3x - 18*P0x*P0y*Q2x*Q2y + 18*P0x*P0y*Q2x*Q3y +
	18*P0x*P0y*Q3x*Q2y + 18*P0x*P1y*Q2x*Q2y + 18*P1x*P0y*Q2x*Q2y + 64*P0x*P1x*Q2y*Q3y - 18*P0x*P0y*Q3x*Q3y - 18*P0x*P1y*Q2x*Q3y - 18*P0x*P1y*Q3x*Q2y - 18*P1x*P0y*Q2x*Q3y - 18*P1x*P0y*Q3x*Q2y - 18*P1x*P1y*Q2x*Q2y +
	64*P0y*P1y*Q2x*Q3x + 18*P0x*P1y*Q3x*Q3y + 18*P1x*P0y*Q3x*Q3y + 18*P1x*P1y*Q2x*Q3y + 18*P1x*P1y*Q3x*Q2y - 18*P1x*P1y*Q3x*Q3y + 28*P0y*P1y*Q2y*Q3y));
	
	out_qfactor = (14*pow(P0x,3.0)*Q2x - 14*pow(P0x,3.0)*Q3x + 14*pow(P0y,3.0)*Q2y - 14*pow(P0y,3.0)*Q3y + 21*pow(P0x,2.0)*pow(Q2x,2.0) + 21*pow(P0x,2.0)*pow(Q3x,2.0) + 21*pow(P1x,2.0)*pow(Q2x,2.0) + 21*pow(P1x,2.0)*pow(Q3x,2.0) +
	48*pow(P0x,2.0)*pow(Q2y,2.0) + 48*pow(P0y,2.0)*pow(Q2x,2.0) + 48*pow(P0x,2.0)*pow(Q3y,2.0) + 48*pow(P1x,2.0)*pow(Q2y,2.0) + 48*pow(P0y,2.0)*pow(Q3x,2.0) + 48*pow(P1y,2.0)*pow(Q2x,2.0) + 48*pow(P1x,2.0)*pow(Q3y,2.0) +
	48*pow(P1y,2.0)*pow(Q3x,2.0) + 21*pow(P0y,2.0)*pow(Q2y,2.0) + 21*pow(P0y,2.0)*pow(Q3y,2.0) + 21*pow(P1y,2.0)*pow(Q2y,2.0) + 21*pow(P1y,2.0)*pow(Q3y,2.0) + 21*pow(P0x,2.0)*pow(Q2x,2.0)*sp + 21*pow(P0x,2.0)*pow(Q3x,2.0)*sp -
	63*pow(P0x,3.0)*Q2x*pow(sp,2.0) + 21*pow(P1x,2.0)*pow(Q2x,2.0)*sp + 70*pow(P0x,3.0)*Q2x*pow(sp,3.0) + 63*pow(P0x,3.0)*Q3x*pow(sp,2.0) + 21*pow(P1x,2.0)*pow(Q3x,2.0)*sp - 126*pow(P1x,3.0)*Q2x*pow(sp,2.0) -
	21*pow(P0x,3.0)*Q2x*pow(sp,4.0) - 70*pow(P0x,3.0)*Q3x*pow(sp,3.0) + 210*pow(P1x,3.0)*Q2x*pow(sp,3.0) + 126*pow(P1x,3.0)*Q3x*pow(sp,2.0) + 21*pow(P0x,3.0)*Q3x*pow(sp,4.0) - 84*pow(P1x,3.0)*Q2x*pow(sp,4.0) -
	210*pow(P1x,3.0)*Q3x*pow(sp,3.0) + 84*pow(P1x,3.0)*Q3x*pow(sp,4.0) - 24*pow(P0x,2.0)*pow(Q2y,2.0)*sp - 24*pow(P0y,2.0)*pow(Q2x,2.0)*sp + 48*pow(P0x,2.0)*pow(Q3y,2.0)*sp - 24*pow(P1x,2.0)*pow(Q2y,2.0)*sp +
	48*pow(P0y,2.0)*pow(Q3x,2.0)*sp - 24*pow(P1y,2.0)*pow(Q2x,2.0)*sp + 48*pow(P1x,2.0)*pow(Q3y,2.0)*sp + 48*pow(P1y,2.0)*pow(Q3x,2.0)*sp + 21*pow(P0y,2.0)*pow(Q2y,2.0)*sp + 21*pow(P0y,2.0)*pow(Q3y,2.0)*sp -
	63*pow(P0y,3.0)*Q2y*pow(sp,2.0) + 21*pow(P1y,2.0)*pow(Q2y,2.0)*sp + 70*pow(P0y,3.0)*Q2y*pow(sp,3.0) + 63*pow(P0y,3.0)*Q3y*pow(sp,2.0) + 21*pow(P1y,2.0)*pow(Q3y,2.0)*sp - 126*pow(P1y,3.0)*Q2y*pow(sp,2.0) -
	21*pow(P0y,3.0)*Q2y*pow(sp,4.0) - 70*pow(P0y,3.0)*Q3y*pow(sp,3.0) + 210*pow(P1y,3.0)*Q2y*pow(sp,3.0) + 126*pow(P1y,3.0)*Q3y*pow(sp,2.0) + 21*pow(P0y,3.0)*Q3y*pow(sp,4.0) - 84*pow(P1y,3.0)*Q2y*pow(sp,4.0) -
	210*pow(P1y,3.0)*Q3y*pow(sp,3.0) + 84*pow(P1y,3.0)*Q3y*pow(sp,4.0) - 21*pow(P0x,2.0)*pow(Q2x,2.0)*pow(sp,2.0) - 105*pow(P0x,2.0)*pow(Q2x,2.0)*pow(sp,3.0) + 21*pow(P0x,2.0)*pow(Q3x,2.0)*pow(sp,2.0) -
	21*pow(P1x,2.0)*pow(Q2x,2.0)*pow(sp,2.0) + 84*pow(P0x,2.0)*pow(Q2x,2.0)*pow(sp,4.0) + 7*pow(P0x,2.0)*pow(Q3x,2.0)*pow(sp,3.0) - 105*pow(P1x,2.0)*pow(Q2x,2.0)*pow(sp,3.0) + 21*pow(P1x,2.0)*pow(Q3x,2.0)*pow(sp,2.0) -
	21*pow(P0x,2.0)*pow(Q3x,2.0)*pow(sp,4.0) + 84*pow(P1x,2.0)*pow(Q2x,2.0)*pow(sp,4.0) + 7*pow(P1x,2.0)*pow(Q3x,2.0)*pow(sp,3.0) - 21*pow(P1x,2.0)*pow(Q3x,2.0)*pow(sp,4.0) - 48*pow(P0x,2.0)*pow(Q2y,2.0)*pow(sp,2.0) -
	48*pow(P0y,2.0)*pow(Q2x,2.0)*pow(sp,2.0) - 24*pow(P0x,2.0)*pow(Q2y,2.0)*pow(sp,3.0) + 12*pow(P0x,2.0)*pow(Q3y,2.0)*pow(sp,2.0) - 48*pow(P1x,2.0)*pow(Q2y,2.0)*pow(sp,2.0) - 24*pow(P0y,2.0)*pow(Q2x,2.0)*pow(sp,3.0) +
	12*pow(P0y,2.0)*pow(Q3x,2.0)*pow(sp,2.0) - 48*pow(P1y,2.0)*pow(Q2x,2.0)*pow(sp,2.0) + 48*pow(P0x,2.0)*pow(Q2y,2.0)*pow(sp,4.0) - 8*pow(P0x,2.0)*pow(Q3y,2.0)*pow(sp,3.0) - 24*pow(P1x,2.0)*pow(Q2y,2.0)*pow(sp,3.0) +
	12*pow(P1x,2.0)*pow(Q3y,2.0)*pow(sp,2.0) + 48*pow(P0y,2.0)*pow(Q2x,2.0)*pow(sp,4.0) - 8*pow(P0y,2.0)*pow(Q3x,2.0)*pow(sp,3.0) - 24*pow(P1y,2.0)*pow(Q2x,2.0)*pow(sp,3.0) + 12*pow(P1y,2.0)*pow(Q3x,2.0)*pow(sp,2.0) -
	12*pow(P0x,2.0)*pow(Q3y,2.0)*pow(sp,4.0) + 48*pow(P1x,2.0)*pow(Q2y,2.0)*pow(sp,4.0) - 8*pow(P1x,2.0)*pow(Q3y,2.0)*pow(sp,3.0) - 12*pow(P0y,2.0)*pow(Q3x,2.0)*pow(sp,4.0) + 48*pow(P1y,2.0)*pow(Q2x,2.0)*pow(sp,4.0) -
	8*pow(P1y,2.0)*pow(Q3x,2.0)*pow(sp,3.0) - 12*pow(P1x,2.0)*pow(Q3y,2.0)*pow(sp,4.0) - 12*pow(P1y,2.0)*pow(Q3x,2.0)*pow(sp,4.0) - 21*pow(P0y,2.0)*pow(Q2y,2.0)*pow(sp,2.0) - 105*pow(P0y,2.0)*pow(Q2y,2.0)*pow(sp,3.0) +
	21*pow(P0y,2.0)*pow(Q3y,2.0)*pow(sp,2.0) - 21*pow(P1y,2.0)*pow(Q2y,2.0)*pow(sp,2.0) + 84*pow(P0y,2.0)*pow(Q2y,2.0)*pow(sp,4.0) + 7*pow(P0y,2.0)*pow(Q3y,2.0)*pow(sp,3.0) - 105*pow(P1y,2.0)*pow(Q2y,2.0)*pow(sp,3.0) +
	21*pow(P1y,2.0)*pow(Q3y,2.0)*pow(sp,2.0) - 21*pow(P0y,2.0)*pow(Q3y,2.0)*pow(sp,4.0) + 84*pow(P1y,2.0)*pow(Q2y,2.0)*pow(sp,4.0) + 7*pow(P1y,2.0)*pow(Q3y,2.0)*pow(sp,3.0) - 21*pow(P1y,2.0)*pow(Q3y,2.0)*pow(sp,4.0) -
	42*P0x*P1x*pow(Q2x,2.0) + 14*P0x*pow(P1x,2.0)*Q2x - 28*pow(P0x,2.0)*P1x*Q2x - 42*P0x*P1x*pow(Q3x,2.0) - 14*P0x*pow(P1x,2.0)*Q3x + 28*pow(P0x,2.0)*P1x*Q3x - 14*pow(P0x,2.0)*P3x*Q2x + 14*pow(P0x,2.0)*P3x*Q3x -
	14*pow(P1x,2.0)*P3x*Q2x + 14*pow(P1x,2.0)*P3x*Q3x + 14*P0x*pow(P0y,2.0)*Q2x - 96*P0x*P1x*pow(Q2y,2.0) - 14*P0x*pow(P0y,2.0)*Q3x - 52*P0x*pow(P1y,2.0)*Q2x - 66*P1x*pow(P0y,2.0)*Q2x - 96*P0x*P1x*pow(Q3y,2.0) +
	52*P0x*pow(P1y,2.0)*Q3x + 66*P1x*pow(P0y,2.0)*Q3x + 16*P3x*pow(P0y,2.0)*Q2x - 16*P3x*pow(P0y,2.0)*Q3x + 16*P3x*pow(P1y,2.0)*Q2x - 16*P3x*pow(P1y,2.0)*Q3x + 14*pow(P0x,2.0)*P0y*Q2y - 96*P0y*P1y*pow(Q2x,2.0) -
	14*pow(P0x,2.0)*P0y*Q3y - 66*pow(P0x,2.0)*P1y*Q2y - 52*pow(P1x,2.0)*P0y*Q2y - 96*P0y*P1y*pow(Q3x,2.0) + 66*pow(P0x,2.0)*P1y*Q3y + 52*pow(P1x,2.0)*P0y*Q3y + 16*pow(P0x,2.0)*P3y*Q2y - 16*pow(P0x,2.0)*P3y*Q3y +
	16*pow(P1x,2.0)*P3y*Q2y - 16*pow(P1x,2.0)*P3y*Q3y - 42*P0y*P1y*pow(Q2y,2.0) + 14*P0y*pow(P1y,2.0)*Q2y - 28*pow(P0y,2.0)*P1y*Q2y - 42*P0y*P1y*pow(Q3y,2.0) - 14*P0y*pow(P1y,2.0)*Q3y + 28*pow(P0y,2.0)*P1y*Q3y -
	14*pow(P0y,2.0)*P3y*Q2y + 14*pow(P0y,2.0)*P3y*Q3y - 14*pow(P1y,2.0)*P3y*Q2y + 14*pow(P1y,2.0)*P3y*Q3y - 42*pow(P0x,2.0)*Q2x*Q3x - 42*pow(P1x,2.0)*Q2x*Q3x + 36*pow(P0y,2.0)*Q1x*Q2x - 36*pow(P0y,2.0)*Q1x*Q3x +
	36*pow(P1y,2.0)*Q1x*Q2x - 96*pow(P0y,2.0)*Q2x*Q3x - 36*pow(P1y,2.0)*Q1x*Q3x - 96*pow(P1y,2.0)*Q2x*Q3x + 36*pow(P0x,2.0)*Q1y*Q2y - 36*pow(P0x,2.0)*Q1y*Q3y + 36*pow(P1x,2.0)*Q1y*Q2y - 96*pow(P0x,2.0)*Q2y*Q3y -
	36*pow(P1x,2.0)*Q1y*Q3y - 96*pow(P1x,2.0)*Q2y*Q3y - 42*pow(P0y,2.0)*Q2y*Q3y - 42*pow(P1y,2.0)*Q2y*Q3y - 42*P0x*P1x*pow(Q2x,2.0)*sp - 42*P0x*P1x*pow(Q3x,2.0)*sp - 42*pow(P0x,2.0)*P3x*Q2x*sp + 42*pow(P0x,2.0)*P3x*Q3x*sp -
	42*pow(P1x,2.0)*P3x*Q2x*sp + 42*pow(P1x,2.0)*P3x*Q3x*sp + 48*P0x*P1x*pow(Q2y,2.0)*sp - 96*P0x*P1x*pow(Q3y,2.0)*sp + 48*P3x*pow(P0y,2.0)*Q2x*sp - 48*P3x*pow(P0y,2.0)*Q3x*sp + 48*P3x*pow(P1y,2.0)*Q2x*sp -
	48*P3x*pow(P1y,2.0)*Q3x*sp + 48*P0y*P1y*pow(Q2x,2.0)*sp - 96*P0y*P1y*pow(Q3x,2.0)*sp + 48*pow(P0x,2.0)*P3y*Q2y*sp - 48*pow(P0x,2.0)*P3y*Q3y*sp + 48*pow(P1x,2.0)*P3y*Q2y*sp - 48*pow(P1x,2.0)*P3y*Q3y*sp -
	42*P0y*P1y*pow(Q2y,2.0)*sp - 42*P0y*P1y*pow(Q3y,2.0)*sp - 42*pow(P0y,2.0)*P3y*Q2y*sp + 42*pow(P0y,2.0)*P3y*Q3y*sp - 42*pow(P1y,2.0)*P3y*Q2y*sp + 42*pow(P1y,2.0)*P3y*Q3y*sp + 42*pow(P0x,2.0)*Q1x*Q2x*sp -
	42*pow(P0x,2.0)*Q1x*Q3x*sp + 42*pow(P1x,2.0)*Q1x*Q2x*sp - 42*pow(P0x,2.0)*Q2x*Q3x*sp - 42*pow(P1x,2.0)*Q1x*Q3x*sp - 42*pow(P1x,2.0)*Q2x*Q3x*sp + 24*pow(P0y,2.0)*Q1x*Q2x*sp - 24*pow(P0y,2.0)*Q1x*Q3x*sp +
	24*pow(P1y,2.0)*Q1x*Q2x*sp - 24*pow(P0y,2.0)*Q2x*Q3x*sp - 24*pow(P1y,2.0)*Q1x*Q3x*sp - 24*pow(P1y,2.0)*Q2x*Q3x*sp + 24*pow(P0x,2.0)*Q1y*Q2y*sp - 24*pow(P0x,2.0)*Q1y*Q3y*sp + 24*pow(P1x,2.0)*Q1y*Q2y*sp -
	24*pow(P0x,2.0)*Q2y*Q3y*sp - 24*pow(P1x,2.0)*Q1y*Q3y*sp - 24*pow(P1x,2.0)*Q2y*Q3y*sp + 42*pow(P0y,2.0)*Q1y*Q2y*sp - 42*pow(P0y,2.0)*Q1y*Q3y*sp + 42*pow(P1y,2.0)*Q1y*Q2y*sp - 42*pow(P0y,2.0)*Q2y*Q3y*sp -
	42*pow(P1y,2.0)*Q1y*Q3y*sp - 42*pow(P1y,2.0)*Q2y*Q3y*sp + 42*P0x*P1x*pow(Q2x,2.0)*pow(sp,2.0) + 189*P0x*pow(P1x,2.0)*Q2x*pow(sp,2.0) + 210*P0x*P1x*pow(Q2x,2.0)*pow(sp,3.0) - 42*P0x*P1x*pow(Q3x,2.0)*pow(sp,2.0) -
	350*P0x*pow(P1x,2.0)*Q2x*pow(sp,3.0) - 189*P0x*pow(P1x,2.0)*Q3x*pow(sp,2.0) + 70*pow(P0x,2.0)*P1x*Q2x*pow(sp,3.0) - 189*pow(P0x,2.0)*P2x*Q2x*pow(sp,2.0) - 168*P0x*P1x*pow(Q2x,2.0)*pow(sp,4.0) -
	14*P0x*P1x*pow(Q3x,2.0)*pow(sp,3.0) + 147*P0x*pow(P1x,2.0)*Q2x*pow(sp,4.0) + 350*P0x*pow(P1x,2.0)*Q3x*pow(sp,3.0) - 42*pow(P0x,2.0)*P1x*Q2x*pow(sp,4.0) - 70*pow(P0x,2.0)*P1x*Q3x*pow(sp,3.0) +
	420*pow(P0x,2.0)*P2x*Q2x*pow(sp,3.0) + 189*pow(P0x,2.0)*P2x*Q3x*pow(sp,2.0) + 294*pow(P0x,2.0)*P3x*Q2x*pow(sp,2.0) - 189*pow(P1x,2.0)*P2x*Q2x*pow(sp,2.0) + 42*P0x*P1x*pow(Q3x,2.0)*pow(sp,4.0) -
	147*P0x*pow(P1x,2.0)*Q3x*pow(sp,4.0) + 42*pow(P0x,2.0)*P1x*Q3x*pow(sp,4.0) - 210*pow(P0x,2.0)*P2x*Q2x*pow(sp,4.0) - 420*pow(P0x,2.0)*P2x*Q3x*pow(sp,3.0) - 210*pow(P0x,2.0)*P3x*Q2x*pow(sp,3.0) -
	294*pow(P0x,2.0)*P3x*Q3x*pow(sp,2.0) + 420*pow(P1x,2.0)*P2x*Q2x*pow(sp,3.0) + 189*pow(P1x,2.0)*P2x*Q3x*pow(sp,2.0) + 294*pow(P1x,2.0)*P3x*Q2x*pow(sp,2.0) + 210*pow(P0x,2.0)*P2x*Q3x*pow(sp,4.0) +
	210*pow(P0x,2.0)*P3x*Q3x*pow(sp,3.0) - 210*pow(P1x,2.0)*P2x*Q2x*pow(sp,4.0) - 420*pow(P1x,2.0)*P2x*Q3x*pow(sp,3.0) - 210*pow(P1x,2.0)*P3x*Q2x*pow(sp,3.0) - 294*pow(P1x,2.0)*P3x*Q3x*pow(sp,2.0) +
	210*pow(P1x,2.0)*P2x*Q3x*pow(sp,4.0) + 210*pow(P1x,2.0)*P3x*Q3x*pow(sp,3.0) - 63*P0x*pow(P0y,2.0)*Q2x*pow(sp,2.0) + 96*P0x*P1x*pow(Q2y,2.0)*pow(sp,2.0) + 70*P0x*pow(P0y,2.0)*Q2x*pow(sp,3.0) +
	63*P0x*pow(P0y,2.0)*Q3x*pow(sp,2.0) + 126*P0x*pow(P1y,2.0)*Q2x*pow(sp,2.0) + 63*P1x*pow(P0y,2.0)*Q2x*pow(sp,2.0) + 48*P0x*P1x*pow(Q2y,2.0)*pow(sp,3.0) - 24*P0x*P1x*pow(Q3y,2.0)*pow(sp,2.0) -
	21*P0x*pow(P0y,2.0)*Q2x*pow(sp,4.0) - 70*P0x*pow(P0y,2.0)*Q3x*pow(sp,3.0) - 98*P0x*pow(P1y,2.0)*Q2x*pow(sp,3.0) - 126*P0x*pow(P1y,2.0)*Q3x*pow(sp,2.0) + 42*P1x*pow(P0y,2.0)*Q2x*pow(sp,3.0) -
	63*P1x*pow(P0y,2.0)*Q3x*pow(sp,2.0) - 126*P1x*pow(P1y,2.0)*Q2x*pow(sp,2.0) - 96*P0x*P1x*pow(Q2y,2.0)*pow(sp,4.0) + 16*P0x*P1x*pow(Q3y,2.0)*pow(sp,3.0) + 21*P0x*pow(P0y,2.0)*Q3x*pow(sp,4.0) +
	24*P0x*pow(P1y,2.0)*Q2x*pow(sp,4.0) + 98*P0x*pow(P1y,2.0)*Q3x*pow(sp,3.0) - 39*P1x*pow(P0y,2.0)*Q2x*pow(sp,4.0) - 42*P1x*pow(P0y,2.0)*Q3x*pow(sp,3.0) + 210*P1x*pow(P1y,2.0)*Q2x*pow(sp,3.0) +
	126*P1x*pow(P1y,2.0)*Q3x*pow(sp,2.0) + 168*P2x*pow(P0y,2.0)*Q2x*pow(sp,3.0) + 96*P3x*pow(P0y,2.0)*Q2x*pow(sp,2.0) + 24*P0x*P1x*pow(Q3y,2.0)*pow(sp,4.0) - 24*P0x*pow(P1y,2.0)*Q3x*pow(sp,4.0) +
	39*P1x*pow(P0y,2.0)*Q3x*pow(sp,4.0) - 84*P1x*pow(P1y,2.0)*Q2x*pow(sp,4.0) - 210*P1x*pow(P1y,2.0)*Q3x*pow(sp,3.0) - 120*P2x*pow(P0y,2.0)*Q2x*pow(sp,4.0) - 168*P2x*pow(P0y,2.0)*Q3x*pow(sp,3.0) +
	168*P2x*pow(P1y,2.0)*Q2x*pow(sp,3.0) - 120*P3x*pow(P0y,2.0)*Q2x*pow(sp,3.0) - 96*P3x*pow(P0y,2.0)*Q3x*pow(sp,2.0) + 96*P3x*pow(P1y,2.0)*Q2x*pow(sp,2.0) + 84*P1x*pow(P1y,2.0)*Q3x*pow(sp,4.0) +
	120*P2x*pow(P0y,2.0)*Q3x*pow(sp,4.0) - 120*P2x*pow(P1y,2.0)*Q2x*pow(sp,4.0) - 168*P2x*pow(P1y,2.0)*Q3x*pow(sp,3.0) + 120*P3x*pow(P0y,2.0)*Q3x*pow(sp,3.0) - 120*P3x*pow(P1y,2.0)*Q2x*pow(sp,3.0) -
	96*P3x*pow(P1y,2.0)*Q3x*pow(sp,2.0) + 120*P2x*pow(P1y,2.0)*Q3x*pow(sp,4.0) + 120*P3x*pow(P1y,2.0)*Q3x*pow(sp,3.0) - 63*pow(P0x,2.0)*P0y*Q2y*pow(sp,2.0) + 96*P0y*P1y*pow(Q2x,2.0)*pow(sp,2.0) +
	70*pow(P0x,2.0)*P0y*Q2y*pow(sp,3.0) + 63*pow(P0x,2.0)*P0y*Q3y*pow(sp,2.0) + 63*pow(P0x,2.0)*P1y*Q2y*pow(sp,2.0) + 126*pow(P1x,2.0)*P0y*Q2y*pow(sp,2.0) + 48*P0y*P1y*pow(Q2x,2.0)*pow(sp,3.0) -
	24*P0y*P1y*pow(Q3x,2.0)*pow(sp,2.0) - 21*pow(P0x,2.0)*P0y*Q2y*pow(sp,4.0) - 70*pow(P0x,2.0)*P0y*Q3y*pow(sp,3.0) + 42*pow(P0x,2.0)*P1y*Q2y*pow(sp,3.0) - 63*pow(P0x,2.0)*P1y*Q3y*pow(sp,2.0) -
	98*pow(P1x,2.0)*P0y*Q2y*pow(sp,3.0) - 126*pow(P1x,2.0)*P0y*Q3y*pow(sp,2.0) - 126*pow(P1x,2.0)*P1y*Q2y*pow(sp,2.0) - 96*P0y*P1y*pow(Q2x,2.0)*pow(sp,4.0) + 16*P0y*P1y*pow(Q3x,2.0)*pow(sp,3.0) +
	21*pow(P0x,2.0)*P0y*Q3y*pow(sp,4.0) - 39*pow(P0x,2.0)*P1y*Q2y*pow(sp,4.0) - 42*pow(P0x,2.0)*P1y*Q3y*pow(sp,3.0) + 168*pow(P0x,2.0)*P2y*Q2y*pow(sp,3.0) + 96*pow(P0x,2.0)*P3y*Q2y*pow(sp,2.0) +
	24*pow(P1x,2.0)*P0y*Q2y*pow(sp,4.0) + 98*pow(P1x,2.0)*P0y*Q3y*pow(sp,3.0) + 210*pow(P1x,2.0)*P1y*Q2y*pow(sp,3.0) + 126*pow(P1x,2.0)*P1y*Q3y*pow(sp,2.0) + 24*P0y*P1y*pow(Q3x,2.0)*pow(sp,4.0) +
	39*pow(P0x,2.0)*P1y*Q3y*pow(sp,4.0) - 120*pow(P0x,2.0)*P2y*Q2y*pow(sp,4.0) - 168*pow(P0x,2.0)*P2y*Q3y*pow(sp,3.0) - 120*pow(P0x,2.0)*P3y*Q2y*pow(sp,3.0) - 96*pow(P0x,2.0)*P3y*Q3y*pow(sp,2.0) -
	24*pow(P1x,2.0)*P0y*Q3y*pow(sp,4.0) - 84*pow(P1x,2.0)*P1y*Q2y*pow(sp,4.0) - 210*pow(P1x,2.0)*P1y*Q3y*pow(sp,3.0) + 168*pow(P1x,2.0)*P2y*Q2y*pow(sp,3.0) + 96*pow(P1x,2.0)*P3y*Q2y*pow(sp,2.0) +
	120*pow(P0x,2.0)*P2y*Q3y*pow(sp,4.0) + 120*pow(P0x,2.0)*P3y*Q3y*pow(sp,3.0) + 84*pow(P1x,2.0)*P1y*Q3y*pow(sp,4.0) - 120*pow(P1x,2.0)*P2y*Q2y*pow(sp,4.0) - 168*pow(P1x,2.0)*P2y*Q3y*pow(sp,3.0) -
	120*pow(P1x,2.0)*P3y*Q2y*pow(sp,3.0) - 96*pow(P1x,2.0)*P3y*Q3y*pow(sp,2.0) + 120*pow(P1x,2.0)*P2y*Q3y*pow(sp,4.0) + 120*pow(P1x,2.0)*P3y*Q3y*pow(sp,3.0) + 42*P0y*P1y*pow(Q2y,2.0)*pow(sp,2.0) +
	189*P0y*pow(P1y,2.0)*Q2y*pow(sp,2.0) + 210*P0y*P1y*pow(Q2y,2.0)*pow(sp,3.0) - 42*P0y*P1y*pow(Q3y,2.0)*pow(sp,2.0) - 350*P0y*pow(P1y,2.0)*Q2y*pow(sp,3.0) - 189*P0y*pow(P1y,2.0)*Q3y*pow(sp,2.0) +
	70*pow(P0y,2.0)*P1y*Q2y*pow(sp,3.0) - 189*pow(P0y,2.0)*P2y*Q2y*pow(sp,2.0) - 168*P0y*P1y*pow(Q2y,2.0)*pow(sp,4.0) - 14*P0y*P1y*pow(Q3y,2.0)*pow(sp,3.0) + 147*P0y*pow(P1y,2.0)*Q2y*pow(sp,4.0) +
	350*P0y*pow(P1y,2.0)*Q3y*pow(sp,3.0) - 42*pow(P0y,2.0)*P1y*Q2y*pow(sp,4.0) - 70*pow(P0y,2.0)*P1y*Q3y*pow(sp,3.0) + 420*pow(P0y,2.0)*P2y*Q2y*pow(sp,3.0) + 189*pow(P0y,2.0)*P2y*Q3y*pow(sp,2.0) +
	294*pow(P0y,2.0)*P3y*Q2y*pow(sp,2.0) - 189*pow(P1y,2.0)*P2y*Q2y*pow(sp,2.0) + 42*P0y*P1y*pow(Q3y,2.0)*pow(sp,4.0) - 147*P0y*pow(P1y,2.0)*Q3y*pow(sp,4.0) + 42*pow(P0y,2.0)*P1y*Q3y*pow(sp,4.0) -
	210*pow(P0y,2.0)*P2y*Q2y*pow(sp,4.0) - 420*pow(P0y,2.0)*P2y*Q3y*pow(sp,3.0) - 210*pow(P0y,2.0)*P3y*Q2y*pow(sp,3.0) - 294*pow(P0y,2.0)*P3y*Q3y*pow(sp,2.0) + 420*pow(P1y,2.0)*P2y*Q2y*pow(sp,3.0) +
	189*pow(P1y,2.0)*P2y*Q3y*pow(sp,2.0) + 294*pow(P1y,2.0)*P3y*Q2y*pow(sp,2.0) + 210*pow(P0y,2.0)*P2y*Q3y*pow(sp,4.0) + 210*pow(P0y,2.0)*P3y*Q3y*pow(sp,3.0) - 210*pow(P1y,2.0)*P2y*Q2y*pow(sp,4.0) -
	420*pow(P1y,2.0)*P2y*Q3y*pow(sp,3.0) - 210*pow(P1y,2.0)*P3y*Q2y*pow(sp,3.0) - 294*pow(P1y,2.0)*P3y*Q3y*pow(sp,2.0) + 210*pow(P1y,2.0)*P2y*Q3y*pow(sp,4.0) + 210*pow(P1y,2.0)*P3y*Q3y*pow(sp,3.0) +
	126*pow(P0x,2.0)*Q1x*Q2x*pow(sp,2.0) - 378*pow(P0x,2.0)*Q1x*Q2x*pow(sp,3.0) - 126*pow(P0x,2.0)*Q1x*Q3x*pow(sp,2.0) + 126*pow(P1x,2.0)*Q1x*Q2x*pow(sp,2.0) + 210*pow(P0x,2.0)*Q1x*Q2x*pow(sp,4.0) +
	378*pow(P0x,2.0)*Q1x*Q3x*pow(sp,3.0) - 378*pow(P1x,2.0)*Q1x*Q2x*pow(sp,3.0) - 126*pow(P1x,2.0)*Q1x*Q3x*pow(sp,2.0) - 210*pow(P0x,2.0)*Q1x*Q3x*pow(sp,4.0) + 98*pow(P0x,2.0)*Q2x*Q3x*pow(sp,3.0) +
	210*pow(P1x,2.0)*Q1x*Q2x*pow(sp,4.0) + 378*pow(P1x,2.0)*Q1x*Q3x*pow(sp,3.0) - 63*pow(P0x,2.0)*Q2x*Q3x*pow(sp,4.0) - 210*pow(P1x,2.0)*Q1x*Q3x*pow(sp,4.0) + 98*pow(P1x,2.0)*Q2x*Q3x*pow(sp,3.0) -
	63*pow(P1x,2.0)*Q2x*Q3x*pow(sp,4.0) - 36*pow(P0y,2.0)*Q1x*Q2x*pow(sp,2.0) - 144*pow(P0y,2.0)*Q1x*Q2x*pow(sp,3.0) + 36*pow(P0y,2.0)*Q1x*Q3x*pow(sp,2.0) - 36*pow(P1y,2.0)*Q1x*Q2x*pow(sp,2.0) +
	120*pow(P0y,2.0)*Q1x*Q2x*pow(sp,4.0) + 144*pow(P0y,2.0)*Q1x*Q3x*pow(sp,3.0) + 36*pow(P0y,2.0)*Q2x*Q3x*pow(sp,2.0) - 144*pow(P1y,2.0)*Q1x*Q2x*pow(sp,3.0) + 36*pow(P1y,2.0)*Q1x*Q3x*pow(sp,2.0) -
	120*pow(P0y,2.0)*Q1x*Q3x*pow(sp,4.0) + 32*pow(P0y,2.0)*Q2x*Q3x*pow(sp,3.0) + 120*pow(P1y,2.0)*Q1x*Q2x*pow(sp,4.0) + 144*pow(P1y,2.0)*Q1x*Q3x*pow(sp,3.0) + 36*pow(P1y,2.0)*Q2x*Q3x*pow(sp,2.0) -
	36*pow(P0y,2.0)*Q2x*Q3x*pow(sp,4.0) - 120*pow(P1y,2.0)*Q1x*Q3x*pow(sp,4.0) + 32*pow(P1y,2.0)*Q2x*Q3x*pow(sp,3.0) - 36*pow(P1y,2.0)*Q2x*Q3x*pow(sp,4.0) - 36*pow(P0x,2.0)*Q1y*Q2y*pow(sp,2.0) -
	144*pow(P0x,2.0)*Q1y*Q2y*pow(sp,3.0) + 36*pow(P0x,2.0)*Q1y*Q3y*pow(sp,2.0) - 36*pow(P1x,2.0)*Q1y*Q2y*pow(sp,2.0) + 120*pow(P0x,2.0)*Q1y*Q2y*pow(sp,4.0) + 144*pow(P0x,2.0)*Q1y*Q3y*pow(sp,3.0) +
	36*pow(P0x,2.0)*Q2y*Q3y*pow(sp,2.0) - 144*pow(P1x,2.0)*Q1y*Q2y*pow(sp,3.0) + 36*pow(P1x,2.0)*Q1y*Q3y*pow(sp,2.0) - 120*pow(P0x,2.0)*Q1y*Q3y*pow(sp,4.0) + 32*pow(P0x,2.0)*Q2y*Q3y*pow(sp,3.0) +
	120*pow(P1x,2.0)*Q1y*Q2y*pow(sp,4.0) + 144*pow(P1x,2.0)*Q1y*Q3y*pow(sp,3.0) + 36*pow(P1x,2.0)*Q2y*Q3y*pow(sp,2.0) - 36*pow(P0x,2.0)*Q2y*Q3y*pow(sp,4.0) - 120*pow(P1x,2.0)*Q1y*Q3y*pow(sp,4.0) +
	32*pow(P1x,2.0)*Q2y*Q3y*pow(sp,3.0) - 36*pow(P1x,2.0)*Q2y*Q3y*pow(sp,4.0) + 126*pow(P0y,2.0)*Q1y*Q2y*pow(sp,2.0) - 378*pow(P0y,2.0)*Q1y*Q2y*pow(sp,3.0) - 126*pow(P0y,2.0)*Q1y*Q3y*pow(sp,2.0) +
	126*pow(P1y,2.0)*Q1y*Q2y*pow(sp,2.0) + 210*pow(P0y,2.0)*Q1y*Q2y*pow(sp,4.0) + 378*pow(P0y,2.0)*Q1y*Q3y*pow(sp,3.0) - 378*pow(P1y,2.0)*Q1y*Q2y*pow(sp,3.0) - 126*pow(P1y,2.0)*Q1y*Q3y*pow(sp,2.0) -
	210*pow(P0y,2.0)*Q1y*Q3y*pow(sp,4.0) + 98*pow(P0y,2.0)*Q2y*Q3y*pow(sp,3.0) + 210*pow(P1y,2.0)*Q1y*Q2y*pow(sp,4.0) + 378*pow(P1y,2.0)*Q1y*Q3y*pow(sp,3.0) - 63*pow(P0y,2.0)*Q2y*Q3y*pow(sp,4.0) -
	210*pow(P1y,2.0)*Q1y*Q3y*pow(sp,4.0) + 98*pow(P1y,2.0)*Q2y*Q3y*pow(sp,3.0) - 63*pow(P1y,2.0)*Q2y*Q3y*pow(sp,4.0) + 28*P0x*P1x*P3x*Q2x - 28*P0x*P1x*P3x*Q3x + 38*P0x*P1x*P0y*Q2y + 38*P0x*P0y*P1y*Q2x -
	38*P0x*P1x*P0y*Q3y + 66*P0x*P1x*P1y*Q2y - 38*P0x*P0y*P1y*Q3x + 66*P1x*P0y*P1y*Q2x - 66*P0x*P1x*P1y*Q3y - 30*P0x*P3x*P0y*Q2y - 30*P0x*P0y*P3y*Q2x - 66*P1x*P0y*P1y*Q3x - 32*P0x*P1x*P3y*Q2y + 30*P0x*P3x*P0y*Q3y +
	30*P0x*P3x*P1y*Q2y + 30*P0x*P0y*P3y*Q3x + 30*P0x*P1y*P3y*Q2x + 30*P1x*P3x*P0y*Q2y + 30*P1x*P0y*P3y*Q2x - 32*P3x*P0y*P1y*Q2x + 32*P0x*P1x*P3y*Q3y - 30*P0x*P3x*P1y*Q3y - 30*P0x*P1y*P3y*Q3x - 30*P1x*P3x*P0y*Q3y -
	30*P1x*P3x*P1y*Q2y - 30*P1x*P0y*P3y*Q3x - 30*P1x*P1y*P3y*Q2x + 32*P3x*P0y*P1y*Q3x + 30*P1x*P3x*P1y*Q3y + 30*P1x*P1y*P3y*Q3x + 28*P0y*P1y*P3y*Q2y - 28*P0y*P1y*P3y*Q3y + 84*P0x*P1x*Q2x*Q3x - 36*P0x*P0y*Q1x*Q2y -
	36*P0x*P0y*Q2x*Q1y - 72*P0x*P1x*Q1y*Q2y + 36*P0x*P0y*Q1x*Q3y - 54*P0x*P0y*Q2x*Q2y + 36*P0x*P0y*Q3x*Q1y + 36*P0x*P1y*Q1x*Q2y + 36*P0x*P1y*Q2x*Q1y + 36*P1x*P0y*Q1x*Q2y + 36*P1x*P0y*Q2x*Q1y - 72*P0y*P1y*Q1x*Q2x +
	72*P0x*P1x*Q1y*Q3y + 54*P0x*P0y*Q2x*Q3y + 54*P0x*P0y*Q3x*Q2y - 36*P0x*P1y*Q1x*Q3y + 54*P0x*P1y*Q2x*Q2y - 36*P0x*P1y*Q3x*Q1y - 36*P1x*P0y*Q1x*Q3y + 54*P1x*P0y*Q2x*Q2y - 36*P1x*P0y*Q3x*Q1y - 36*P1x*P1y*Q1x*Q2y -
	36*P1x*P1y*Q2x*Q1y + 72*P0y*P1y*Q1x*Q3x + 192*P0x*P1x*Q2y*Q3y - 54*P0x*P0y*Q3x*Q3y - 54*P0x*P1y*Q2x*Q3y - 54*P0x*P1y*Q3x*Q2y - 54*P1x*P0y*Q2x*Q3y - 54*P1x*P0y*Q3x*Q2y + 36*P1x*P1y*Q1x*Q3y - 54*P1x*P1y*Q2x*Q2y +
	36*P1x*P1y*Q3x*Q1y + 192*P0y*P1y*Q2x*Q3x + 54*P0x*P1y*Q3x*Q3y + 54*P1x*P0y*Q3x*Q3y + 54*P1x*P1y*Q2x*Q3y + 54*P1x*P1y*Q3x*Q2y - 54*P1x*P1y*Q3x*Q3y + 84*P0y*P1y*Q2y*Q3y + 84*P0x*P1x*P3x*Q2x*sp - 84*P0x*P1x*P3x*Q3x*sp -
	90*P0x*P3x*P0y*Q2y*sp - 90*P0x*P0y*P3y*Q2x*sp - 96*P0x*P1x*P3y*Q2y*sp + 90*P0x*P3x*P0y*Q3y*sp + 90*P0x*P3x*P1y*Q2y*sp + 90*P0x*P0y*P3y*Q3x*sp + 90*P0x*P1y*P3y*Q2x*sp + 90*P1x*P3x*P0y*Q2y*sp + 90*P1x*P0y*P3y*Q2x*sp -
	96*P3x*P0y*P1y*Q2x*sp + 96*P0x*P1x*P3y*Q3y*sp - 90*P0x*P3x*P1y*Q3y*sp - 90*P0x*P1y*P3y*Q3x*sp - 90*P1x*P3x*P0y*Q3y*sp - 90*P1x*P3x*P1y*Q2y*sp - 90*P1x*P0y*P3y*Q3x*sp - 90*P1x*P1y*P3y*Q2x*sp + 96*P3x*P0y*P1y*Q3x*sp +
	90*P1x*P3x*P1y*Q3y*sp + 90*P1x*P1y*P3y*Q3x*sp + 84*P0y*P1y*P3y*Q2y*sp - 84*P0y*P1y*P3y*Q3y*sp - 84*P0x*P1x*Q1x*Q2x*sp + 84*P0x*P1x*Q1x*Q3x*sp + 84*P0x*P1x*Q2x*Q3x*sp + 18*P0x*P0y*Q1x*Q2y*sp + 18*P0x*P0y*Q2x*Q1y*sp -
	48*P0x*P1x*Q1y*Q2y*sp - 18*P0x*P0y*Q1x*Q3y*sp + 90*P0x*P0y*Q2x*Q2y*sp - 18*P0x*P0y*Q3x*Q1y*sp - 18*P0x*P1y*Q1x*Q2y*sp - 18*P0x*P1y*Q2x*Q1y*sp - 18*P1x*P0y*Q1x*Q2y*sp - 18*P1x*P0y*Q2x*Q1y*sp - 48*P0y*P1y*Q1x*Q2x*sp +
	48*P0x*P1x*Q1y*Q3y*sp - 18*P0x*P0y*Q2x*Q3y*sp - 18*P0x*P0y*Q3x*Q2y*sp + 18*P0x*P1y*Q1x*Q3y*sp - 90*P0x*P1y*Q2x*Q2y*sp + 18*P0x*P1y*Q3x*Q1y*sp + 18*P1x*P0y*Q1x*Q3y*sp - 90*P1x*P0y*Q2x*Q2y*sp + 18*P1x*P0y*Q3x*Q1y*sp +
	18*P1x*P1y*Q1x*Q2y*sp + 18*P1x*P1y*Q2x*Q1y*sp + 48*P0y*P1y*Q1x*Q3x*sp + 48*P0x*P1x*Q2y*Q3y*sp - 54*P0x*P0y*Q3x*Q3y*sp + 18*P0x*P1y*Q2x*Q3y*sp + 18*P0x*P1y*Q3x*Q2y*sp + 18*P1x*P0y*Q2x*Q3y*sp + 18*P1x*P0y*Q3x*Q2y*sp -
	18*P1x*P1y*Q1x*Q3y*sp + 90*P1x*P1y*Q2x*Q2y*sp - 18*P1x*P1y*Q3x*Q1y*sp + 48*P0y*P1y*Q2x*Q3x*sp + 54*P0x*P1y*Q3x*Q3y*sp + 54*P1x*P0y*Q3x*Q3y*sp - 18*P1x*P1y*Q2x*Q3y*sp - 18*P1x*P1y*Q3x*Q2y*sp - 54*P1x*P1y*Q3x*Q3y*sp -
	84*P0y*P1y*Q1y*Q2y*sp + 84*P0y*P1y*Q1y*Q3y*sp + 84*P0y*P1y*Q2y*Q3y*sp + 378*P0x*P1x*P2x*Q2x*pow(sp,2.0) - 840*P0x*P1x*P2x*Q2x*pow(sp,3.0) - 378*P0x*P1x*P2x*Q3x*pow(sp,2.0) - 588*P0x*P1x*P3x*Q2x*pow(sp,2.0) +
	420*P0x*P1x*P2x*Q2x*pow(sp,4.0) + 840*P0x*P1x*P2x*Q3x*pow(sp,3.0) + 420*P0x*P1x*P3x*Q2x*pow(sp,3.0) + 588*P0x*P1x*P3x*Q3x*pow(sp,2.0) - 420*P0x*P1x*P2x*Q3x*pow(sp,4.0) - 420*P0x*P1x*P3x*Q3x*pow(sp,3.0) -
	63*P0x*P1x*P0y*Q2y*pow(sp,2.0) - 63*P0x*P0y*P1y*Q2x*pow(sp,2.0) + 28*P0x*P1x*P0y*Q2y*pow(sp,3.0) + 63*P0x*P1x*P0y*Q3y*pow(sp,2.0) + 63*P0x*P1x*P1y*Q2y*pow(sp,2.0) - 189*P0x*P2x*P0y*Q2y*pow(sp,2.0) +
	28*P0x*P0y*P1y*Q2x*pow(sp,3.0) + 63*P0x*P0y*P1y*Q3x*pow(sp,2.0) - 189*P0x*P0y*P2y*Q2x*pow(sp,2.0) + 63*P1x*P0y*P1y*Q2x*pow(sp,2.0) - 3*P0x*P1x*P0y*Q2y*pow(sp,4.0) - 28*P0x*P1x*P0y*Q3y*pow(sp,3.0) -
	252*P0x*P1x*P1y*Q2y*pow(sp,3.0) - 63*P0x*P1x*P1y*Q3y*pow(sp,2.0) + 252*P0x*P2x*P0y*Q2y*pow(sp,3.0) + 189*P0x*P2x*P0y*Q3y*pow(sp,2.0) + 189*P0x*P2x*P1y*Q2y*pow(sp,2.0) + 198*P0x*P3x*P0y*Q2y*pow(sp,2.0) -
	3*P0x*P0y*P1y*Q2x*pow(sp,4.0) - 28*P0x*P0y*P1y*Q3x*pow(sp,3.0) + 252*P0x*P0y*P2y*Q2x*pow(sp,3.0) + 189*P0x*P0y*P2y*Q3x*pow(sp,2.0) + 198*P0x*P0y*P3y*Q2x*pow(sp,2.0) + 189*P0x*P1y*P2y*Q2x*pow(sp,2.0) +
	189*P1x*P2x*P0y*Q2y*pow(sp,2.0) - 252*P1x*P0y*P1y*Q2x*pow(sp,3.0) - 63*P1x*P0y*P1y*Q3x*pow(sp,2.0) + 189*P1x*P0y*P2y*Q2x*pow(sp,2.0) + 3*P0x*P1x*P0y*Q3y*pow(sp,4.0) + 123*P0x*P1x*P1y*Q2y*pow(sp,4.0) +
	252*P0x*P1x*P1y*Q3y*pow(sp,3.0) - 336*P0x*P1x*P2y*Q2y*pow(sp,3.0) - 192*P0x*P1x*P3y*Q2y*pow(sp,2.0) - 90*P0x*P2x*P0y*Q2y*pow(sp,4.0) - 252*P0x*P2x*P0y*Q3y*pow(sp,3.0) - 252*P0x*P2x*P1y*Q2y*pow(sp,3.0) -
	189*P0x*P2x*P1y*Q3y*pow(sp,2.0) - 90*P0x*P3x*P0y*Q2y*pow(sp,3.0) - 198*P0x*P3x*P0y*Q3y*pow(sp,2.0) - 198*P0x*P3x*P1y*Q2y*pow(sp,2.0) + 3*P0x*P0y*P1y*Q3x*pow(sp,4.0) - 90*P0x*P0y*P2y*Q2x*pow(sp,4.0) -
	252*P0x*P0y*P2y*Q3x*pow(sp,3.0) - 90*P0x*P0y*P3y*Q2x*pow(sp,3.0) - 198*P0x*P0y*P3y*Q3x*pow(sp,2.0) - 252*P0x*P1y*P2y*Q2x*pow(sp,3.0) - 189*P0x*P1y*P2y*Q3x*pow(sp,2.0) - 198*P0x*P1y*P3y*Q2x*pow(sp,2.0) -
	252*P1x*P2x*P0y*Q2y*pow(sp,3.0) - 189*P1x*P2x*P0y*Q3y*pow(sp,2.0) - 189*P1x*P2x*P1y*Q2y*pow(sp,2.0) - 198*P1x*P3x*P0y*Q2y*pow(sp,2.0) + 123*P1x*P0y*P1y*Q2x*pow(sp,4.0) + 252*P1x*P0y*P1y*Q3x*pow(sp,3.0) -
	252*P1x*P0y*P2y*Q2x*pow(sp,3.0) - 189*P1x*P0y*P2y*Q3x*pow(sp,2.0) - 198*P1x*P0y*P3y*Q2x*pow(sp,2.0) - 189*P1x*P1y*P2y*Q2x*pow(sp,2.0) - 336*P2x*P0y*P1y*Q2x*pow(sp,3.0) - 192*P3x*P0y*P1y*Q2x*pow(sp,2.0) -
	123*P0x*P1x*P1y*Q3y*pow(sp,4.0) + 240*P0x*P1x*P2y*Q2y*pow(sp,4.0) + 336*P0x*P1x*P2y*Q3y*pow(sp,3.0) + 240*P0x*P1x*P3y*Q2y*pow(sp,3.0) + 192*P0x*P1x*P3y*Q3y*pow(sp,2.0) + 90*P0x*P2x*P0y*Q3y*pow(sp,4.0) +
	90*P0x*P2x*P1y*Q2y*pow(sp,4.0) + 252*P0x*P2x*P1y*Q3y*pow(sp,3.0) + 90*P0x*P3x*P0y*Q3y*pow(sp,3.0) + 90*P0x*P3x*P1y*Q2y*pow(sp,3.0) + 198*P0x*P3x*P1y*Q3y*pow(sp,2.0) + 90*P0x*P0y*P2y*Q3x*pow(sp,4.0) +
	90*P0x*P0y*P3y*Q3x*pow(sp,3.0) + 90*P0x*P1y*P2y*Q2x*pow(sp,4.0) + 252*P0x*P1y*P2y*Q3x*pow(sp,3.0) + 90*P0x*P1y*P3y*Q2x*pow(sp,3.0) + 198*P0x*P1y*P3y*Q3x*pow(sp,2.0) + 90*P1x*P2x*P0y*Q2y*pow(sp,4.0) +
	252*P1x*P2x*P0y*Q3y*pow(sp,3.0) + 252*P1x*P2x*P1y*Q2y*pow(sp,3.0) + 189*P1x*P2x*P1y*Q3y*pow(sp,2.0) + 90*P1x*P3x*P0y*Q2y*pow(sp,3.0) + 198*P1x*P3x*P0y*Q3y*pow(sp,2.0) + 198*P1x*P3x*P1y*Q2y*pow(sp,2.0) -
	123*P1x*P0y*P1y*Q3x*pow(sp,4.0) + 90*P1x*P0y*P2y*Q2x*pow(sp,4.0) + 252*P1x*P0y*P2y*Q3x*pow(sp,3.0) + 90*P1x*P0y*P3y*Q2x*pow(sp,3.0) + 198*P1x*P0y*P3y*Q3x*pow(sp,2.0) + 252*P1x*P1y*P2y*Q2x*pow(sp,3.0) +
	189*P1x*P1y*P2y*Q3x*pow(sp,2.0) + 198*P1x*P1y*P3y*Q2x*pow(sp,2.0) + 240*P2x*P0y*P1y*Q2x*pow(sp,4.0) + 336*P2x*P0y*P1y*Q3x*pow(sp,3.0) + 240*P3x*P0y*P1y*Q2x*pow(sp,3.0) + 192*P3x*P0y*P1y*Q3x*pow(sp,2.0) -
	240*P0x*P1x*P2y*Q3y*pow(sp,4.0) - 240*P0x*P1x*P3y*Q3y*pow(sp,3.0) - 90*P0x*P2x*P1y*Q3y*pow(sp,4.0) - 90*P0x*P3x*P1y*Q3y*pow(sp,3.0) - 90*P0x*P1y*P2y*Q3x*pow(sp,4.0) - 90*P0x*P1y*P3y*Q3x*pow(sp,3.0) -
	90*P1x*P2x*P0y*Q3y*pow(sp,4.0) - 90*P1x*P2x*P1y*Q2y*pow(sp,4.0) - 252*P1x*P2x*P1y*Q3y*pow(sp,3.0) - 90*P1x*P3x*P0y*Q3y*pow(sp,3.0) - 90*P1x*P3x*P1y*Q2y*pow(sp,3.0) - 198*P1x*P3x*P1y*Q3y*pow(sp,2.0) -
	90*P1x*P0y*P2y*Q3x*pow(sp,4.0) - 90*P1x*P0y*P3y*Q3x*pow(sp,3.0) - 90*P1x*P1y*P2y*Q2x*pow(sp,4.0) - 252*P1x*P1y*P2y*Q3x*pow(sp,3.0) - 90*P1x*P1y*P3y*Q2x*pow(sp,3.0) - 198*P1x*P1y*P3y*Q3x*pow(sp,2.0) -
	240*P2x*P0y*P1y*Q3x*pow(sp,4.0) - 240*P3x*P0y*P1y*Q3x*pow(sp,3.0) + 90*P1x*P2x*P1y*Q3y*pow(sp,4.0) + 90*P1x*P3x*P1y*Q3y*pow(sp,3.0) + 90*P1x*P1y*P2y*Q3x*pow(sp,4.0) + 90*P1x*P1y*P3y*Q3x*pow(sp,3.0) +
	378*P0y*P1y*P2y*Q2y*pow(sp,2.0) - 840*P0y*P1y*P2y*Q2y*pow(sp,3.0) - 378*P0y*P1y*P2y*Q3y*pow(sp,2.0) - 588*P0y*P1y*P3y*Q2y*pow(sp,2.0) + 420*P0y*P1y*P2y*Q2y*pow(sp,4.0) + 840*P0y*P1y*P2y*Q3y*pow(sp,3.0) +
	420*P0y*P1y*P3y*Q2y*pow(sp,3.0) + 588*P0y*P1y*P3y*Q3y*pow(sp,2.0) - 420*P0y*P1y*P2y*Q3y*pow(sp,4.0) - 420*P0y*P1y*P3y*Q3y*pow(sp,3.0) - 252*P0x*P1x*Q1x*Q2x*pow(sp,2.0) + 756*P0x*P1x*Q1x*Q2x*pow(sp,3.0) +
	252*P0x*P1x*Q1x*Q3x*pow(sp,2.0) - 420*P0x*P1x*Q1x*Q2x*pow(sp,4.0) - 756*P0x*P1x*Q1x*Q3x*pow(sp,3.0) + 420*P0x*P1x*Q1x*Q3x*pow(sp,4.0) - 196*P0x*P1x*Q2x*Q3x*pow(sp,3.0) + 126*P0x*P1x*Q2x*Q3x*pow(sp,4.0) +
	162*P0x*P0y*Q1x*Q2y*pow(sp,2.0) + 162*P0x*P0y*Q2x*Q1y*pow(sp,2.0) + 72*P0x*P1x*Q1y*Q2y*pow(sp,2.0) - 234*P0x*P0y*Q1x*Q2y*pow(sp,3.0) - 162*P0x*P0y*Q1x*Q3y*pow(sp,2.0) - 234*P0x*P0y*Q2x*Q1y*pow(sp,3.0) +
	54*P0x*P0y*Q2x*Q2y*pow(sp,2.0) - 162*P0x*P0y*Q3x*Q1y*pow(sp,2.0) - 162*P0x*P1y*Q1x*Q2y*pow(sp,2.0) - 162*P0x*P1y*Q2x*Q1y*pow(sp,2.0) - 162*P1x*P0y*Q1x*Q2y*pow(sp,2.0) - 162*P1x*P0y*Q2x*Q1y*pow(sp,2.0) +
	72*P0y*P1y*Q1x*Q2x*pow(sp,2.0) + 288*P0x*P1x*Q1y*Q2y*pow(sp,3.0) - 72*P0x*P1x*Q1y*Q3y*pow(sp,2.0) + 90*P0x*P0y*Q1x*Q2y*pow(sp,4.0) + 234*P0x*P0y*Q1x*Q3y*pow(sp,3.0) + 90*P0x*P0y*Q2x*Q1y*pow(sp,4.0) -
	162*P0x*P0y*Q2x*Q2y*pow(sp,3.0) - 36*P0x*P0y*Q2x*Q3y*pow(sp,2.0) + 234*P0x*P0y*Q3x*Q1y*pow(sp,3.0) - 36*P0x*P0y*Q3x*Q2y*pow(sp,2.0) + 234*P0x*P1y*Q1x*Q2y*pow(sp,3.0) + 162*P0x*P1y*Q1x*Q3y*pow(sp,2.0) +
	234*P0x*P1y*Q2x*Q1y*pow(sp,3.0) - 54*P0x*P1y*Q2x*Q2y*pow(sp,2.0) + 162*P0x*P1y*Q3x*Q1y*pow(sp,2.0) + 234*P1x*P0y*Q1x*Q2y*pow(sp,3.0) + 162*P1x*P0y*Q1x*Q3y*pow(sp,2.0) + 234*P1x*P0y*Q2x*Q1y*pow(sp,3.0) -
	54*P1x*P0y*Q2x*Q2y*pow(sp,2.0) + 162*P1x*P0y*Q3x*Q1y*pow(sp,2.0) + 162*P1x*P1y*Q1x*Q2y*pow(sp,2.0) + 162*P1x*P1y*Q2x*Q1y*pow(sp,2.0) + 288*P0y*P1y*Q1x*Q2x*pow(sp,3.0) - 72*P0y*P1y*Q1x*Q3x*pow(sp,2.0) -
	240*P0x*P1x*Q1y*Q2y*pow(sp,4.0) - 288*P0x*P1x*Q1y*Q3y*pow(sp,3.0) - 72*P0x*P1x*Q2y*Q3y*pow(sp,2.0) - 90*P0x*P0y*Q1x*Q3y*pow(sp,4.0) + 72*P0x*P0y*Q2x*Q2y*pow(sp,4.0) + 66*P0x*P0y*Q2x*Q3y*pow(sp,3.0) -
	90*P0x*P0y*Q3x*Q1y*pow(sp,4.0) + 66*P0x*P0y*Q3x*Q2y*pow(sp,3.0) + 18*P0x*P0y*Q3x*Q3y*pow(sp,2.0) - 90*P0x*P1y*Q1x*Q2y*pow(sp,4.0) - 234*P0x*P1y*Q1x*Q3y*pow(sp,3.0) - 90*P0x*P1y*Q2x*Q1y*pow(sp,4.0) +
	162*P0x*P1y*Q2x*Q2y*pow(sp,3.0) + 36*P0x*P1y*Q2x*Q3y*pow(sp,2.0) - 234*P0x*P1y*Q3x*Q1y*pow(sp,3.0) + 36*P0x*P1y*Q3x*Q2y*pow(sp,2.0) - 90*P1x*P0y*Q1x*Q2y*pow(sp,4.0) - 234*P1x*P0y*Q1x*Q3y*pow(sp,3.0) -
	90*P1x*P0y*Q2x*Q1y*pow(sp,4.0) + 162*P1x*P0y*Q2x*Q2y*pow(sp,3.0) + 36*P1x*P0y*Q2x*Q3y*pow(sp,2.0) - 234*P1x*P0y*Q3x*Q1y*pow(sp,3.0) + 36*P1x*P0y*Q3x*Q2y*pow(sp,2.0) - 234*P1x*P1y*Q1x*Q2y*pow(sp,3.0) -
	162*P1x*P1y*Q1x*Q3y*pow(sp,2.0) - 234*P1x*P1y*Q2x*Q1y*pow(sp,3.0) + 54*P1x*P1y*Q2x*Q2y*pow(sp,2.0) - 162*P1x*P1y*Q3x*Q1y*pow(sp,2.0) - 240*P0y*P1y*Q1x*Q2x*pow(sp,4.0) - 288*P0y*P1y*Q1x*Q3x*pow(sp,3.0) -
	72*P0y*P1y*Q2x*Q3x*pow(sp,2.0) + 240*P0x*P1x*Q1y*Q3y*pow(sp,4.0) - 64*P0x*P1x*Q2y*Q3y*pow(sp,3.0) - 27*P0x*P0y*Q2x*Q3y*pow(sp,4.0) - 27*P0x*P0y*Q3x*Q2y*pow(sp,4.0) + 30*P0x*P0y*Q3x*Q3y*pow(sp,3.0) +
	90*P0x*P1y*Q1x*Q3y*pow(sp,4.0) - 72*P0x*P1y*Q2x*Q2y*pow(sp,4.0) - 66*P0x*P1y*Q2x*Q3y*pow(sp,3.0) + 90*P0x*P1y*Q3x*Q1y*pow(sp,4.0) - 66*P0x*P1y*Q3x*Q2y*pow(sp,3.0) - 18*P0x*P1y*Q3x*Q3y*pow(sp,2.0) +
	90*P1x*P0y*Q1x*Q3y*pow(sp,4.0) - 72*P1x*P0y*Q2x*Q2y*pow(sp,4.0) - 66*P1x*P0y*Q2x*Q3y*pow(sp,3.0) + 90*P1x*P0y*Q3x*Q1y*pow(sp,4.0) - 66*P1x*P0y*Q3x*Q2y*pow(sp,3.0) - 18*P1x*P0y*Q3x*Q3y*pow(sp,2.0) +
	90*P1x*P1y*Q1x*Q2y*pow(sp,4.0) + 234*P1x*P1y*Q1x*Q3y*pow(sp,3.0) + 90*P1x*P1y*Q2x*Q1y*pow(sp,4.0) - 162*P1x*P1y*Q2x*Q2y*pow(sp,3.0) - 36*P1x*P1y*Q2x*Q3y*pow(sp,2.0) + 234*P1x*P1y*Q3x*Q1y*pow(sp,3.0) -
	36*P1x*P1y*Q3x*Q2y*pow(sp,2.0) + 240*P0y*P1y*Q1x*Q3x*pow(sp,4.0) - 64*P0y*P1y*Q2x*Q3x*pow(sp,3.0) + 72*P0x*P1x*Q2y*Q3y*pow(sp,4.0) - 18*P0x*P0y*Q3x*Q3y*pow(sp,4.0) + 27*P0x*P1y*Q2x*Q3y*pow(sp,4.0) +
	27*P0x*P1y*Q3x*Q2y*pow(sp,4.0) - 30*P0x*P1y*Q3x*Q3y*pow(sp,3.0) + 27*P1x*P0y*Q2x*Q3y*pow(sp,4.0) + 27*P1x*P0y*Q3x*Q2y*pow(sp,4.0) - 30*P1x*P0y*Q3x*Q3y*pow(sp,3.0) - 90*P1x*P1y*Q1x*Q3y*pow(sp,4.0) +
	72*P1x*P1y*Q2x*Q2y*pow(sp,4.0) + 66*P1x*P1y*Q2x*Q3y*pow(sp,3.0) - 90*P1x*P1y*Q3x*Q1y*pow(sp,4.0) + 66*P1x*P1y*Q3x*Q2y*pow(sp,3.0) + 18*P1x*P1y*Q3x*Q3y*pow(sp,2.0) + 72*P0y*P1y*Q2x*Q3x*pow(sp,4.0) +
	18*P0x*P1y*Q3x*Q3y*pow(sp,4.0) + 18*P1x*P0y*Q3x*Q3y*pow(sp,4.0) - 27*P1x*P1y*Q2x*Q3y*pow(sp,4.0) - 27*P1x*P1y*Q3x*Q2y*pow(sp,4.0) + 30*P1x*P1y*Q3x*Q3y*pow(sp,3.0) - 18*P1x*P1y*Q3x*Q3y*pow(sp,4.0) -
	252*P0y*P1y*Q1y*Q2y*pow(sp,2.0) + 756*P0y*P1y*Q1y*Q2y*pow(sp,3.0) + 252*P0y*P1y*Q1y*Q3y*pow(sp,2.0) - 420*P0y*P1y*Q1y*Q2y*pow(sp,4.0) - 756*P0y*P1y*Q1y*Q3y*pow(sp,3.0) + 420*P0y*P1y*Q1y*Q3y*pow(sp,4.0) -
	196*P0y*P1y*Q2y*Q3y*pow(sp,3.0) + 126*P0y*P1y*Q2y*Q3y*pow(sp,4.0))/(3*(7*pow(P0x,2.0)*pow(Q2x,2.0) + 7*pow(P0x,2.0)*pow(Q3x,2.0) + 7*pow(P1x,2.0)*pow(Q2x,2.0) + 7*pow(P1x,2.0)*pow(Q3x,2.0) +
	16*pow(P0x,2.0)*pow(Q2y,2.0) + 16*pow(P0y,2.0)*pow(Q2x,2.0) + 16*pow(P0x,2.0)*pow(Q3y,2.0) + 16*pow(P1x,2.0)*pow(Q2y,2.0) + 16*pow(P0y,2.0)*pow(Q3x,2.0) + 16*pow(P1y,2.0)*pow(Q2x,2.0) + 16*pow(P1x,2.0)*pow(Q3y,2.0) +
	16*pow(P1y,2.0)*pow(Q3x,2.0) + 7*pow(P0y,2.0)*pow(Q2y,2.0) + 7*pow(P0y,2.0)*pow(Q3y,2.0) + 7*pow(P1y,2.0)*pow(Q2y,2.0) + 7*pow(P1y,2.0)*pow(Q3y,2.0) - 14*P0x*P1x*pow(Q2x,2.0) - 14*P0x*P1x*pow(Q3x,2.0) -
	32*P0x*P1x*pow(Q2y,2.0) - 32*P0x*P1x*pow(Q3y,2.0) - 32*P0y*P1y*pow(Q2x,2.0) - 32*P0y*P1y*pow(Q3x,2.0) - 14*P0y*P1y*pow(Q2y,2.0) - 14*P0y*P1y*pow(Q3y,2.0) - 14*pow(P0x,2.0)*Q2x*Q3x - 14*pow(P1x,2.0)*Q2x*Q3x -
	32*pow(P0y,2.0)*Q2x*Q3x - 32*pow(P1y,2.0)*Q2x*Q3x - 32*pow(P0x,2.0)*Q2y*Q3y - 32*pow(P1x,2.0)*Q2y*Q3y - 14*pow(P0y,2.0)*Q2y*Q3y - 14*pow(P1y,2.0)*Q2y*Q3y + 28*P0x*P1x*Q2x*Q3x - 18*P0x*P0y*Q2x*Q2y + 18*P0x*P0y*Q2x*Q3y +
	18*P0x*P0y*Q3x*Q2y + 18*P0x*P1y*Q2x*Q2y + 18*P1x*P0y*Q2x*Q2y + 64*P0x*P1x*Q2y*Q3y - 18*P0x*P0y*Q3x*Q3y - 18*P0x*P1y*Q2x*Q3y - 18*P0x*P1y*Q3x*Q2y - 18*P1x*P0y*Q2x*Q3y - 18*P1x*P0y*Q3x*Q2y - 18*P1x*P1y*Q2x*Q2y +
	64*P0y*P1y*Q2x*Q3x + 18*P0x*P1y*Q3x*Q3y + 18*P1x*P0y*Q3x*Q3y + 18*P1x*P1y*Q2x*Q3y + 18*P1x*P1y*Q3x*Q2y - 18*P1x*P1y*Q3x*Q3y + 28*P0y*P1y*Q2y*Q3y));
	
	// Just an arbitrary correction heuristic for negative factors ...
	if (out_pfactor < 0)
		out_pfactor = -0.1 * out_pfactor;
	if (out_qfactor < 0)
		out_qfactor = -0.1 * out_qfactor;
}

float PathObject::calcBezierPointDeletionRetainingShapeCost(MapCoord p0, MapCoordF p1, MapCoordF p2, MapCoord p3, PathObject* reference)
{
	const int num_test_points = 20;
	QBezier curve = QBezier::fromPoints(p0.toQPointF(), p1.toQPointF(), p2.toQPointF(), p3.toQPointF());
	
	float cost = 0;
	for (int i = 0; i < num_test_points; ++i)
	{
		QPointF point = curve.pointAt((i + 1) / (float)(num_test_points + 1));
		float distance_sq;
		PathCoord path_coord;
		reference->calcClosestPointOnPath(MapCoordF(point), distance_sq, path_coord);
		cost += distance_sq;
	}
	// Just some random scaling to pretend that we have 50 sample points
	return cost * (50 / 20.0f);
}

void PathObject::calcBezierPointDeletionRetainingShapeOptimization(MapCoord p0, MapCoord p1, MapCoord p2, MapCoord q0, MapCoord q1, MapCoord q2, MapCoord q3, double& out_pfactor, double& out_qfactor)
{
	const float gradient_abort_threshold = 0.05f;	// if the gradient magnitude is lower than this over num_abort_steps step, the optimization is aborted
	const float decrease_abort_threshold = 0.004f;	// if the cost descrease if lower than this over num_abort_steps step, the optimization is aborted
	const int num_abort_steps = 2;
	const double derivative_delta = 0.05;
	const int num_tested_step_sizes = 5;
	const int max_num_line_search_iterations = 5;
	float step_size_stepping_base = 0.001f;
	
	PathObject old_curve;
	old_curve.setSymbol(map->getCoveringRedLine(), true);	// HACK; needed to generate path coords
	p0.setCurveStart(true);
	old_curve.addCoordinate(p0);
	old_curve.addCoordinate(p1);
	old_curve.addCoordinate(p2);
	q0.setCurveStart(true);
	old_curve.addCoordinate(q0);
	old_curve.addCoordinate(q1);
	old_curve.addCoordinate(q2);
	q3.setCurveStart(false);
	q3.setClosePoint(false);
	q3.setHolePoint(false);
	old_curve.addCoordinate(q3);
	old_curve.update();
	
	float cur_cost = 0;
	int num_no_improvement_iterations = 0;
	float old_gradient[2];
	float old_step_dir[2];
	for (int i = 0; i < 30; ++i)
	{
		MapCoordF p_direction = MapCoordF(p1) - MapCoordF(p0);
		MapCoordF r1 = MapCoordF(p0) + out_pfactor * p_direction;
		MapCoordF q_direction = MapCoordF(q2) - MapCoordF(q3);
		MapCoordF r2 = MapCoordF(q3) + out_qfactor * q_direction;
		
		// Calculate gradient and cost (if first iteration)
		if (i == 0)
			cur_cost = calcBezierPointDeletionRetainingShapeCost(p0, r1, r2, q3, &old_curve);
		//if (i == 0)
		//	qDebug() << "\nStart cost: " << cur_cost;
		
		float gradient[2];
		gradient[0] = (calcBezierPointDeletionRetainingShapeCost(p0, r1 + derivative_delta * p_direction, r2, q3, &old_curve) -
		               calcBezierPointDeletionRetainingShapeCost(p0, r1 - derivative_delta * p_direction, r2, q3, &old_curve)) / (2 * derivative_delta);
		gradient[1] = (calcBezierPointDeletionRetainingShapeCost(p0, r1, r2 + derivative_delta * q_direction, q3, &old_curve) -
		               calcBezierPointDeletionRetainingShapeCost(p0, r1, r2 - derivative_delta * q_direction, q3, &old_curve)) / (2 * derivative_delta);
		
		// Calculate step direction
		float step_dir_p;
		float step_dir_q;
		float conjugate_gradient_factor = 0;
		if (i == 0)
		{
			// Steepest descent
			step_dir_p = -gradient[0];
			step_dir_q = -gradient[1];
		}
		else
		{
			// Conjugate gradient
			// Fletcher - Reeves:
			//conjugate_gradient_factor = (pow(gradient[0], 2.0) + pow(gradient[1], 2.0)) / (pow(old_gradient[0], 2.0) + pow(old_gradient[1], 2.0));
			// Polak – Ribiere:
			conjugate_gradient_factor = qMax(0.0, ( gradient[0] * (gradient[0] - old_gradient[0]) + gradient[1] * (gradient[1] - old_gradient[1]) ) /
			                                      ( pow(old_gradient[0], 2.0) + pow(old_gradient[1], 2.0) ));
			//qDebug() << "Factor: " << conjugate_gradient_factor;
			step_dir_p = -gradient[0] + conjugate_gradient_factor * old_step_dir[0];
			step_dir_q = -gradient[1] + conjugate_gradient_factor * old_step_dir[1];
		}
		
		// Line search in step direction for lowest cost
		float best_step_size = 0;
		float best_step_size_cost = cur_cost;
		int best_step_factor = 0;
		float adjusted_step_size_stepping_base = step_size_stepping_base;
		
		for (int iteration = 0; iteration < max_num_line_search_iterations; ++iteration)
		{
			const float step_size_stepping = adjusted_step_size_stepping_base * (out_pfactor + out_qfactor) / 2; // * qSqrt(step_dir_p*step_dir_p + step_dir_q*step_dir_q); // qSqrt(cur_cost);
			for (int step_test = 1; step_test <= num_tested_step_sizes; ++step_test)
			{
				float step_size = step_test * step_size_stepping;
				float test_p_step = step_size * step_dir_p;
				float test_q_step = step_size * step_dir_q;
				
				MapCoordF test_r1 = r1 + test_p_step * p_direction;
				MapCoordF test_r2 = r2 + test_q_step * q_direction;
				float test_cost = calcBezierPointDeletionRetainingShapeCost(p0, test_r1, test_r2, q3, &old_curve);
				if (test_cost < best_step_size_cost)
				{
					best_step_size_cost = test_cost;
					best_step_size = step_size;
					best_step_factor = step_test;
				}
			}
			//qDebug() << best_step_factor;
			if (best_step_factor == num_tested_step_sizes)
				adjusted_step_size_stepping_base *= num_tested_step_sizes;
			else if (best_step_factor == 0)
				adjusted_step_size_stepping_base *= (1 / (float)num_tested_step_sizes);
			else
				break;
			if (iteration < 3)
				step_size_stepping_base = adjusted_step_size_stepping_base;
		}
		if (best_step_factor == 0 && conjugate_gradient_factor == 0)
			return;
		
		// Update optimized parameters and constrain them to non-negative values
		out_pfactor += best_step_size * step_dir_p;
		if (out_pfactor < 0)
			out_pfactor = 0;
		out_qfactor += best_step_size * step_dir_q;
		if (out_qfactor < 0)
			out_qfactor = 0;
		
		// Abort if gradient is really low for a number of steps
		float gradient_magnitude = qSqrt(gradient[0]*gradient[0] + gradient[1]*gradient[1]);
		//qDebug() << "Gradient magnitude: " << gradient_magnitude;
		if (gradient_magnitude < gradient_abort_threshold || cur_cost - best_step_size_cost < decrease_abort_threshold)
		{
			++num_no_improvement_iterations;
			if (num_no_improvement_iterations == num_abort_steps)
				break;
		}
		else
			num_no_improvement_iterations = 0;
		
		cur_cost = best_step_size_cost;
		old_gradient[0] = gradient[0];
		old_gradient[1] = gradient[1];
		old_step_dir[0] = step_dir_p;
		old_step_dir[1] = step_dir_q;
		//qDebug() << "Cost: " << cur_cost;
	}
}

void PathObject::appendPath(PathObject* other)
{
	int coords_size = coords.size();
	int other_coords_size = (int)other->coords.size();
	
	coords.resize(coords_size + other_coords_size);
	
	for (int i = 0; i < other_coords_size; ++i)
		coords[coords_size + i] = other->coords[i];
	
	recalculateParts();
	setOutputDirty();
}

void PathObject::appendPathPart(PathObject* other, int part_index)
{
	int coords_size = coords.size();
	PathPart& part = other->getPart(part_index);
	
	coords.resize(coords_size + part.getNumCoords());
	
	for (int i = 0; i < part.getNumCoords(); ++i)
		coords[coords_size + i] = other->coords[part.start_index + i];
	
	recalculateParts();
	setOutputDirty();
}

void PathObject::reverse()
{
	int parts_size = parts.size();
	for (int i = 0; i < parts_size; ++i)
		reversePart(i);
}

void PathObject::reversePart(int part_index)
{
	PathPart& part = parts[part_index];
	
	bool set_last_hole_point = false;
	int half = (part.end_index + part.start_index + 1) / 2;
	for (int c = part.start_index; c <= part.end_index; ++c)
	{
		MapCoord coord = coords[c];
		if (c < half)
		{
			int mirror_index = part.end_index - (c - part.start_index);
			coords[c] = coords[mirror_index];
			coords[mirror_index] = coord;
		}
		
		if (!(c == part.start_index && part.isClosed()) && coords[c].isCurveStart())
		{
			assert((c - part.start_index) >= 3);
			coords[c - 3].setCurveStart(true);
			if (!(c == part.end_index && part.isClosed()))
				coords[c].setCurveStart(false);
		}
		else if (coords[c].isHolePoint())
		{
			coords[c].setHolePoint(false);
			if (c >= part.start_index + 1)
				coords[c - 1].setHolePoint(true);
			else
				set_last_hole_point = true;
		}
	}
	
	if (coords[part.start_index].isClosePoint())
	{
		coords[part.start_index].setClosePoint(false);
		coords[part.end_index].setClosePoint(true);
	}
	if (set_last_hole_point)
		coords[part.end_index].setHolePoint(true);
	
	setOutputDirty();
}

void PathObject::closeAllParts()
{
	for (int path_part = 0; path_part < getNumParts(); ++path_part)
	{
		if (!getPart(path_part).isClosed())
			getPart(path_part).setClosed(true, true);
	}
}

PathObject* PathObject::extractCoords(int start, int end)
{
	assert(start >= 0 && end < (int)coords.size());
	PathObject* new_path = new PathObject(symbol);
	new_path->setPatternRotation(getPatternRotation());
	new_path->setPatternOrigin(getPatternOrigin());
	
	new_path->coords.reserve(end - start + 1);
	for (int i = start; i <= end; ++i)
		new_path->addCoordinate(getCoordinate(i));
	return new_path;
}

bool PathObject::convertToCurves(PathObject** undo_duplicate)
{
	bool converted_a_range = false;
	for (int part_number = 0; part_number < getNumParts(); ++part_number)
	{
		PathPart& part = getPart(part_number);
		int start_index = -1;
		for (int c = part.start_index; c <= part.end_index; ++c)
		{
			if (c >= part.end_index ||
				getCoordinate(c).isCurveStart())
			{
				if (start_index >= 0)
				{
					if (!converted_a_range)
					{
						if (undo_duplicate)
							*undo_duplicate = duplicate()->asPath();
						converted_a_range = true;
					}
					
					convertRangeToCurves(part_number, start_index, c);
					c += 2 * (c - start_index);
					start_index = -1;
				}
				
				c += 2;
				continue;
			}
			
			if (start_index < 0)
				start_index = c;
		}
	}
	return converted_a_range;
}

void PathObject::convertRangeToCurves(int part_number, int start_index, int end_index)
{
	assert(end_index > start_index);
	PathPart& part = getPart(part_number);
	
	// Special case: last coordinate
	MapCoord direction;
	if (end_index == part.end_index && part.isClosed())
	{
		// Use average direction at close point
		direction = shiftedCoord(end_index, 1, part) - getCoordinate(end_index - 1);
	}
	else if (end_index == part.end_index && !part.isClosed())
	{
		// Use direction of last segment
		direction = getCoordinate(end_index) - getCoordinate(end_index - 1);
	}
	else
	{
		// Use direction of next segment
		direction = getCoordinate(end_index + 1) - getCoordinate(end_index);
	}
	MapCoordF tangent = MapCoordF(direction);
	tangent.normalize();
	
	MapCoord end_handle = getCoordinate(end_index);
	end_handle.setFlags(0);
	float baseline = (getCoordinate(end_index) - getCoordinate(end_index - 1)).length();
	end_handle = end_handle + (tangent * (-1 * BEZIER_HANDLE_DISTANCE * baseline)).toMapCoord();
	
	// Special case: first coordinate
	if (start_index == part.start_index && part.isClosed())
	{
		// Use average direction at close point
		direction = getCoordinate(start_index + 1) - shiftedCoord(start_index, -1, part);
	}
	else if (start_index == part.start_index && !part.isClosed())
	{
		// Use direction of first segment
		direction = getCoordinate(start_index + 1) - getCoordinate(start_index);
	}
	else
	{
		// Use direction of previous segment
		direction = getCoordinate(start_index) - getCoordinate(start_index - 1);
	}
	tangent = MapCoordF(direction);
	tangent.normalize();
	
	getCoordinate(start_index).setCurveStart(true);
	MapCoord handle = getCoordinate(start_index);
	handle.setFlags(0);
	baseline = (getCoordinate(start_index + 1) - getCoordinate(start_index)).length();
	handle = handle + (tangent * (BEZIER_HANDLE_DISTANCE * baseline)).toMapCoord();
	
	addCoordinate(start_index + 1, handle);
	++end_index;
	
	// In-between coordinates
	for (int c = start_index + 2; c < end_index; ++c)
	{
		direction = getCoordinate(c + 1) - getCoordinate(c - 2);
		tangent = MapCoordF(direction);
		tangent.normalize();
		
		// Add previous handle
		handle = getCoordinate(c);
		handle.setFlags(0);
		baseline = (getCoordinate(c) - getCoordinate(c - 2)).length();
		handle = handle + (tangent * (-1 * BEZIER_HANDLE_DISTANCE * baseline)).toMapCoord();
		
		addCoordinate(c, handle);
		++c;
		++end_index;
		
		// Set curve start flag on point
		getCoordinate(c).setCurveStart(true);
		
		// Add next handle
		handle = getCoordinate(c);
		handle.setFlags(0);
		baseline = (getCoordinate(c + 1) - getCoordinate(c)).length();
		handle = handle + (tangent * (BEZIER_HANDLE_DISTANCE * baseline)).toMapCoord();
		
		addCoordinate(c + 1, handle);
		++c;
		++end_index;
	}
	
	// Add last handle
	addCoordinate(end_index, end_handle);
	++end_index;
}

bool PathObject::simplify(PathObject** undo_duplicate)
{
	// Simple algorithm, trying to delete each point and keeping those where
	// the deletion cost (= difference in the curves) is high
	const float threshold = 0.12f;
	const int num_iterations = 1;
	
	bool removed_a_point = false;
	for (int iteration = 0; iteration < num_iterations; ++iteration)
	{
		PathObject* temp = duplicate()->asPath();
		PathObject* original = duplicate()->asPath();
		
		// Note: curve handle indices may become incorrect
		std::vector< int > original_indices;
		original_indices.resize(coords.size());
		for (int i = 0, end = (int)coords.size(); i < end; ++i)
			original_indices[i] = i;
		
		for (int part_number = 0; part_number < getNumParts(); ++part_number)
		{
			int start_coord = getPart(part_number).start_index;
			if (!getPart(part_number).isClosed())
				start_coord += getCoordinate(start_coord).isCurveStart() ? 3 : 1;
			for (int c = start_coord; c < getPart(part_number).end_index; ++c)
			{
				PathPart& part = getPart(part_number);
				if (part.calcNumRegularPoints() <= 2 ||
					(part.isClosed() && part.calcNumRegularPoints() <= 3))
					break;
				
				// Delete the coordinate in temp
				temp->deleteCoordinate(c, true, Settings::DeleteBezierPoint_RetainExistingShape);
				
				// Extract affected parts from this and temp, calculate cost,
				// and decide whether to delete the point
				int extract_start = shiftedCoordIndex(c, -1, part);
				int extract_start_minus_3 = shiftedCoordIndex(c, -3, part);
				if (extract_start_minus_3 >= 0 && getCoordinate(extract_start_minus_3).isCurveStart())
					extract_start = extract_start_minus_3;
				int extract_end = extract_start + (getCoordinate(extract_start).isCurveStart() ? 3 : 1);
				
				int temp_extract_start = temp->shiftedCoordIndex(c, -1, temp->getPart(part_number));
				int temp_extract_start_minus_3 = temp->shiftedCoordIndex(c, -3, part);
				if (temp_extract_start_minus_3 >= 0 && temp->getCoordinate(temp_extract_start_minus_3).isCurveStart())
					temp_extract_start = temp_extract_start_minus_3;
				int temp_extract_end = temp_extract_start + (temp->getCoordinate(temp_extract_start).isCurveStart() ? 3 : 1);
				
				PathObject* original_extract = original->extractCoords(original_indices[extract_start], original_indices[extract_end]);
				PathObject* temp_extract = temp->extractCoords(temp_extract_start, temp_extract_end);
				//float cost = original_extract->calcAverageDistanceTo(temp_extract);
				float cost = original_extract->calcMaximumDistanceTo(temp_extract);
				delete temp_extract;
				delete original_extract;
				
				bool delete_point = cost < threshold;
				
				// Create undo duplicate?
				if (delete_point && !removed_a_point)
				{
					if (undo_duplicate)
						*undo_duplicate = original;
					removed_a_point = true;
				}
				
				// Update coord index mapping
				if (delete_point)
				{
					if (getCoordinate(c).isCurveStart() && getCoordinate(extract_start).isCurveStart())
					{
						if (c == 0)
						{
							original_indices.erase(original_indices.begin() + 2);
							original_indices.erase(original_indices.begin() + 1);
							original_indices.erase(original_indices.begin() + 0);
						}
						else
						{
							original_indices.erase(original_indices.begin() + c + 1);
							original_indices.erase(original_indices.begin() + c);
							original_indices.erase(original_indices.begin() + c - 1);
						}
					}
					else
					{
						original_indices.erase(original_indices.begin() + c);
					}
				}
				
				// Really delete the point, or reset temp
				if (delete_point)
					this->operator=(*(Object*)temp);
				else
					temp->operator=(*(Object*)this);
				
				// Advance to next point
				if (delete_point)
				{
					int c_minus_3 = shiftedCoordIndex(c, -3, part);
					if (c_minus_3 >= 0 && getCoordinate(c_minus_3).isCurveStart())
						c = c_minus_3;
					else
						c = c - 1;
				}
				if (c >= 0 && getCoordinate(c).isCurveStart())
					c += 2;
			}
		}
		
		if (!removed_a_point || undo_duplicate == NULL)
			delete original;
		delete temp;
	}
	return removed_a_point;
}

int PathObject::isPointOnPath(MapCoordF coord, float tolerance, bool treat_areas_as_paths, bool extended_selection)
{
	Symbol::Type contained_types = symbol->getContainedTypes();
	int coords_size = (int)coords.size();
	
	float side_tolerance = tolerance;
	if (extended_selection && map && (symbol->getType() == Symbol::Line || symbol->getType() == Symbol::Combined))
	{
		// TODO: precalculate largest line extent for all symbols to move it out of this time critical method?
		side_tolerance = qMax(side_tolerance, symbol->calculateLargestLineExtent(map));
	}
	
	if ((contained_types & Symbol::Line || treat_areas_as_paths) && tolerance > 0)
	{
		update(false);
		int size = (int)path_coords.size();
		for (int i = 0; i < size - 1; ++i)
		{
			assert(path_coords[i].index < coords_size);
			if (coords[path_coords[i].index].isHolePoint())
				continue;
			
			MapCoordF to_coord = MapCoordF(coord.getX() - path_coords[i].pos.getX(), coord.getY() - path_coords[i].pos.getY());
			MapCoordF to_next = MapCoordF(path_coords[i+1].pos.getX() - path_coords[i].pos.getX(), path_coords[i+1].pos.getY() - path_coords[i].pos.getY());
			MapCoordF tangent = to_next;
			tangent.normalize();
			
			float dist_along_line = to_coord.dot(tangent);
			if (dist_along_line < -tolerance)
				continue;
			else if (dist_along_line < 0 && to_coord.lengthSquared() <= tolerance*tolerance)
				return Symbol::Line;
			
			float line_length = path_coords[i+1].clen - path_coords[i].clen;
			if (line_length < 1e-7)
				continue;
			if (dist_along_line > line_length + tolerance)
				continue;
			else if (dist_along_line > line_length && coord.lengthToSquared(path_coords[i+1].pos) <= tolerance*tolerance)
				return Symbol::Line;
			
			MapCoordF right = tangent;
			right.perpRight();
			
			float dist_from_line = qAbs(right.dot(to_coord));
			if (dist_from_line <= side_tolerance)
				return Symbol::Line;
		}
	}
	
	// Check for area selection
	if ((contained_types & Symbol::Area) && !treat_areas_as_paths)
	{
		if (isPointInsideArea(coord))
			return Symbol::Area;
	}
	
	return Symbol::NoSymbol;
}

bool PathObject::isPointInsideArea(MapCoordF coord)
{
	update(false);
	bool inside = false;
	for (int part = 0, end = (int)parts.size(); part < end; ++part)
	{
		int size = parts[part].path_coord_end_index + 1;
		int i, j;
		for (i = parts[part].path_coord_start_index, j = size - 1; i < size; j = i++)
		{
			if ( ((path_coords[i].pos.getY() > coord.getY()) != (path_coords[j].pos.getY() > coord.getY())) &&
				(coord.getX() < (path_coords[j].pos.getX() - path_coords[i].pos.getX()) *
				(coord.getY() - path_coords[i].pos.getY()) / (path_coords[j].pos.getY() - path_coords[i].pos.getY()) + path_coords[i].pos.getX()) )
				inside = !inside;
		}
	}
	return inside;
}

float PathObject::calcAverageDistanceTo(PathObject* other)
{
	const float test_points_per_mm = 2;
	
	update();
	other->update();
	PathPart& part = getPart(0);
	
	float distance = 0;
	int total_num_test_points = 0;
	for (int i = part.path_coord_start_index; i <= part.path_coord_end_index; ++i)
	{
		int num_test_points;
		if (i == part.path_coord_start_index)
			num_test_points = 1;
		else
			num_test_points = qMax(1, qRound((path_coords[i].clen - path_coords[i-1].clen) * test_points_per_mm));
		
		for (int p = 1; p <= num_test_points; ++p)
		{
			MapCoordF point;
			if (p == num_test_points)
				point = path_coords[i].pos;
			else
				point = path_coords[i-1].pos + (path_coords[i].pos - path_coords[i-1].pos) * (p / (float)num_test_points);
			
			float distance_sq;
			PathCoord path_coord;
			other->calcClosestPointOnPath(point, distance_sq, path_coord);
			
			distance += sqrt(distance_sq);
			++total_num_test_points;
		}
	}
	
	return distance / total_num_test_points;
}

float PathObject::calcMaximumDistanceTo(PathObject* other)
{
	const float test_points_per_mm = 2;
	
	update();
	other->update();
	PathPart& part = getPart(0);
	
	float max_distance = 0;
	for (int i = part.path_coord_start_index; i <= part.path_coord_end_index; ++i)
	{
		int num_test_points;
		if (i == part.path_coord_start_index)
			num_test_points = 1;
		else
			num_test_points = qMax(1, qRound((path_coords[i].clen - path_coords[i-1].clen) * test_points_per_mm));
		
		for (int p = 1; p <= num_test_points; ++p)
		{
			MapCoordF point;
			if (p == num_test_points)
				point = path_coords[i].pos;
			else
				point = path_coords[i-1].pos + (path_coords[i].pos - path_coords[i-1].pos) * (p / (float)num_test_points);
			
			float distance_sq;
			PathCoord path_coord;
			other->calcClosestPointOnPath(point, distance_sq, path_coord);
			
			float distance = sqrt(distance_sq);
			if (distance > max_distance)
				max_distance = distance;
		}
	}
	
	return max_distance;
}

PathObject::Intersection PathObject::Intersection::makeIntersectionAt(double a, double b, const PathCoord& a0, const PathCoord& a1, const PathCoord& b0, const PathCoord& b1, int part_index, int other_part_index)
{
	PathObject::Intersection new_intersection;
	new_intersection.coord = MapCoordF(a0.pos.getX() + a * (a1.pos.getX() - a0.pos.getX()), a0.pos.getY() + a * (a1.pos.getY() - a0.pos.getY()));
	new_intersection.part_index = part_index;
	new_intersection.length = a0.clen + a * (a1.clen - a0.clen);
	new_intersection.other_part_index = other_part_index;
	new_intersection.other_length = b0.clen + b * (b1.clen - b0.clen);
	return new_intersection;
}

void PathObject::Intersections::clean()
{
	// Sort
	std::sort(begin(), end());
	
	// Remove duplicates
	if (size() > 1)
	{
		size_t i = size() - 1;
		size_t next = i - 1;
		while (next < i)
		{
			if (at(i) == at(next))
				erase(begin() + i);
			
			i = next;
			--next;
		}
	}
}

void PathObject::calcAllIntersectionsWith(PathObject* other, PathObject::Intersections& out)
{
	update();
	other->update();
	
	const double epsilon = 1e-10;
	const double zero_minus_epsilon = 0 - epsilon;
	const double one_plus_epsilon = 1 + epsilon;
	
	for (size_t part_index = 0; part_index < parts.size(); ++part_index)
	{
		PathPart& part = getPart(part_index);
		for (int i = part.path_coord_start_index + 1; i <= part.path_coord_end_index; ++i)
		{
			// Get information about this path coord
			bool has_segment_before = (i > part.path_coord_start_index + 1) || part.isClosed();
			MapCoordF ingoing_direction;
			if (has_segment_before && i == part.path_coord_start_index + 1)
			{
				Q_ASSERT(part.path_coord_end_index >= 1 && part.path_coord_end_index < (int)path_coords.size());
				ingoing_direction = path_coords[part.path_coord_end_index].pos - path_coords[part.path_coord_end_index - 1].pos;
				ingoing_direction.normalize();
			}
			else if (has_segment_before)
			{
				Q_ASSERT(i >= 1 && i < (int)path_coords.size());
				ingoing_direction = path_coords[i-1].pos - path_coords[i-2].pos;
				ingoing_direction.normalize();
			}
			
			bool has_segment_after = (i < part.path_coord_end_index) || part.isClosed();
			MapCoordF outgoing_direction;
			if (has_segment_after && i == part.path_coord_end_index)
			{
				Q_ASSERT(part.path_coord_start_index >= 0 && part.path_coord_start_index < (int)path_coords.size() - 1);
				outgoing_direction = path_coords[part.path_coord_start_index+1].pos - path_coords[part.path_coord_start_index].pos;
				outgoing_direction.normalize();
			}
			else if (has_segment_after)
			{
				Q_ASSERT(i >= 0 && i < (int)path_coords.size() - 1);
				outgoing_direction = path_coords[i+1].pos - path_coords[i].pos;
				outgoing_direction.normalize();
			}
			
			// Collision state with other object at current other path coord
			bool colliding = false;
			// Last known intersecting point.
			// This is valid as long as colliding == true and entered as intersection
			// when the next segment suddenly is not colliding anymore.
			Intersection last_intersection;
			
			for (size_t other_part_index = 0; other_part_index < other->parts.size(); ++other_part_index)
			{
				PathPart& other_part = other->getPart(part_index);
				for (int k = other_part.path_coord_start_index + 1; k <= other_part.path_coord_end_index; ++k)
				{
					// Test the two line segments against each other.
					// Naming: segment in this path is a, segment in other path is b
					PathCoord& a0 = path_coords[i-1];
					PathCoord& a1 = path_coords[i];
					PathCoord& b0 = other->path_coords[k-1];
					PathCoord& b1 = other->path_coords[k];
					MapCoordF b_direction = b1.pos - b0.pos;
					b_direction.normalize();
					
					bool first_other_segment = (k == other_part.path_coord_start_index + 1);
					if (first_other_segment)
					{
						colliding = isPointOnSegment(a0.pos, a1.pos, b0.pos);
						if (colliding && !other_part.isClosed())
						{
							// Enter intersection at start of other segment
							bool ok;
							double a = parameterOfPointOnLine(a0.pos.getX(), a0.pos.getY(), a1.pos.getX() - a0.pos.getX(), a1.pos.getY() - a0.pos.getY(), b0.pos.getX(), b0.pos.getY(), ok);
							Q_ASSERT(ok);
							out.push_back(Intersection::makeIntersectionAt(a, 0, a0, a1, b0, b1, part_index, other_part_index));
						}
					}
					
					bool last_other_segment = (k == other_part.path_coord_end_index);
					if (last_other_segment)
					{
						bool collision_at_end = isPointOnSegment(a0.pos, a1.pos, b1.pos);
						if (collision_at_end && !other_part.isClosed())
						{
							// Enter intersection at end of other segment
							bool ok;
							double a = parameterOfPointOnLine(a0.pos.getX(), a0.pos.getY(), a1.pos.getX() - a0.pos.getX(), a1.pos.getY() - a0.pos.getY(), b1.pos.getX(), b1.pos.getY(), ok);
							Q_ASSERT(ok);
							out.push_back(Intersection::makeIntersectionAt(a, 1, a0, a1, b0, b1, part_index, other_part_index));
						}
					}
					
					double denominator = a0.pos.getX()*b0.pos.getY() - a0.pos.getY()*b0.pos.getX() - a0.pos.getX()*b1.pos.getY() - a1.pos.getX()*b0.pos.getY() + a0.pos.getY()*b1.pos.getX() + a1.pos.getY()*b0.pos.getX() + a1.pos.getX()*b1.pos.getY() - a1.pos.getY()*b1.pos.getX();
					if (denominator == 0)
					{
						// Parallel lines, calculate parameters for b's start and end points in a and b.
						// This also checks whether the lines are actually on the same level.
						bool ok;
						double b_start = 0;
						double a_start = parameterOfPointOnLine(a0.pos.getX(), a0.pos.getY(), a1.pos.getX() - a0.pos.getX(), a1.pos.getY() - a0.pos.getY(), b0.pos.getX(), b0.pos.getY(), ok);
						if (!ok)
						{
							if (colliding) out.push_back(last_intersection);
							colliding = false;
							continue;
						}
						double b_end = 1;
						double a_end = parameterOfPointOnLine(a0.pos.getX(), a0.pos.getY(), a1.pos.getX() - a0.pos.getX(), a1.pos.getY() - a0.pos.getY(), b1.pos.getX(), b1.pos.getY(), ok);
						if (!ok)
						{
							if (colliding) out.push_back(last_intersection);
							colliding = false;
							continue;
						}
						
						// Cull ranges
						if (a_start < zero_minus_epsilon && a_end < zero_minus_epsilon)
						{
							if (colliding) out.push_back(last_intersection);
							colliding = false;
							continue;
						}
						if (a_start > one_plus_epsilon && a_end > one_plus_epsilon)
						{
							if (colliding) out.push_back(last_intersection);
							colliding = false;
							continue;
						}
						
						// b overlaps somehow with a, check if we have to enter one or two collisions
						// (provided the incoming / outgoing tangents are not parallel!)
						if (!colliding)
						{
							if (a_start <= 0)
							{
								// b comes in over the start of a
								Q_ASSERT(a_end >= 0);
								
								// Check for parallel tangent case
								if (!has_segment_before || b_direction.dot(ingoing_direction) < 1 - epsilon)
								{
									// Enter intersection at a=0
									double b = b_start + (0 - a_start) / (a_end - a_start) * (b_end - b_start);
									out.push_back(Intersection::makeIntersectionAt(0, b, a0, a1, b0, b1, part_index, other_part_index));
								}
								
								colliding = true;
							}
							else if (a_start >= 1)
							{
								// b comes in over the end of a
								Q_ASSERT(a_end <= 1);
								
								// Check for parallel tangent case
								if (!has_segment_after || -1 * b_direction.dot(outgoing_direction) < 1 - epsilon)
								{
									// Enter intersection at a=1
									double b = b_start + (1 - a_start) / (a_end - a_start) * (b_end - b_start);
									out.push_back(Intersection::makeIntersectionAt(1, b, a0, a1, b0, b1, part_index, other_part_index));
								}
								
								colliding = true;
							}
							else
								Q_ASSERT(false);
						}
						if (colliding)
						{
							if (a_end > 1)
							{
								// b goes out over the end of a
								Q_ASSERT(a_start <= 1);
								
								// Check for parallel tangent case
								if (!has_segment_after || b_direction.dot(outgoing_direction) < 1 - epsilon)
								{
									// Enter intersection at a=1
									double b = b_start + (1 - a_start) / (a_end - a_start) * (b_end - b_start);
									out.push_back(Intersection::makeIntersectionAt(1, b, a0, a1, b0, b1, part_index, other_part_index));
								}
								
								colliding = false;
							}
							else if (a_end < 0)
							{
								// b goes out over the start of a
								Q_ASSERT(a_start >= 1);
								
								// Check for parallel tangent case
								if (!has_segment_before || -1 * b_direction.dot(ingoing_direction) < 1 - epsilon)
								{
									// Enter intersection at a=0
									double b = b_start + (0 - a_start) / (a_end - a_start) * (b_end - b_start);
									out.push_back(Intersection::makeIntersectionAt(1, b, a0, a1, b0, b1, part_index, other_part_index));
								}
								
								colliding = false;
							}
							else
							{
								// b stops in the middle of a.
								// Remember last known colliding point, the endpoint of b.
								last_intersection = Intersection::makeIntersectionAt(a_end, 1, a0, a1, b0, b1, part_index, other_part_index);
							}
						}
						
						// Check if there is a collision at the endpoint
						Q_ASSERT(colliding == (a_end >= 0 && a_end <= 1));
					}
					else
					{
						// Non-parallel lines, calculate intersection parameters and check if in range
						double a = +(a0.pos.getX()*b0.pos.getY() - a0.pos.getY()*b0.pos.getX() - a0.pos.getX()*b1.pos.getY() + a0.pos.getY()*b1.pos.getX() + b0.pos.getX()*b1.pos.getY() - b1.pos.getX()*b0.pos.getY()) / denominator;
						if (a < zero_minus_epsilon || a > one_plus_epsilon)
						{
							if (colliding) out.push_back(last_intersection);
							colliding = false;
							continue;
						}
						
						double b = -(a0.pos.getX()*a1.pos.getY() - a1.pos.getX()*a0.pos.getY() - a0.pos.getX()*b0.pos.getY() + a0.pos.getY()*b0.pos.getX() + a1.pos.getX()*b0.pos.getY() - a1.pos.getY()*b0.pos.getX()) / denominator;
						if (b < zero_minus_epsilon || b > one_plus_epsilon)
						{
							if (colliding) out.push_back(last_intersection);
							colliding = false;
							continue;
						}
						
						// Special case for overlapping (cloned / traced) polylines: check if b is parallel to adjacent direction.
						// If so, set colliding to true / false without entering an intersection because the other line
						// simply continues along / comes from the path of both polylines instead of intersecting.
						double dot = -1;
						if (has_segment_before && a <= 0 + epsilon)
						{
							// Ingoing direction
							dot = b_direction.dot(ingoing_direction);
							if (b <= 0 + epsilon)
								dot = -1 * dot;
						}
						else if (has_segment_after && a >= 1 - epsilon)
						{
							// Outgoing direction
							dot = b_direction.dot(outgoing_direction);
							if (b >= 1 - epsilon)
								dot = -1 * dot;
						}
						if (dot >= 1 - epsilon)
						{
							colliding = (b > 0.5);
							continue;
						}
						
						// Enter the intersection
						last_intersection = Intersection::makeIntersectionAt(a, b, a0, a1, b0, b1, part_index, other_part_index);
						out.push_back(last_intersection);
						colliding = (b == 1);
					}
				}
			}
		}
	}
}

void PathObject::setCoordinate(int pos, MapCoord c)
{
	assert(pos >= 0 && pos < getCoordinateCount());
	
	PathPart& part = findPartForIndex(pos);
	if (part.isClosed() && pos == part.end_index)
		pos = part.start_index;
	coords[pos] = c;
	if (part.isClosed() && pos == part.start_index)
		setClosingPoint(part.end_index, c);
	
	setOutputDirty();
}

void PathObject::addCoordinate(int pos, MapCoord c)
{
	assert(pos >= 0 && pos <= getCoordinateCount());
	int part_index = coords.empty() ? -1 : findPartIndexForIndex(qMin(pos, (int)coords.size() - 1));
	coords.insert(coords.begin() + pos, c);
	
	if (part_index >= 0)
	{
		++parts[part_index].end_index;
		for (int i = part_index + 1; i < (int)parts.size(); ++i)
		{
			++parts[i].start_index;
			++parts[i].end_index;
		}
		
		if (parts[part_index].isClosed() && parts[part_index].start_index == pos)
			setClosingPoint(parts[part_index].end_index, c);
	}
	else
	{
		PathPart part;
		part.start_index = 0;
		part.end_index = 0;
		part.path = this;
		parts.push_back(part);
	}
	
	setOutputDirty();
}

void PathObject::addCoordinate(MapCoord c, bool start_new_part)
{
	if (!start_new_part && !parts.empty() && parts[parts.size() - 1].isClosed())
	{
		coords.insert(coords.begin() + (coords.size() - 1), c);
		++parts[parts.size() - 1].end_index;
	}
	else
	{
		coords.push_back(c);
		if (start_new_part || parts.empty())
		{
			if (!parts.empty())
				assert(parts[parts.size() - 1].isClosed());
			PathPart part;
			part.start_index = (int)coords.size() - 1;
			part.end_index = (int)coords.size() - 1;
			part.path = this;
			parts.push_back(part);
		}
		else
			++parts[parts.size() - 1].end_index;
	}
	
	setOutputDirty();
}

void PathObject::deleteCoordinate(int pos, bool adjust_other_coords, int delete_bezier_point_action)
{
	assert(pos >= 0 && pos < getCoordinateCount());
	MapCoord old_coord = coords[pos];
	coords.erase(coords.begin() + pos);
	
	int part_index = findPartIndexForIndex(pos);
	Q_ASSERT(part_index >= 0 && part_index < (int)parts.size());
	PathPart& part = parts[part_index];
	partSizeChanged(part_index, -1);
	
	// Check this before isClosed(), otherwise illegal accesses will happen!
	if (parts[part_index].end_index - parts[part_index].start_index == -1)
	{
		deletePart(part_index);
		return;
	}
	else if (parts[part_index].isClosed())
	{
		if (parts[part_index].end_index - parts[part_index].start_index == 0)
		{
			deletePart(part_index);
			return;
		}
		else if (pos == parts[part_index].start_index)
			setClosingPoint(parts[part_index].end_index, coords[parts[part_index].start_index]);
	}
	
	if (adjust_other_coords && part.getNumCoords() >= 2)
	{
		// Deleting points at line ends
		if (!part.isClosed())
		{
			if (pos == part.start_index && old_coord.isCurveStart())
			{
				deleteCoordinate(part.start_index + 1, false);
				deleteCoordinate(part.start_index, false);
				return;
			}
			else if (pos == part.end_index + 1 && pos >= part.start_index + 3 && coords[pos - 3].isCurveStart())
			{
				deleteCoordinate(pos - 1, false);
				deleteCoordinate(pos - 2, false);
				coords[pos - 3].setCurveStart(false);
				return;
			}
		}
		
		// Too few points for a closed path? Open the path
		if (part.isClosed() && part.getNumCoords() < 4)
		{
			part.setClosed(false);
			deleteCoordinate(part.end_index, false);
			getCoordinate(part.end_index).setHolePoint(true);
		}
		
		if (old_coord.isHolePoint())
			shiftedCoord(pos, -1, part).setHolePoint(true);
		if (old_coord.isCurveStart())
		{
			if ((pos - part.start_index >= 3 && coords[pos - 3].isCurveStart()) || (part.isClosed() && part.getNumCoords() >= 4 && shiftedCoord(pos, -3, part).isCurveStart()))
			{
				// Bezier curves on both sides. Merge curves to one and adjust handle positions to preserve the original shape somewhat (of course, in general it is impossible to do this)
				MapCoord& p0 = shiftedCoord(pos, -3, part);
				MapCoord& p1 = shiftedCoord(pos, -2, part);
				MapCoord& p2 = shiftedCoord(pos, -1, part);
				MapCoord& q0 = old_coord;
				MapCoord& q1 = coords[pos];
				MapCoord& q2 = coords[pos + 1];
				MapCoord& q3 = coords[pos + 2];
				
				double pfactor, qfactor;
				if (delete_bezier_point_action == Settings::DeleteBezierPoint_KeepHandles)
				{
					pfactor = 1;
					qfactor = 1;
				}
				else if (delete_bezier_point_action == Settings::DeleteBezierPoint_ResetHandles)
				{
					double target_length = BEZIER_HANDLE_DISTANCE * p0.lengthTo(q3);
					pfactor = target_length / qMax(p0.lengthTo(p1), 0.01);
					qfactor = target_length / qMax(q3.lengthTo(q2), 0.01);
				}
				else if (delete_bezier_point_action == Settings::DeleteBezierPoint_RetainExistingShape)
				{
					calcBezierPointDeletionRetainingShapeFactors(p0, p1, p2, q0, q1, q2, q3, pfactor, qfactor);
					
					if (qIsInf(pfactor))
						pfactor = 1;
					if (qIsInf(qfactor))
						qfactor = 1;
					
					calcBezierPointDeletionRetainingShapeOptimization(p0, p1, p2, q0, q1, q2, q3, pfactor, qfactor);
					
					double minimum_length = 0.01 * p0.lengthTo(q3);
					pfactor = qMax(minimum_length / qMax(p0.lengthTo(p1), 0.01), pfactor);
					qfactor = qMax(minimum_length / qMax(q3.lengthTo(q2), 0.01), qfactor);
				}
				else
					assert(false);
				
				MapCoordF p0p1 = MapCoordF(p1) - MapCoordF(p0);
				MapCoord r1 = MapCoord(p0.xd() + pfactor * p0p1.getX(), p0.yd() + pfactor * p0p1.getY());
				
				MapCoordF q3q2 = MapCoordF(q2) - MapCoordF(q3);
				MapCoord r2 = MapCoord(q3.xd() + qfactor * q3q2.getX(), q3.yd() + qfactor * q3q2.getY());
				
				deleteCoordinate(pos + 1, false);
				deleteCoordinate(pos, false);
				shiftedCoord(pos, -2, part) = r1;
				shiftedCoord(pos, -1, part) = r2;
			}
			else
			{
				shiftedCoord(pos, -1, part).setCurveStart(true);
				if (part.isClosed() && pos == part.start_index)
				{
					// Zero is at the wrong position - can't start on a bezier curve handle! Switch the handles over to the end of the path
					coords[part.end_index] = coords[part.start_index];
					coords.insert(coords.begin() + (part.end_index + 1), coords[part.start_index + 1]);
					coords.erase(coords.begin() + part.start_index, coords.begin() + (part.start_index + 2));
					coords.insert(coords.begin() + part.end_index, coords[part.start_index]);
					setClosingPoint(part.end_index, coords[part.start_index]);
				}
			}
		}
	}
	
	setOutputDirty();
}

void PathObject::clearCoordinates()
{
	coords.clear();
	parts.clear();
	setOutputDirty();
}

void PathObject::updatePathCoords(MapCoordVectorF& float_coords)
{
	path_coords.clear();
	
	int part_index = 0;
	int part_start = 0;
	int part_end = 0;
	int path_coord_start = 0;
	while (PathCoord::getNextPathPart(coords, float_coords, part_start, part_end, &path_coords, false, true))
	{
		assert(parts[part_index].start_index == part_start);
		assert(parts[part_index].end_index == part_end);
		parts[part_index].path_coord_start_index = path_coord_start;
		parts[part_index].path_coord_end_index = path_coords.size() - 1;
		path_coord_start = parts[part_index].path_coord_end_index + 1;
		
		++part_index;
	}
}

void PathObject::recalculateParts()
{
	parts.clear();
	
	int coords_size = coords.size();
	if (coords_size == 0)
		return;
	
	int start = 0;
	for (int i = 0; i < coords_size - 1; ++i)
	{
		if (coords[i].isHolePoint())
		{
			PathPart part;
			part.start_index = start;
			part.end_index = i;
			part.path = this;
			parts.push_back(part);
			start = i + 1;
			++i;	// assume that there are never two hole points in a row
		}
		else if (coords[i].isCurveStart())
			i += 2;
	}
	
	PathPart part;
	part.start_index = start;
	part.end_index = coords_size - 1;
	part.path = this;
	parts.push_back(part);
}

void PathObject::setClosingPoint(int index, MapCoord coord)
{
	coord.setCurveStart(false);
	coord.setHolePoint(true);
	coord.setClosePoint(true);
	coords[index] = coord;
}

// ### PointObject ###

PointObject::PointObject(Symbol* symbol) : Object(Object::Point, symbol)
{
	assert(!symbol || (symbol->getType() == Symbol::Point));
	rotation = 0;
	coords.push_back(MapCoord(0, 0));
}

Object* PointObject::duplicate()
{
	PointObject* new_point = new PointObject(symbol);
	new_point->coords = coords;
	new_point->rotation = rotation;
	new_point->object_tags = object_tags;
	return new_point;
}

Object& PointObject::operator=(const Object& other)
{
	Object::operator=(other);
	const PointObject* point_other = (&other)->asPoint();
	PointSymbol* point_symbol = getSymbol()->asPoint();
	if (point_symbol && point_symbol->isRotatable())
		setRotation(point_other->getRotation());
	return *this;
}

void PointObject::setPosition(qint64 x, qint64 y)
{
	coords[0].setRawX(x);
	coords[0].setRawY(y);
	setOutputDirty();
}

void PointObject::setPosition(MapCoordF coord)
{
	coords[0].setX(coord.getX());
	coords[0].setY(coord.getY());
	setOutputDirty();
}

void PointObject::getPosition(qint64& x, qint64& y) const
{
	x = coords[0].rawX();
	y = coords[0].rawY();
}

MapCoordF PointObject::getCoordF() const
{
	return MapCoordF(coords[0]);
}

MapCoord PointObject::getCoord() const
{
	return coords[0];
}

void PointObject::setRotation(float new_rotation)
{
	PointSymbol* point = reinterpret_cast<PointSymbol*>(symbol);
	assert(point && point->isRotatable());
	
	rotation = new_rotation;
	setOutputDirty();
}<|MERGE_RESOLUTION|>--- conflicted
+++ resolved
@@ -452,15 +452,6 @@
 		switch (object_type)
 		{
 			case Point:
-<<<<<<< HEAD
-				object->symbol = map->getUndefinedPoint();
-				break;
-			case Path:
-				object->symbol = map->getUndefinedLine();
-				break;
-			case Text:
-				object->symbol = (object->coords.size() > 1) ? static_cast<Symbol*>(map->getUndefinedLine()) : static_cast<Symbol*>(map->getUndefinedPoint());
-=======
 				object->symbol = Map::getUndefinedPoint();
 				break;
 			case Path:
@@ -468,7 +459,6 @@
 				break;
 			case Text:
 				object->symbol = (object->coords.size() > 1) ? static_cast<Symbol*>(Map::getUndefinedLine()) : static_cast<Symbol*>(Map::getUndefinedPoint());
->>>>>>> 3b9ac58c
 				break;
 			default:
 				throw FileFormatException(
