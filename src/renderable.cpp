/*
 *    Copyright 2012 Thomas Schöps, Kai Pastor
 *    
 *    This file is part of OpenOrienteering.
 * 
 *    OpenOrienteering is free software: you can redistribute it and/or modify
 *    it under the terms of the GNU General Public License as published by
 *    the Free Software Foundation, either version 3 of the License, or
 *    (at your option) any later version.
 * 
 *    OpenOrienteering is distributed in the hope that it will be useful,
 *    but WITHOUT ANY WARRANTY; without even the implied warranty of
 *    MERCHANTABILITY or FITNESS FOR A PARTICULAR PURPOSE.  See the
 *    GNU General Public License for more details.
 * 
 *    You should have received a copy of the GNU General Public License
 *    along with OpenOrienteering.  If not, see <http://www.gnu.org/licenses/>.
 */

#include "renderable.h"

#include <QDebug>
#include <QPainter>
#include <qmath.h>

#include "map.h"
#include "map_color.h"
#include "object.h"
#include "symbol.h"
#include "util.h"

// define DEBUG_OPENORIENTEERING_RENDERABLE to find leaking Renderables

#ifdef DEBUG_OPENORIENTEERING_RENDERABLE

#include <QDebug>

qint64 renderable_instance_count = 0;

void debugRenderableCount(qint64 counter)
{
	if (counter % 1000 == 0)
		qDebug() << "Renderable:" << counter << "instances";
}

#endif


Renderable::Renderable()
{
#ifdef DEBUG_OPENORIENTEERING_RENDERABLE
	debugRenderableCount(++renderable_instance_count);
#endif
}

Renderable::Renderable(const Renderable& other)
{
	extent = other.extent;
	color_priority = other.color_priority;
#ifdef DEBUG_OPENORIENTEERING_RENDERABLE
	debugRenderableCount(++renderable_instance_count);
#endif
}

Renderable::~Renderable()
{
#ifdef DEBUG_OPENORIENTEERING_RENDERABLE
	debugRenderableCount(--renderable_instance_count);
#endif
}


// ### RenderableContainerVector ###

SharedRenderables::~SharedRenderables()
{
	deleteRenderables();
}

void SharedRenderables::deleteRenderables()
{
	for (iterator renderables = begin(); renderables != end(); )
	{
		for (RenderableVector::const_iterator renderable = renderables->second.begin(); renderable != renderables->second.end(); ++renderable)
		{
			delete *renderable;
		}
		renderables->second.clear();
		if (renderables->first.clip_path != NULL)
		{
			iterator it = renderables;
			++renderables;
			erase(it);
		}
		else
			++renderables;
	}
}

void SharedRenderables::compact()
{
	for (iterator renderables = begin(); renderables != end(); )
	{
		if (renderables->second.size() == 0)
		{
			iterator it = renderables;
			++renderables;
			erase(it);
		}
		else
			++renderables;
	}
}


// ### ObjectRenderables ###

ObjectRenderables::ObjectRenderables(Object* object, QRectF& extent)
: object(object),
  extent(extent),
  clip_path(NULL)
{
}

ObjectRenderables::~ObjectRenderables()
{
}

void ObjectRenderables::setClipPath(QPainterPath* path)
{
	clip_path = path;
}

void ObjectRenderables::insertRenderable(Renderable* r, RenderStates& state)
{
	SharedRenderables::Pointer& container(operator[](state.color_priority));
	if (!container)
		container = new SharedRenderables();
	container->operator[](state).push_back(r);
	if (clip_path == NULL)
	{
		if (extent.isValid())
			rectInclude(extent, r->getExtent());
		else
			extent = r->getExtent();
	}
}

void ObjectRenderables::clear()
{
	for (const_iterator color = begin(); color != end(); ++color)
	{
		color->second->clear();
	}
}

void ObjectRenderables::takeRenderables()
{
	for (iterator color = begin(); color != end(); ++color)
	{
		SharedRenderables* new_container = new SharedRenderables();
		
		// Pre-allocate as much space as in the original container
		for (SharedRenderables::const_iterator it = color->second->begin(); it != color->second->end(); ++it)
		{
			new_container->operator[](it->first).reserve(it->second.size());
		}
		color->second = new_container;
	}
}

void ObjectRenderables::deleteRenderables()
{
	for (const_iterator color = begin(); color != end(); ++color)
	{
		color->second->deleteRenderables();
	}
}


// ### RenderableContainer ###

MapRenderables::MapRenderables(Map* map) : map(map)
{
}

void MapRenderables::draw(QPainter* painter, QRectF bounding_box, bool force_min_size, float scaling, bool on_screen, bool show_helper_symbols, float opacity_factor, bool highlighted) const
{
	// TODO: improve performance by using some spatial acceleration structure?
	
	Map::ColorVector& colors = map->color_set->colors;
	
	QPainterPath initial_clip = painter->clipPath();
	bool no_initial_clip = initial_clip.isEmpty();
	const QPainterPath* current_clip = NULL;
	
	painter->save();
	const_reverse_iterator end_of_colors = rend();
	for (const_reverse_iterator color = rbegin(); color != end_of_colors; ++color)
	{
		ObjectRenderablesMap::const_iterator end_of_objects = color->second.end();
		for (ObjectRenderablesMap::const_iterator object = color->second.begin(); object != end_of_objects; ++object)
		{
			// Settings check
			Symbol* symbol = object->first->getSymbol();
			if (!show_helper_symbols && symbol->isHelperSymbol())
				continue;
			if (symbol->isHidden())
				continue;
			
			if (!object->first->getExtent().intersects(bounding_box))
				continue;
			
			SharedRenderables::const_iterator it_end = object->second->end();
			for (SharedRenderables::const_iterator it = object->second->begin(); it != it_end; ++it)
			{
				const RenderStates& new_states = it->first;
				MapColor* color;
				float pen_width;
				
				if (new_states.color_priority > MapColor::Reserved)
				{
					pen_width = new_states.pen_width;
					color = colors[new_states.color_priority];
				}
				else
				{
					painter->setRenderHint(QPainter::Antialiasing, true);	// this is not undone here anywhere as it should apply to all special symbols and these are always painted last
					pen_width = new_states.pen_width / scaling;
					
					if (new_states.color_priority == MapColor::CoveringWhite)
						color = Map::getCoveringWhite();
					else if (new_states.color_priority == MapColor::CoveringRed)
						color = Map::getCoveringRed();
					else if (new_states.color_priority == MapColor::Undefined)
						color = Map::getUndefinedColor();
					else if (new_states.color_priority == MapColor::Reserved)
						continue;
					else
						assert(!"Invalid special color!");
				}
				
				if (new_states.mode == RenderStates::PenOnly)
				{
					bool pen_too_small = (force_min_size && pen_width * scaling <= 1.0f);
					painter->setPen(QPen(highlighted ? getHighlightedColor(*color) : *color, pen_too_small ? 0 : pen_width));
					
					painter->setBrush(QBrush(Qt::NoBrush));
				}
				else if (new_states.mode == RenderStates::BrushOnly)
				{
					QBrush brush(highlighted ? getHighlightedColor(*color) : *color);
					
					painter->setPen(QPen(Qt::NoPen));
					painter->setBrush(brush);
				}
				/*else if (new_states.mode == RenderStates::PenAndHatch)	// NOTE: does not work well with printing
				{
					bool pen_too_small = (force_min_size && pen_width * scaling <= 1.0f);
					painter->setPen(QPen(highlighted ? getHighlightedColor(color->color) : color->color, pen_too_small ? 0 : pen_width));
					QBrush brush(highlighted ? getHighlightedColor(color->color) : color->color);
					brush.setStyle(Qt::BDiagPattern);
					brush.setTransform(QTransform().scale(1 / scaling, 1 / scaling));
					painter->setBrush(brush);
				}*/
				
				painter->setOpacity(qMin(1.0f, opacity_factor * color->getOpacity()));
				
				if (current_clip != new_states.clip_path)
				{
					if (no_initial_clip)
					{
						if (new_states.clip_path)
							painter->setClipPath(*new_states.clip_path, Qt::ReplaceClip);
						else
							painter->setClipPath(initial_clip, Qt::NoClip);
					}
					else
					{
						painter->setClipPath(initial_clip, Qt::ReplaceClip);
						if (new_states.clip_path)
							painter->setClipPath(*new_states.clip_path, Qt::IntersectClip);
					}
					current_clip = new_states.clip_path;
				}
					
				RenderableVector::const_iterator r_end = it->second.end();
				for (RenderableVector::const_iterator renderable = it->second.begin(); renderable != r_end; ++renderable)
				{
					// Bounds check
					const QRectF& extent = (*renderable)->getExtent();
					// NOTE: !bounding_box.intersects(extent) should be logical equivalent to the following
					if (extent.right() < bounding_box.x())	continue;
					if (extent.bottom() < bounding_box.y())	continue;
					if (extent.x() > bounding_box.right())	continue;
					if (extent.y() > bounding_box.bottom())	continue;
					
					// Render the renderable
					(*renderable)->render(*painter, force_min_size, scaling, on_screen);
				}
			}
		}
	}
	painter->restore();
}

<<<<<<< HEAD
void MapRenderables::drawColorSeparation(QPainter* painter, MapColor* spot_color, QRectF bounding_box, bool force_min_size, float scaling, bool on_screen, bool show_helper_symbols, float opacity_factor, bool highlighted) const
=======
void MapRenderables::drawColorSeparation(QPainter* painter, MapColor* separation, QRectF bounding_box, bool force_min_size, float scaling, bool show_helper_symbols, float opacity_factor, bool highlighted) const
>>>>>>> bce95135
{
	Map::ColorVector& colors = map->color_set->colors;
	
	QPainterPath initial_clip = painter->clipPath();
	bool no_initial_clip = initial_clip.isEmpty();
	const QPainterPath* current_clip = NULL;
	
	// As soon as the spot color is actually used for drawing (i.e. drawing_started = true),
	// we need to take care of out-of-sequence map colors.
	bool drawing_started = false;
	
	painter->save();
	
	const_reverse_iterator end_of_colors = rend();
	for (const_reverse_iterator color = rbegin(); color != end_of_colors; ++color)
	{
		ObjectRenderablesMap::const_iterator end_of_objects = color->second.end();
		for (ObjectRenderablesMap::const_iterator object = color->second.begin(); object != end_of_objects; ++object)
		{
			// Settings check
			Symbol* symbol = object->first->getSymbol();
			if (!show_helper_symbols && symbol->isHelperSymbol())
				continue;
			if (symbol->isHidden())
				continue;
			
			if (!object->first->getExtent().intersects(bounding_box))
				continue;
			
			SharedRenderables::const_iterator it_end = object->second->end();
			for (SharedRenderables::const_iterator it = object->second->begin(); it != it_end; ++it)
			{
				const RenderStates& new_states = it->first;
				MapColor* renderables_color;
				float pen_width;
				
				if (new_states.color_priority > MapColor::Reserved)
				{
					pen_width = new_states.pen_width;
					renderables_color = colors[new_states.color_priority];
				}
				else
				{
					painter->setRenderHint(QPainter::Antialiasing, true);	// this is not undone here anywhere as it should apply to all special symbols and these are always painted last
					pen_width = new_states.pen_width / scaling;
					
					if (new_states.color_priority == MapColor::CoveringWhite)
						renderables_color = Map::getCoveringWhite();
					else if (new_states.color_priority == MapColor::CoveringRed)
						renderables_color = Map::getCoveringRed();
					else if (new_states.color_priority == MapColor::Undefined)
						renderables_color = Map::getUndefinedColor();
					else if (new_states.color_priority == MapColor::Reserved)
						continue;
					else
						assert(!"Invalid special color!");
				}
				
				SpotColorComponent drawing_color(Map::getUndefinedColor(), 0.0f);
				switch(renderables_color->getSpotColorMethod())
				{
					case MapColor::SpotColor:
					{
						if (renderables_color == separation) 
						{
							// draw with spot color
							drawing_color = SpotColorComponent(renderables_color, 1.0f);
							if (!drawing_started)
								drawing_started = true;
						}
						else if (renderables_color->getKnockout() && renderables_color->getPriority() < separation->getPriority())
							// explicit knockout
							drawing_color = SpotColorComponent(separation, 0.0f);
						break;
					}
					case MapColor::CustomColor:
					{
						// First, check if the renderables draw color to this separation
						Q_FOREACH(SpotColorComponent component, renderables_color->getComponents())
						{
							if (component.spot_color == separation)
							{
								// The renderables do draw the current spot color
								drawing_color = component;
								if (!drawing_started)
									drawing_started = (component.factor > 0.0005f);
							}
						}
						if (drawing_color.spot_color->getPriority() == MapColor::Undefined)
						{
							// If the renderables do not draw color to this separation,
							// check if they need a knockout.
							if (renderables_color->getKnockout() && renderables_color->getPriority() < separation->getPriority())
								// explicit knockout
								drawing_color = SpotColorComponent(separation, 0.0f);
							else if (drawing_started)
								// knockout for out-of-sequence colors
								drawing_color = SpotColorComponent(separation, 0.0f);
						}
						break;
					}
					default:
						; // nothing
				}
				if (drawing_color.spot_color->getPriority() == MapColor::Undefined)
					continue;
				
				QColor color = *drawing_color.spot_color;
				if (drawing_color.factor < 0.0005f)
					color = Qt::white;
				else
				{
					qreal c, m, y, k;
					color.getCmykF(&c, &m, &y, &k);
					color.setCmykF(c*drawing_color.factor,m*drawing_color.factor,y*drawing_color.factor,k*drawing_color.factor,1.0f);
				}
				
				if (new_states.mode == RenderStates::PenOnly)
				{
					bool pen_too_small = (force_min_size && pen_width * scaling <= 1.0f);
					painter->setPen(QPen(highlighted ? getHighlightedColor(color) : color, pen_too_small ? 0 : pen_width));
					painter->setBrush(QBrush(Qt::NoBrush));
				}
				else if (new_states.mode == RenderStates::BrushOnly)
				{
					QBrush brush(highlighted ? getHighlightedColor(color) : color);
					painter->setPen(QPen(Qt::NoPen));
					painter->setBrush(brush);
				}
				
				// TODO: Check for removal
				painter->setOpacity(qMin(1.0f, opacity_factor * drawing_color.spot_color->getOpacity()));
				
				if (current_clip != new_states.clip_path)
				{
					if (no_initial_clip)
					{
						if (new_states.clip_path)
							painter->setClipPath(*new_states.clip_path, Qt::ReplaceClip);
						else
							painter->setClipPath(initial_clip, Qt::NoClip);
					}
					else
					{
						painter->setClipPath(initial_clip, Qt::ReplaceClip);
						if (new_states.clip_path)
							painter->setClipPath(*new_states.clip_path, Qt::IntersectClip);
					}
					current_clip = new_states.clip_path;
				}
					
				RenderableVector::const_iterator r_end = it->second.end();
				for (RenderableVector::const_iterator renderable = it->second.begin(); renderable != r_end; ++renderable)
				{
					// Bounds check
					const QRectF& extent = (*renderable)->getExtent();
					// NOTE: !bounding_box.intersects(extent) should be logical equivalent to the following
					if (extent.right() < bounding_box.x())	continue;
					if (extent.bottom() < bounding_box.y())	continue;
					if (extent.x() > bounding_box.right())	continue;
					if (extent.y() > bounding_box.bottom())	continue;
					
<<<<<<< HEAD
					if (new_states.mode == RenderStates::PenOnly)
					{
						bool pen_too_small = (force_min_size && pen_width * scaling <= 1.0f);
						painter->setPen(QPen(highlighted ? getHighlightedColor(color) : color, pen_too_small ? 0 : pen_width));
						painter->setBrush(QBrush(Qt::NoBrush));
					}
					else if (new_states.mode == RenderStates::BrushOnly)
					{
						QBrush brush(highlighted ? getHighlightedColor(color) : color);
						painter->setPen(QPen(Qt::NoPen));
						painter->setBrush(brush);
					}
					
					painter->setOpacity(qMin(1.0f, opacity_factor * component.spot_color->getOpacity()));
					
					if (current_clip != new_states.clip_path)
					{
						if (no_initial_clip)
						{
							if (new_states.clip_path)
								painter->setClipPath(*new_states.clip_path, Qt::ReplaceClip);
							else
								painter->setClipPath(initial_clip, Qt::NoClip);
						}
						else
						{
							painter->setClipPath(initial_clip, Qt::ReplaceClip);
							if (new_states.clip_path)
								painter->setClipPath(*new_states.clip_path, Qt::IntersectClip);
						}
						current_clip = new_states.clip_path;
					}
						
					RenderableVector::const_iterator r_end = it->second.end();
					for (RenderableVector::const_iterator renderable = it->second.begin(); renderable != r_end; ++renderable)
					{
						// Bounds check
						const QRectF& extent = (*renderable)->getExtent();
						// NOTE: !bounding_box.intersects(extent) should be logical equivalent to the following
						if (extent.right() < bounding_box.x())	continue;
						if (extent.bottom() < bounding_box.y())	continue;
						if (extent.x() > bounding_box.right())	continue;
						if (extent.y() > bounding_box.bottom())	continue;
						
						// Render the renderable
						(*renderable)->render(*painter, force_min_size, scaling, on_screen);
					}
=======
					// Render the renderable
					(*renderable)->render(*painter, force_min_size, scaling);
>>>>>>> bce95135
				}
			}
		}
	}
	painter->restore();
}

void MapRenderables::insertRenderablesOfObject(const Object* object)
{
	ObjectRenderables::const_iterator end_of_colors = object->renderables().end();
	ObjectRenderables::const_iterator color = object->renderables().begin();
	for (; color != end_of_colors; ++color)
	{
		operator[](color->first)[object] = color->second;
	}
}

void MapRenderables::removeRenderablesOfObject(const Object* object, bool mark_area_as_dirty)
{
	const_iterator end_of_colors = end();
	for (iterator color = begin(); color != end_of_colors; ++color)
	{
		ObjectRenderablesMap::const_iterator end_of_objects = color->second.end();
		for (ObjectRenderablesMap::iterator obj = color->second.begin(); obj != end_of_objects; ++obj)
		{
			if (obj->first != object)
				continue;
			
			if (mark_area_as_dirty)
			{
				for (SharedRenderables::const_iterator renderables = obj->second->begin(); renderables != obj->second->end(); ++renderables)
				{
					for (RenderableVector::const_iterator renderable = renderables->second.begin(); renderable != renderables->second.end(); ++renderable)
					{
						map->setObjectAreaDirty((*renderable)->getExtent());
					}
				}
			}
			color->second.erase(obj);
			
			break;
		}
	}
}

void MapRenderables::clear(bool set_area_dirty)
{
	if (set_area_dirty)
	{
		const_iterator end_of_colors = end();
		for (const_iterator color = begin(); color != end_of_colors; ++color)
		{
			ObjectRenderablesMap::const_iterator end_of_objects = color->second.end();
			for (ObjectRenderablesMap::const_iterator object = color->second.begin(); object != end_of_objects; ++object)
			{
				for (SharedRenderables::const_iterator renderables = object->second->begin(); renderables != object->second->end(); ++renderables)
				{
					for (RenderableVector::const_iterator renderable = renderables->second.begin(); renderable != renderables->second.end(); ++renderable)
					{
						map->setObjectAreaDirty((*renderable)->getExtent());
					}
				}
			}
		}
	}
	std::map<int, ObjectRenderablesMap>::clear();
}

QColor MapRenderables::getHighlightedColor(const QColor& original)
{
	const int highlight_alpha = 255;
	
	if (original.value() > 127)
	{
		const float factor = 0.35f;
		return QColor(factor * original.red(), factor * original.green(), factor * original.blue(), highlight_alpha);
	}
	else
	{
		const float factor = 0.15f;
		return QColor(255 - factor * (255 - original.red()), 255 - factor * (255 - original.green()), 255 - factor * (255 - original.blue()), highlight_alpha);
	}
}<|MERGE_RESOLUTION|>--- conflicted
+++ resolved
@@ -304,11 +304,7 @@
 	painter->restore();
 }
 
-<<<<<<< HEAD
-void MapRenderables::drawColorSeparation(QPainter* painter, MapColor* spot_color, QRectF bounding_box, bool force_min_size, float scaling, bool on_screen, bool show_helper_symbols, float opacity_factor, bool highlighted) const
-=======
-void MapRenderables::drawColorSeparation(QPainter* painter, MapColor* separation, QRectF bounding_box, bool force_min_size, float scaling, bool show_helper_symbols, float opacity_factor, bool highlighted) const
->>>>>>> bce95135
+void MapRenderables::drawColorSeparation(QPainter* painter, MapColor* separation, QRectF bounding_box, bool force_min_size, float scaling, bool on_screen, bool show_helper_symbols, float opacity_factor, bool highlighted) const
 {
 	Map::ColorVector& colors = map->color_set->colors;
 	
@@ -471,58 +467,8 @@
 					if (extent.x() > bounding_box.right())	continue;
 					if (extent.y() > bounding_box.bottom())	continue;
 					
-<<<<<<< HEAD
-					if (new_states.mode == RenderStates::PenOnly)
-					{
-						bool pen_too_small = (force_min_size && pen_width * scaling <= 1.0f);
-						painter->setPen(QPen(highlighted ? getHighlightedColor(color) : color, pen_too_small ? 0 : pen_width));
-						painter->setBrush(QBrush(Qt::NoBrush));
-					}
-					else if (new_states.mode == RenderStates::BrushOnly)
-					{
-						QBrush brush(highlighted ? getHighlightedColor(color) : color);
-						painter->setPen(QPen(Qt::NoPen));
-						painter->setBrush(brush);
-					}
-					
-					painter->setOpacity(qMin(1.0f, opacity_factor * component.spot_color->getOpacity()));
-					
-					if (current_clip != new_states.clip_path)
-					{
-						if (no_initial_clip)
-						{
-							if (new_states.clip_path)
-								painter->setClipPath(*new_states.clip_path, Qt::ReplaceClip);
-							else
-								painter->setClipPath(initial_clip, Qt::NoClip);
-						}
-						else
-						{
-							painter->setClipPath(initial_clip, Qt::ReplaceClip);
-							if (new_states.clip_path)
-								painter->setClipPath(*new_states.clip_path, Qt::IntersectClip);
-						}
-						current_clip = new_states.clip_path;
-					}
-						
-					RenderableVector::const_iterator r_end = it->second.end();
-					for (RenderableVector::const_iterator renderable = it->second.begin(); renderable != r_end; ++renderable)
-					{
-						// Bounds check
-						const QRectF& extent = (*renderable)->getExtent();
-						// NOTE: !bounding_box.intersects(extent) should be logical equivalent to the following
-						if (extent.right() < bounding_box.x())	continue;
-						if (extent.bottom() < bounding_box.y())	continue;
-						if (extent.x() > bounding_box.right())	continue;
-						if (extent.y() > bounding_box.bottom())	continue;
-						
-						// Render the renderable
-						(*renderable)->render(*painter, force_min_size, scaling, on_screen);
-					}
-=======
 					// Render the renderable
-					(*renderable)->render(*painter, force_min_size, scaling);
->>>>>>> bce95135
+					(*renderable)->render(*painter, force_min_size, scaling, on_screen);
 				}
 			}
 		}
