--- conflicted
+++ resolved
@@ -38,10 +38,7 @@
 #include "symbol_setting_dialog.h"
 #include "symbol_text.h"
 #include "util/overriding_shortcut.h"
-<<<<<<< HEAD
-=======
 #include "util.h"
->>>>>>> 3b9ac58c
 
 
 // STL comparison function for sorting symbols by number
@@ -280,12 +277,8 @@
 			Symbol* symbol = map->getSymbol(hover_symbol_index);
 			if (tooltip->getSymbol() != symbol)
 			{
-<<<<<<< HEAD
-				const QRect icon_rect(mapToGlobal(getIconRect(hover_symbol_index).topLeft()), QSize(Symbol::icon_size, Symbol::icon_size));
-=======
 				int icon_size = Settings::getInstance().getSymbolWidgetIconSizePx();
 				const QRect icon_rect(mapToGlobal(getIconRect(hover_symbol_index).topLeft()), QSize(icon_size, icon_size));
->>>>>>> 3b9ac58c
 				tooltip->scheduleShow(symbol, icon_rect);
 			}
 		}
@@ -499,22 +492,6 @@
 {
 	if (mobile_mode)
 	{
-<<<<<<< HEAD
-		if ((event->pos() - last_click_pos).manhattanLength() < QApplication::startDragDistance())
-			return;
-		
-		tooltip->hide();
-		
-		QDrag* drag = new QDrag(this);
-		QMimeData* mime_data = new QMimeData();
-		
-		QByteArray data;
-		data.append((const char*)&current_symbol_index, sizeof(int));
-		mime_data->setData("openorienteering/symbol_index", data);
-		drag->setMimeData(mime_data);
-		
-		drag->exec(Qt::MoveAction);
-=======
 		if (event->buttons() & Qt::LeftButton)
 		{
 			if ((event->pos() - last_click_pos).manhattanLength() < Settings::getInstance().getStartDragDistancePx())
@@ -551,7 +528,6 @@
 		}
 		else if (event->button() == Qt::NoButton)
 			mouseMove(event->x(), event->y());
->>>>>>> 3b9ac58c
 	}
 	event->accept();
 }
@@ -1165,13 +1141,6 @@
 
 void SymbolWidget::symbolDeleted(int pos, Symbol* old_symbol)
 {
-<<<<<<< HEAD
-	render_widget->update();
-}
-
-
-
-=======
 	Q_UNUSED(pos);
 	Q_UNUSED(old_symbol);
 	render_widget->update();
@@ -1179,7 +1148,6 @@
 
 
 
->>>>>>> 3b9ac58c
 // ### SymbolToolTip ###
 
 SymbolToolTip::SymbolToolTip(QWidget* parent, QShortcut* shortcut)
@@ -1195,21 +1163,12 @@
 	text_palette.setColor(QPalette::Window, text_palette.color(QPalette::Base));
 	text_palette.setColor(QPalette::WindowText, text_palette.color(QPalette::Text));
 	setPalette(text_palette);
-<<<<<<< HEAD
 	
 	name_label = new QLabel();
 	description_label = new QLabel();
 	description_label->setWordWrap(true);
 	description_label->hide();
 	
-=======
-	
-	name_label = new QLabel();
-	description_label = new QLabel();
-	description_label->setWordWrap(true);
-	description_label->hide();
-	
->>>>>>> 3b9ac58c
 	QVBoxLayout* layout = new QVBoxLayout();
 	QStyleOption style_option;
 	layout->setContentsMargins(
@@ -1260,10 +1219,7 @@
 
 void SymbolToolTip::enterEvent(QEvent* event)
 {
-<<<<<<< HEAD
-=======
 	Q_UNUSED(event);
->>>>>>> 3b9ac58c
     hide();
 }
 
