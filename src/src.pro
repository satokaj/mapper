--- conflicted
+++ resolved
@@ -21,31 +21,19 @@
 win32:   QT += core-private gui-private printsupport-private
 
 # Defines. Use fancy quotation marks to be able to define strings with spaces.
-<<<<<<< HEAD
-CONFIG(debug, debug|release) {
-	DEFINES += \"APP_VERSION='\\"Debug 0.5.96\\"'\" \
-=======
 CONFIG(debug, release|debug) {
 	DEFINES += APP_VERSION=\"'\\"Debug $${Mapper_VERSION_MAJOR}.$${Mapper_VERSION_MINOR}.$${Mapper_VERSION_PATCH}\\"'\" \
->>>>>>> 24813d60
 	           MAPPER_DEVELOPMENT_BUILD \
 	           MAPPER_DEVELOPMENT_RES_DIR=\"'\\"$$clean_path($$OUT_PWD/..)\\"'\"
 	osx:  DEFINES += QT_QTASSISTANT_EXECUTABLE=\"'\\"$$replace(QMAKE_QMAKE, qmake, Assistant.app/Contents/MacOS/Assistant)\\"'\"
 	else: DEFINES += QT_QTASSISTANT_EXECUTABLE=\"'\\"$$replace(QMAKE_QMAKE, qmake, assistant)\\"'\"
 }
 else {
-<<<<<<< HEAD
-	DEFINES += \"APP_VERSION='\\"0.5.96\\"'\"
-}
-DEFINES += \"CLIPPER_VERSION='\\"6.1.3a\\"'\"
-DEFINES += \"MAPPER_HELP_NAMESPACE='\\"openorienteering.mapper-0.5.96.help\\"'\"
-=======
 	DEFINES += APP_VERSION=\"'\\"$${Mapper_VERSION_MAJOR}.$${Mapper_VERSION_MINOR}.$${Mapper_VERSION_PATCH}\\"'\" \
 	           QT_NO_DEBUG QT_NO_DEBUG_OUTPUT
 }
 DEFINES += \"CLIPPER_VERSION='\\"6.1.3a\\"'\"
 DEFINES += \"MAPPER_HELP_NAMESPACE='\\"openorienteering.mapper-$${Mapper_VERSION_MAJOR}.$${Mapper_VERSION_MINOR}.$${Mapper_VERSION_PATCH}.help\\"'\"
->>>>>>> 24813d60
 
 # Input
 HEADERS += \
