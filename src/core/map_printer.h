--- conflicted
+++ resolved
@@ -213,12 +213,6 @@
 	 *  When the actual paint device is a QImage, pass it as page_buffer.
 	 *  This helps to determine the exact dimensions and to avoid the allocation
 	 *  of another buffer.
-<<<<<<< HEAD
-	 *  Otherwise, drawPage() may allocate a buffer with this map printer's 
-	 *  resolution and size. Parameter units_per_inch has no influence on this
-	 *  buffer but refers to the logical coordinates of device_painter. */
-	void drawPage(QPainter* device_painter, float units_per_inch, const QRectF& page_extent, bool white_background, QImage* page_buffer = NULL) const;
-=======
 	 *  Otherwise, drawPage() may allocate a buffer with this map printer's
 	 *  resolution and size. Parameter units_per_inch has no influence on this
 	 *  buffer but refers to the logical coordinates of device_painter. */
@@ -226,7 +220,6 @@
 	
 	/** Draws the separations as distinct pages to the printer. */
 	void drawSeparationPages(QPrinter* printer, QPainter* device_painter, float dpi, const QRectF& page_extent) const;
->>>>>>> 3b9ac58c
 	
 	/** Returns the current configuration. */
 	const MapPrinterConfig& config() const;
