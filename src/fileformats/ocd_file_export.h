/*
 *    Copyright 2016-2018 Kai Pastor
 *
 *    Some parts taken from file_format_oc*d8{.h,_p.h,cpp} which are
 *    Copyright 2012 Pete Curtis
 *
 *    This file is part of OpenOrienteering.
 *
 *    OpenOrienteering is free software: you can redistribute it and/or modify
 *    it under the terms of the GNU General Public License as published by
 *    the Free Software Foundation, either version 3 of the License, or
 *    (at your option) any later version.
 *
 *    OpenOrienteering is distributed in the hope that it will be useful,
 *    but WITHOUT ANY WARRANTY; without even the implied warranty of
 *    MERCHANTABILITY or FITNESS FOR A PARTICULAR PURPOSE.  See the
 *    GNU General Public License for more details.
 *
 *    You should have received a copy of the GNU General Public License
 *    along with OpenOrienteering.  If not, see <http://www.gnu.org/licenses/>.
 */

#ifndef OPENORIENTEERING_OCD_FILE_EXPORT_H
#define OPENORIENTEERING_OCD_FILE_EXPORT_H

#include <cstddef>
#include <functional>
#include <memory>
#include <unordered_map>
#include <vector>

#include <QtGlobal>
#include <QByteArray>
#include <QCoreApplication>
<<<<<<< HEAD
#include <QLocale>
#include <QString>
#include <QTextCodec>
=======
#include <QString>
>>>>>>> 93ad4ed9

#include "core/map_coord.h"
#include "fileformats/file_import_export.h"

<<<<<<< HEAD

class QIODevice;

template< class Format > class OcdFile;

=======
>>>>>>> 93ad4ed9
namespace OpenOrienteering {

class AreaSymbol;
class CombinedSymbol;
class LineSymbol;
class Map;
class MapColor;
class MapView;
class Object;
class PathObject;
class PointObject;
class PointSymbol;
class Symbol;
class TextObject;
class TextSymbol;


/**
 * An exporter for OCD files.
 * 
 * The functions in this class are designed around the following pattern:
 * 
 * From `template<class Format> void OcdFileExport::exportImplementation()` we
 * call into template functions so that we get a template function instantiation
 * for the actual types of the format. This is what we can do:
 *
 * - If a format is significantly different, so that it needs a different algorithm:
 *   We specialize the template function (as done in 
 *   `template<> void OcdFileExport::exportSetup(OcdFile<Ocd::FormatV8>& file)`).
 * - If the same algorithm can be used for multiple formats:
 *   - If the differences are completely represented by the the exporter's state
 *     (which captures version and parameter string handler), then we may just
 *     call into a non-template function (as done in
 *     `template<class Format> void OcdFileExport::exportSetup(OcdFile<Format>&)`.
 *     The template function is likely to get inlined, thus reducing/avoiding
 *     template bloat.
 *   - Otherwise we still can use the same algorithm but need to specialize it
 *     for the actual types of the format. This specialization is solved by
 *     function template instantiation, i.e. the generic algorithm goes directly
 *     into the template function. This is the case for `exportSymbol()` where
 *     types and even the encoding of the symbol number vary over different
 *     versions of the format.
 *     This doesn't mean that there couldn't be room for reducing template bloat
 *     by factoring out universal parts. However, if the size gains are small,
 *     it might not be worth the increased complexity.
 */
class OcdFileExport : public Exporter
{
	Q_DECLARE_TR_FUNCTIONS(OpenOrienteering::OcdFileExport)
	
	/**
	 * A type for temporaries helping to convert strings to Ocd format.
	 */
	struct ExportableString
	{
		const QString& string;
		const QTextCodec* custom_8bit_encoding;
		
		operator QByteArray() const
		{
			return custom_8bit_encoding ? custom_8bit_encoding->fromUnicode(string) : string.toUtf8();
		}
		
		operator QString() const noexcept
		{
			return string;
		}
		
	};
	
	ExportableString toOcdString(const QString& string) const
	{
		return { string, custom_8bit_encoding };
	}
	
	
	using StringAppender = void (qint32, const QString&);
	
public:
<<<<<<< HEAD
	/// \todo Add proper API
	static quint16 default_version;
	
	
	OcdFileExport(QIODevice* stream, Map *map, MapView *view, quint16 version = 0);
=======
	OcdFileExport(const QString& path, const Map* map, const MapView* view);
>>>>>>> 93ad4ed9
	
	~OcdFileExport() override;
	
protected:
	/**
	 * Exports an OCD file.
	 * 
	 * For now, this simply uses the OCAD8FileExport class unless the file name
	 * ends with "test-vVERSION.ocd".
	 */
	bool exportImplementation() override;
	
protected:
	
	template< class Encoding >
	QTextCodec* determineEncoding();
	
	
	void exportImplementationLegacy();
	
	template< class Format >
	void exportImplementation();
	
	
	/**
	 * Calculates an offset to be applied to the coordinates so that the
	 * map data is moved into the limited OCD drawing area.
	 */
	MapCoord calculateAreaOffset();
	
	
	template< class Format >
	void exportSetup(OcdFile<Format>& file);
	
	void exportSetup();
	
	
	template< class Format >
	void exportSymbols(OcdFile<Format>& file);
	
	template< class OcdBaseSymbol >
	void setupBaseSymbol(const Symbol* symbol, quint32 symbol_number, OcdBaseSymbol& ocd_base_symbol);
	
	template< class OcdPointSymbol >
	QByteArray exportPointSymbol(const PointSymbol* point_symbol);
	
	template< class Element >
	qint16 exportPattern(const PointSymbol* point, QByteArray& byte_array);		// returns the number of written coordinates, including the headers
	
	template< class Element >
	qint16 exportSubPattern(const MapCoordVector& coords, const Symbol* symbol, QByteArray& byte_array);
	
	template< class OcdAreaSymbol >
	QByteArray exportAreaSymbol(const AreaSymbol* area_symbol);
	
	template< class OcdAreaSymbol >
	QByteArray exportAreaSymbol(const AreaSymbol* area_symbol, quint32 symbol_number);
	
	template< class OcdAreaSymbolCommon >
	quint8 exportAreaSymbolCommon(const AreaSymbol* area_symbol, OcdAreaSymbolCommon& ocd_area_common, const PointSymbol*& pattern_symbol);
	
	template< class OcdAreaSymbol >
	void exportAreaSymbolSpecial(const AreaSymbol* area_symbol, OcdAreaSymbol& ocd_area_symbol);
	
	template< class OcdLineSymbol >
	QByteArray exportLineSymbol(const LineSymbol* line_symbol);
	
	template< class OcdLineSymbol >
	QByteArray exportLineSymbol(const LineSymbol* line_symbol, quint32 symbol_number);
	
	template< class OcdLineSymbolCommon >
	quint32 exportLineSymbolCommon(const LineSymbol* line_symbol, OcdLineSymbolCommon& ocd_line_common);
	
	template< class OcdLineSymbolCommon >
	void exportLineSymbolDoubleLine(const LineSymbol* line_symbol, quint32 fill_color, OcdLineSymbolCommon& ocd_line_common);
	
	template< class Format, class OcdTextSymbol >
	void exportTextSymbol(OcdFile<Format>& file, const TextSymbol* text_symbol);
	
	template< class OcdTextSymbol >
	QByteArray exportTextSymbol(const TextSymbol* text_symbol, quint32 symbol_number, int alignment);
	
	template< class OcdTextSymbol >
	void setupTextSymbolExtra(const TextSymbol* text_symbol, OcdTextSymbol& ocd_text_symbol);
	
	template< class OcdTextSymbolBasic >
	void setupTextSymbolBasic(const TextSymbol* text_symbol, int alignment, OcdTextSymbolBasic& ocd_text_basic);
	
	template< class OcdTextSymbolSpecial >
	void setupTextSymbolSpecial(const TextSymbol* text_symbol, OcdTextSymbolSpecial& ocd_text_special);
	
	template< class OcdTextSymbolFraming >
	void setupTextSymbolFraming(const TextSymbol* text_symbol, OcdTextSymbolFraming& ocd_text_framing);
	
	template< class Format >
	void exportCombinedSymbol(OcdFile<Format>& file, const CombinedSymbol* combined_symbol);
	
	template< class Format >
	void exportGenericCombinedSymbol(OcdFile<Format>& file, const CombinedSymbol* combined_symbol);
	
	template< class OcdAreaSymbol >
	QByteArray exportCombinedAreaSymbol(quint32 symbol_number, const AreaSymbol* area_symbol, const LineSymbol* line_symbol);
	
	template< class OcdLineSymbol >
	QByteArray exportCombinedLineSymbol(quint32 symbol_number, const LineSymbol* main_line, const LineSymbol* framing, const LineSymbol* double_line);
	
	
	void exportSymbolIconV6(const Symbol* symbol, quint8 icon_bits[]);
	
	void exportSymbolIconV9(const Symbol* symbol, quint8 icon_bits[]);
	
	
	template< class Format >
	void exportObjects(OcdFile<Format>& file);
	
	template< class OcdObject >
	QByteArray exportPointObject(const PointObject* point, typename OcdObject::IndexEntryType& entry);
	
	template< class Format >
	void exportPathObject(OcdFile<Format>& file, const PathObject* path, bool lines_only = false);
	
	template< class OcdObject >
	QByteArray exportTextObject(const TextObject* text, typename OcdObject::IndexEntryType& entry);
	
	template< class OcdObject >
	QByteArray exportObjectCommon(const Object* object, OcdObject& ocd_object, typename OcdObject::IndexEntryType& entry);
	
	
	template< class Format >
	void exportTemplates(OcdFile<Format>& file);
	
	void exportTemplates();
	
	
	template< class Format >
	void exportExtras(OcdFile<Format>& file);
	
	void exportExtras();
	
	
	quint16 convertColor(const MapColor* color) const;
	
	quint16 getPointSymbolExtent(const PointSymbol* symbol) const;
	
	quint16 exportCoordinates(const MapCoordVector& coords, const Symbol* symbol, QByteArray& byte_array);
	
	quint16 exportTextCoordinatesSingle(const TextObject* object, QByteArray& byte_array);
	
	quint16 exportTextCoordinatesBox(const TextObject* object, QByteArray& byte_array);
	
	QByteArray exportTextData(const TextObject* object, int chunk_size, int max_chunks);
	
	
	void addTextTruncationWarning(QString text, int pos);
	
	
	quint32 makeUniqueSymbolNumber(quint32 initial_number) const;
	
	
private:
	/// The locale is used for number formatting.
	QLocale locale;
	
	/// Character encoding to use for 1-byte (narrow) strings
	QTextCodec *custom_8bit_encoding = nullptr;
	
	MapCoord area_offset;
	
	std::function<StringAppender> addParameterString;
	
	std::unordered_map<const Symbol*, quint32> symbol_numbers;
	
	struct TextFormatMapping
	{
		const Symbol* symbol;
		int           alignment;
		int           count;
		quint32       symbol_number;
	};
	std::vector<TextFormatMapping> text_format_mapping;
	
	struct BreakdownEntry
	{
		quint32 number;
		quint8 type;
	};
	std::vector<BreakdownEntry> breakdown_list;
	std::unordered_map<quint32, std::size_t> breakdown_index;
	
	std::vector<std::unique_ptr<const Symbol>> number_owners;
	
	quint16 ocd_version;
	
	bool uses_registration_color = false;
};


}  // namespace OpenOrienteering

#endif<|MERGE_RESOLUTION|>--- conflicted
+++ resolved
@@ -32,25 +32,16 @@
 #include <QtGlobal>
 #include <QByteArray>
 #include <QCoreApplication>
-<<<<<<< HEAD
 #include <QLocale>
 #include <QString>
 #include <QTextCodec>
-=======
-#include <QString>
->>>>>>> 93ad4ed9
 
 #include "core/map_coord.h"
 #include "fileformats/file_import_export.h"
 
-<<<<<<< HEAD
-
-class QIODevice;
 
 template< class Format > class OcdFile;
 
-=======
->>>>>>> 93ad4ed9
 namespace OpenOrienteering {
 
 class AreaSymbol;
@@ -130,15 +121,11 @@
 	using StringAppender = void (qint32, const QString&);
 	
 public:
-<<<<<<< HEAD
 	/// \todo Add proper API
 	static quint16 default_version;
 	
 	
-	OcdFileExport(QIODevice* stream, Map *map, MapView *view, quint16 version = 0);
-=======
-	OcdFileExport(const QString& path, const Map* map, const MapView* view);
->>>>>>> 93ad4ed9
+	OcdFileExport(const QString& path, const Map* map, const MapView* view, quint16 version = 0);
 	
 	~OcdFileExport() override;
 	
@@ -157,10 +144,10 @@
 	QTextCodec* determineEncoding();
 	
 	
-	void exportImplementationLegacy();
-	
-	template< class Format >
-	void exportImplementation();
+	bool exportImplementationLegacy();
+	
+	template< class Format >
+	bool exportImplementation();
 	
 	
 	/**
