--- conflicted
+++ resolved
@@ -31,18 +31,18 @@
 #include <type_traits>
 #include <vector>
 
+#include <Qt>
 #include <QtGlobal>
 #include <QtMath>
 #include <QColor>
 #include <QCoreApplication>
-#include <QFileDevice>
 #include <QFileInfo>
+#include <QFlags>
 #include <QFontMetricsF>
 #include <QIODevice>
 #include <QImage>
 #include <QLatin1Char>
 #include <QLatin1String>
-#include <QObject>
 #include <QPoint>
 #include <QPointF>
 #include <QRectF>
@@ -88,7 +88,6 @@
 
 namespace OpenOrienteering {
 
-<<<<<<< HEAD
 namespace {
 
 /// \todo De-duplicate (ocd_file_import.cpp)
@@ -842,32 +841,25 @@
 
 
 
-OcdFileExport::OcdFileExport(QIODevice* stream, Map* map, MapView* view, quint16 version)
-: Exporter { stream, map, view }
+OcdFileExport::OcdFileExport(const QString& path, const Map* map, const MapView* view, quint16 version)
+: Exporter { path, map, view }
 , ocd_version { version }
-=======
-OcdFileExport::OcdFileExport(const QString& path, const Map* map, const MapView* view)
-: Exporter { path, map, view }
->>>>>>> 93ad4ed9
-{
+{
+#ifdef MAPPER_DEVELOPMENT_BUILD
 	if (!ocd_version)
 	{
-		/// \todo Remove format selection by file name
-		if (auto file = qobject_cast<QFileDevice*>(stream))
-		{
-			auto name = file->fileName().toUtf8();
-			if (name.endsWith("test-v8.ocd"))
-				ocd_version = 8;
-			else if (name.endsWith("test-v9.ocd"))
-				ocd_version = 9;
-			else if (name.endsWith("test-v10.ocd"))
-				ocd_version = 10;
-			else if (name.endsWith("test-v11.ocd"))
-				ocd_version = 11;
-			else if (name.endsWith("test-v12.ocd"))
-				ocd_version = 12;
-		}
-	}
+		if (path.endsWith(QLatin1String("test-v8.ocd")))
+			ocd_version = 8;
+		else if (path.endsWith(QLatin1String("test-v9.ocd")))
+			ocd_version = 9;
+		else if (path.endsWith(QLatin1String("test-v10.ocd")))
+			ocd_version = 10;
+		else if (path.endsWith(QLatin1String("test-v11.ocd")))
+			ocd_version = 11;
+		else if (path.endsWith(QLatin1String("test-v12.ocd")))
+			ocd_version = 12;
+	}
+#endif
 	
 	if (!ocd_version)
 	    ocd_version = decltype(ocd_version)(map->property(OcdFileFormat::versionProperty()).toInt());
@@ -881,7 +873,6 @@
 OcdFileExport::~OcdFileExport() = default;
 
 
-<<<<<<< HEAD
 
 template<class Encoding>
 QTextCodec* OcdFileExport::determineEncoding()
@@ -905,30 +896,25 @@
 
 
 
-void OcdFileExport::doExport()
+bool OcdFileExport::exportImplementation()
 {
 	switch (ocd_version)
 	{
 	case OcdFileFormat::legacyVersion():
-		exportImplementationLegacy();
-		break;
+		return exportImplementationLegacy();
 		
 	case 8:
-		exportImplementation<Ocd::FormatV8>();
-		break;
+		return exportImplementation<Ocd::FormatV8>();
 		
 	case 9:
 	case 10:
-		exportImplementation<Ocd::FormatV9>();
-		break;
+		return exportImplementation<Ocd::FormatV9>();
 		
 	case 11:
-		exportImplementation<Ocd::FormatV11>();
-		break;
+		return exportImplementation<Ocd::FormatV11>();
 		
 	case 12:
-		exportImplementation<Ocd::FormatV12>();
-		break;
+		return exportImplementation<Ocd::FormatV12>();
 		
 	default:
 		throw FileFormatException(
@@ -940,17 +926,11 @@
 
 
 
-void OcdFileExport::exportImplementationLegacy()
-{
-	OCAD8FileExport delegate { stream, map, view };
-	delegate.doExport();
-=======
-bool OcdFileExport::exportImplementation()
+bool OcdFileExport::exportImplementationLegacy()
 {
 	OCAD8FileExport delegate { path, map, view };
 	delegate.setDevice(device());
 	auto success = delegate.doExport();
->>>>>>> 93ad4ed9
 	for (auto&& w : delegate.warnings())
 	{
 		addWarning(w);
@@ -988,7 +968,7 @@
 
 
 template<class Format>
-void OcdFileExport::exportImplementation()
+bool OcdFileExport::exportImplementation()
 {
 	addWarning(QLatin1String("OcdFileExport: WORK IN PROGRESS, FILE INCOMPLETE"));
 	
@@ -1019,7 +999,8 @@
 	exportTemplates(file);
 	exportExtras(file);
 	
-	stream->write(file.constByteArray());
+	auto& data = file.constByteArray();
+	return device()->write(data) == data.size();
 }
 
 
@@ -1049,7 +1030,7 @@
 			{
 				addWarning(tr("Coordinates are adjusted to fit into the OCAD 8 drawing area (-2 m ... 2 m)."));
 				std::size_t count = 0;
-				auto calculate_average_center = [&area_offset, &count](Object* object) {
+				auto calculate_average_center = [&area_offset, &count](const Object* object) {
 					area_offset *= qreal(count)/qreal(count+1);
 					++count;
 					area_offset += object->getExtent().center() / count;
