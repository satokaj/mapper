--- conflicted
+++ resolved
@@ -25,6 +25,7 @@
 
 #include <cstddef>
 #include <initializer_list>
+#include <vector>
 
 #include <QtGlobal>
 #include <QByteArray>
@@ -45,11 +46,7 @@
 #include "fileformats/ocd_types_v8.h" // IWYU pragma: keep
 
 class QChar;
-<<<<<<< HEAD
-class QIODevice;
 class QTextCodec;
-=======
->>>>>>> 93ad4ed9
 
 namespace OpenOrienteering {
 
