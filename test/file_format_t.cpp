/*
 *    Copyright 2012, 2013 Thomas Schöps
 *    Copyright 2012-2018 Kai Pastor
 *
 *    This file is part of OpenOrienteering.
 *
 *    OpenOrienteering is free software: you can redistribute it and/or modify
 *    it under the terms of the GNU General Public License as published by
 *    the Free Software Foundation, either version 3 of the License, or
 *    (at your option) any later version.
 *
 *    OpenOrienteering is distributed in the hope that it will be useful,
 *    but WITHOUT ANY WARRANTY; without even the implied warranty of
 *    MERCHANTABILITY or FITNESS FOR A PARTICULAR PURPOSE.  See the
 *    GNU General Public License for more details.
 *
 *    You should have received a copy of the GNU General Public License
 *    along with OpenOrienteering.  If not, see <http://www.gnu.org/licenses/>.
 */

#include "file_format_t.h"

#include <algorithm>
#include <limits>
#include <memory>

#include <Qt>
#include <QtGlobal>
#include <QtTest>
#include <QBuffer>
#include <QByteArray>
#include <QCoreApplication>
#include <QDir>
#include <QFile>
#include <QFileInfo>
#include <QHash>
#include <QIODevice>
#include <QLatin1String>
#include <QPoint>
#include <QPointF>
#include <QRectF>
#include <QSize>
#include <QSizeF>
#include <QString>
#include <QTemporaryDir>

#include "global.h"
#include "settings.h"
#include "test_config.h"
#include "core/georeferencing.h"
#include "core/latlon.h"
#include "core/map.h"
#include "core/map_color.h"
#include "core/map_coord.h"
#include "core/map_grid.h"
#include "core/map_part.h"
#include "core/map_printer.h"
#include "core/objects/object.h"
#include "core/symbols/symbol.h"
#include "fileformats/file_format.h"
#include "fileformats/file_format_registry.h"
#include "fileformats/file_import_export.h"
#include "fileformats/ocad8_file_format.h"
#include "fileformats/ocd_file_export.h"
#include "fileformats/ocd_file_format.h"
#include "fileformats/xml_file_format.h"
#include "templates/template.h"
#include "undo/undo.h"
#include "undo/undo_manager.h"
#include "util/backports.h"

using namespace OpenOrienteering;


#ifdef QT_PRINTSUPPORT_LIB

namespace QTest
{
	/*
	 * This debug helper must use the parameter name 't' in order to avoid
	 * a warning about a difference between declaration and definition.
	 */
	template<>
	char* toString(const MapPrinterPageFormat& t)
	{
		const auto& page_format = t;
		QByteArray ba = "";
		ba += MapPrinter::paperSizeNames()[page_format.paper_size];
		ba += (page_format.orientation == MapPrinterPageFormat::Landscape) ? " landscape (" : " portrait (";
		ba += QByteArray::number(page_format.paper_dimensions.width(), 'f', 2) + "x";
		ba += QByteArray::number(page_format.paper_dimensions.height(), 'f', 2) + "), ";
		ba += QByteArray::number(page_format.page_rect.left(), 'f', 2) + ",";
		ba += QByteArray::number(page_format.page_rect.top(), 'f', 2) + "+";
		ba += QByteArray::number(page_format.page_rect.width(), 'f', 2) + "x";
		ba += QByteArray::number(page_format.page_rect.height(), 'f', 2) + ", overlap ";
		ba += QByteArray::number(page_format.h_overlap, 'f', 2) + ",";
		ba += QByteArray::number(page_format.v_overlap, 'f', 2);
		return qstrdup(ba.data());
	}
	
	/*
	 * This debug helper must use the parameter name 't' in order to avoid
	 * a warning about a difference between declaration and definition.
	 */
	template<>
	char* toString(const MapPrinterOptions& t)
	{
		const auto& options = t;
		QByteArray ba = "";
		ba += "1:" + QByteArray::number(options.scale) + ", ";
		ba += QByteArray::number(options.resolution) + " dpi, ";
		if (options.show_templates)
			ba += ", templates";
		if (options.show_grid)
			ba += ", grid";
		if (options.simulate_overprinting)
			ba += ", overprinting";
		return qstrdup(ba.data());
	}
}

#endif



namespace
{
	void comparePrinterConfig(const MapPrinterConfig& copy, const MapPrinterConfig& orig)
	{
		QCOMPARE(copy.center_print_area, orig.center_print_area);
		QCOMPARE(copy.options, orig.options);
		QCOMPARE(copy.page_format, orig.page_format);
		// Compare print area with reasonable precision, here: 0.1 mm
		QCOMPARE((copy.print_area.topLeft()*10.0).toPoint(), (orig.print_area.topLeft()*10.0).toPoint());
		QCOMPARE((copy.print_area.size()*10.0).toSize(), (orig.print_area.size()*10.0).toSize());
		QCOMPARE(copy.printer_name, orig.printer_name);
		QCOMPARE(copy.single_page_print_area, orig.single_page_print_area);
	}
	
	void compareMaps(const Map& actual, const Map& expected)
	{
		// TODO: This does not compare everything - yet ...
		
		// Miscellaneous
		QCOMPARE(actual.getScaleDenominator(), expected.getScaleDenominator());
		QCOMPARE(actual.getMapNotes(), expected.getMapNotes());
		
		const auto& actual_georef = actual.getGeoreferencing();
		const auto& expected_georef = expected.getGeoreferencing();
		QCOMPARE(actual_georef.getScaleDenominator(), expected_georef.getScaleDenominator());
		QCOMPARE(actual_georef.isLocal(), expected_georef.isLocal());
		QCOMPARE(actual_georef.getDeclination(), expected_georef.getDeclination());
		QCOMPARE(actual_georef.getGrivation(), expected_georef.getGrivation());
		QCOMPARE(actual_georef.getMapRefPoint(), expected_georef.getMapRefPoint());
		QCOMPARE(actual_georef.getProjectedRefPoint(), expected_georef.getProjectedRefPoint());
		QCOMPARE(actual_georef.getProjectedCRSId(), expected_georef.getProjectedCRSId());
		QCOMPARE(actual_georef.getProjectedCRSName(), expected_georef.getProjectedCRSName());
		QCOMPARE(actual_georef.getProjectedCoordinatesName(), expected_georef.getProjectedCoordinatesName());
		QCOMPARE(actual_georef.getProjectedCRSSpec(), expected_georef.getProjectedCRSSpec());
		QVERIFY(qAbs(actual_georef.getGeographicRefPoint().latitude() - expected_georef.getGeographicRefPoint().latitude()) < 0.5e-8);
		QVERIFY(qAbs(actual_georef.getGeographicRefPoint().longitude() - expected_georef.getGeographicRefPoint().longitude()) < 0.5e-8);
		
		QCOMPARE(actual.getGrid(), expected.getGrid());
		QCOMPARE(actual.isAreaHatchingEnabled(), expected.isAreaHatchingEnabled());
		QCOMPARE(actual.isBaselineViewEnabled(), expected.isBaselineViewEnabled());
		
		// Colors
		if (actual.getNumColors() != expected.getNumColors())
		{
			QCOMPARE(actual.getNumColors(), expected.getNumColors());
		}
		else for (int i = 0; i < actual.getNumColors(); ++i)
		{
			QCOMPARE(*actual.getColor(i), *expected.getColor(i));
		}
		
		// Symbols
		if (actual.getNumSymbols() != expected.getNumSymbols())
		{
			QCOMPARE(actual.getNumSymbols(), expected.getNumSymbols());
		}
		else for (int i = 0; i < actual.getNumSymbols(); ++i)
		{
			if (!actual.getSymbol(i)->equals(expected.getSymbol(i), Qt::CaseSensitive))
				qDebug("%s vs %s", qPrintable(actual.getSymbol(i)->getNumberAsString()),
				                   qPrintable(expected.getSymbol(i)->getNumberAsString()));
			QVERIFY(actual.getSymbol(i)->equals(expected.getSymbol(i), Qt::CaseSensitive));
			QVERIFY(actual.getSymbol(i)->stateEquals(expected.getSymbol(i)));
		}
		
		// Parts and objects
		QCOMPARE(actual.getCurrentPartIndex(), expected.getCurrentPartIndex());
		if (actual.getNumParts() != expected.getNumParts())
		{
			QCOMPARE(actual.getNumParts(), expected.getNumParts());
		}
		else for (auto p = 0u; p < actual.getNumParts(); ++p)
		{
			const auto& actual_part = *actual.getPart(p);
			const auto& expected_part = *expected.getPart(p);
			QVERIFY(actual_part.getName().compare(expected_part.getName(), Qt::CaseSensitive) == 0);
			if (actual_part.getNumObjects() != expected_part.getNumObjects())
			{
				QCOMPARE(actual_part.getNumObjects(), expected_part.getNumObjects());
			}
			else for (int i = 0; i < actual_part.getNumObjects(); ++i)
			{
				QVERIFY(actual_part.getObject(i)->equals(expected_part.getObject(i), true));
			}
		}
		
		// Object selection
		QCOMPARE(actual.getNumSelectedObjects(), expected.getNumSelectedObjects());
		if (actual.getFirstSelectedObject() == nullptr)
		{
			QCOMPARE(actual.getFirstSelectedObject(), expected.getFirstSelectedObject());
		}
		else
		{
			QCOMPARE(actual.getCurrentPart()->findObjectIndex(actual.getFirstSelectedObject()),
			         expected.getCurrentPart()->findObjectIndex(expected.getFirstSelectedObject()));
			if (actual.getCurrentPart()->getNumObjects() != expected.getCurrentPart()->getNumObjects())
			{
				for (auto object_index : qAsConst(actual.selectedObjects()))
				{
					QVERIFY(actual.isObjectSelected(actual.getCurrentPart()->getObject(expected.getCurrentPart()->findObjectIndex(object_index))));
				}
			}
		}
		
		// Undo steps
		// TODO: Currently only the number of steps is compared here.
		QCOMPARE(actual.undoManager().undoStepCount(), expected.undoManager().undoStepCount());
		QCOMPARE(actual.undoManager().redoStepCount(), expected.undoManager().redoStepCount());
		if (actual.undoManager().canUndo())
			QCOMPARE(actual.undoManager().nextUndoStep()->getType(), expected.undoManager().nextUndoStep()->getType());
		if (actual.undoManager().canRedo())
			QCOMPARE(actual.undoManager().nextRedoStep()->getType(), expected.undoManager().nextRedoStep()->getType());
		
		// Templates
		QCOMPARE(actual.getFirstFrontTemplate(), expected.getFirstFrontTemplate());
		if (actual.getNumTemplates() != expected.getNumTemplates())
		{
			QCOMPARE(actual.getNumTemplates(), expected.getNumTemplates());
		}
		else for (int i = 0; i < actual.getNumTemplates(); ++i)
		{
			// TODO: only template filenames are compared
			QCOMPARE(actual.getTemplate(i)->getTemplateFilename(), expected.getTemplate(i)->getTemplateFilename());
		}
	}
	
	std::unique_ptr<Map> saveAndLoadMap(const Map& input, const FileFormat* format)
	{
		auto out = std::make_unique<Map>();
		auto exporter = format->makeExporter({}, &input, nullptr);
		auto importer = format->makeImporter({}, out.get(), nullptr);
		if (exporter && importer)
		{
			QBuffer buffer;
			exporter->setDevice(&buffer);
			importer->setDevice(&buffer);
			if (buffer.open(QIODevice::ReadWrite)
			    && exporter->doExport()
			    && buffer.seek(0)
			    && importer->doImport())
			{
				return out;  // success
			}
		}
		out.reset();  // failure
		return out;
	}
	
	static const auto issue_513_files = {
	  "data:issue-513-coords-outside-printable.xmap",
	  "data:issue-513-coords-outside-printable.omap",
	  "data:issue-513-coords-outside-qint32.omap",
	};
	
	static const auto example_files = {
	  "data:/examples/complete map.omap",
	  "data:/examples/forest sample.omap",
	  "data:/examples/overprinting.omap",
	  "testdata:templates/world-file.xmap",
	};
	
}  // namespace



void FileFormatTest::initTestCase()
{
	QCoreApplication::setOrganizationName(QString::fromLatin1("OpenOrienteering.org"));
	QCoreApplication::setApplicationName(QString::fromLatin1("FileFormatTest"));
	Settings::getInstance().setSetting(Settings::General_NewOcd8Implementation, true);
	
	doStaticInitializations();
	if (!FileFormats.findFormat("OCAD78"))
		FileFormats.registerFormat(new OCAD8FileFormat());
	
	const auto prefix = QString::fromLatin1("data");
	QDir::addSearchPath(prefix, QDir(QString::fromUtf8(MAPPER_TEST_SOURCE_DIR)).absoluteFilePath(prefix));
	QDir::addSearchPath(prefix, QDir(QString::fromUtf8(MAPPER_TEST_SOURCE_DIR)).absoluteFilePath(QStringLiteral("..")));
	QDir::addSearchPath(QStringLiteral("testdata"), QDir(QString::fromUtf8(MAPPER_TEST_SOURCE_DIR)).absoluteFilePath(QStringLiteral("data")));
}



void FileFormatTest::mapCoordtoString()
{
	QCOMPARE(MapCoord().toString(), QLatin1String("0 0;"));
	
	// Verify toString for native coordinates at the numeric limits.
	auto native_x = MapCoord().nativeX();
	using bounds = std::numeric_limits<decltype(native_x)>;
	static_assert(sizeof(decltype(native_x)) == sizeof(qint32), "This test assumes qint32 native coordinates");
	QCOMPARE(MapCoord::fromNative(bounds::max(), bounds::max(), MapCoord::Flags{MapCoord::Flags::Int(8)}).toString(), QString::fromLatin1("2147483647 2147483647 8;"));
	QCOMPARE(MapCoord::fromNative(bounds::min(), bounds::min(), MapCoord::Flags{MapCoord::Flags::Int(1)}).toString(), QString::fromLatin1("-2147483648 -2147483648 1;"));
}



void FileFormatTest::understandsTest_data()
{
	quint8 ocd_start_raw[2] = { 0xAD, 0x0C };
	auto ocd_start   = QByteArray::fromRawData(reinterpret_cast<const char*>(ocd_start_raw), 2).append("random data");
	auto omap_start  = QByteArray("OMAP plus random data");
	auto xml_start   = QByteArray("<?xml version=\"1.0\" encoding=\"UTF-8\"?>");
	auto xml_legacy  = QByteArray(xml_start + "\r\n<map xmlns=\"http://oorienteering.sourceforge.net/mapper/xml/v2\">");
	auto xml_regular = QByteArray(xml_start + "\n<map xmlns=\"http://openorienteering.org/apps/mapper/xml/v2\" version=\"7\">");
	auto xml_gpx     = QByteArray(xml_start + "\n<gpx>");
	
	// Add all file formats which support import and export
	QTest::addColumn<QByteArray>("format_id");
	QTest::addColumn<QByteArray>("data");
	QTest::addColumn<int>("support");
	
	QTest::newRow("XML < xml legacy")       << QByteArray("XML") << xml_legacy        << int(FileFormat::FullySupported);
	QTest::newRow("XML < xml regular")      << QByteArray("XML") << xml_regular       << int(FileFormat::FullySupported);
	QTest::newRow("XML < xml start")        << QByteArray("XML") << xml_start         << int(FileFormat::Unknown);
	QTest::newRow("XML < xml incomplete 1") << QByteArray("XML") << xml_regular.left(xml_start.length() - 10) << int(FileFormat::Unknown);
	QTest::newRow("XML < xml incomplete 2") << QByteArray("XML") << xml_regular.left(xml_start.length() + 10) << int(FileFormat::Unknown);
	QTest::newRow("XML < ''")               << QByteArray("XML") << QByteArray()      << int(FileFormat::Unknown);
	QTest::newRow("XML < xml other")        << QByteArray("XML") << xml_gpx           << int(FileFormat::NotSupported);
	QTest::newRow("XML < 'OMAPxxx'")        << QByteArray("XML") << omap_start        << int(FileFormat::FullySupported);
	QTest::newRow("XML < 0x0CADxxx")        << QByteArray("XML") << ocd_start         << int(FileFormat::NotSupported);
	
	QTest::newRow("OCD < 0x0CADxxx")        << QByteArray("OCD") << ocd_start         << int(FileFormat::FullySupported);
	QTest::newRow("OCD < 0x0CAD")           << QByteArray("OCD") << ocd_start.left(2) << int(FileFormat::FullySupported);
	QTest::newRow("OCD < 0x0c")             << QByteArray("OCD") << ocd_start.left(1) << int(FileFormat::Unknown);
	QTest::newRow("OCD < ''")               << QByteArray("OCD") << QByteArray()      << int(FileFormat::Unknown);
	QTest::newRow("OCD < 'OMAPxxx'")        << QByteArray("OCD") << omap_start        << int(FileFormat::NotSupported);
	QTest::newRow("OCD < xml start")        << QByteArray("OCD") << xml_start         << int(FileFormat::NotSupported);
	
	/// \todo Test OgrFileFormat (ID "OGR")
}

void FileFormatTest::understandsTest()
{
	QFETCH(QByteArray, format_id);
	QFETCH(QByteArray, data);
	QFETCH(int, support);
	
	auto format = FileFormats.findFormat(format_id);
#ifdef MAPPER_BIG_ENDIAN
	if (format_id.startsWith("OCD"))
		QEXPECT_FAIL("", "OCD format not support on big endian systems", Abort);
#endif
	QVERIFY(format);
	QVERIFY(format->supportsImport());
	QCOMPARE(int(format->understands(data.constData(), data.length())), support);
}



<<<<<<< HEAD
void FileFormatTest::legacyLoadTest()
{
	const auto legacy_filename = QString::fromLatin1("data:legacy_map.omap");
	// Find the file format and verify that it exists
	const FileFormat* format = FileFormats.findFormatForFilename(legacy_filename);
	QVERIFY(format);
	
	QEXPECT_FAIL("", "Legacy binary format identified but not loaded", Abort);
	QVERIFY(Map().loadFrom(legacy_filename, nullptr, nullptr, false, false));
=======
void FileFormatTest::formatForDataTest_data()
{
	understandsTest_data();
}

void FileFormatTest::formatForDataTest()
{
	QFETCH(QByteArray, format_id); Q_UNUSED(format_id)
	QFETCH(QByteArray, data);
	QFETCH(int, support);
	
#ifdef MAPPER_BIG_ENDIAN
	if (format_id.startsWith("OCD"))
		return;
#endif
	
	QTemporaryDir dir;
	QVERIFY(dir.isValid());
	
	auto path = QDir(dir.path()).absoluteFilePath(QStringLiteral("testfile"));
	QFile out_file(path);
	QVERIFY(out_file.open(QIODevice::WriteOnly));
	QVERIFY(out_file.write(data) == data.size());
	out_file.close();
	QVERIFY(!out_file.error());
	
	auto result = FileFormats.findFormatForData(path, FileFormat::AllFiles);
	switch (support)
	{
	case FileFormat::NotSupported:
		QVERIFY(!result || result->understands(data.constData(), data.length()) != FileFormat::NotSupported);
		break;
	case FileFormat::Unknown:
		QVERIFY(result);
		QVERIFY(result->understands(data.constData(), data.length()) != FileFormat::NotSupported);
		break;
	case FileFormat::FullySupported:
		QVERIFY(result);
		QVERIFY(result->understands(data.constData(), data.length()) == FileFormat::FullySupported);
		break;
	}
>>>>>>> 93ad4ed9
}



void FileFormatTest::issue_513_high_coordinates_data()
{
	QTest::addColumn<QString>("filename");
	
	for (auto raw_path : issue_513_files)
	{
		auto path = QString::fromUtf8(raw_path);
		QVERIFY(QFileInfo::exists(path));
		QTest::newRow(raw_path) << QString::fromUtf8(raw_path);
	}
}

void FileFormatTest::issue_513_high_coordinates()
{
	QFETCH(QString, filename);
	
	// Load the test map
	Map map {};
	QVERIFY(map.loadFrom(filename));
	
	// The map's single object must exist. Otherwise it may have been deleted
	// for being irregular, indicating failure to handle high coordinates.
	QCOMPARE(map.getNumObjects(), 1);
	
	for (int i = 0; i < map.getNumParts(); ++i)
	{
		auto part = map.getPart(i);
		auto extent = part->calculateExtent(true);
		QVERIFY2(extent.top()    <  1000000.0, "extent.top() outside printable range");
		QVERIFY2(extent.left()   > -1000000.0, "extent.left() outside printable range");
		QVERIFY2(extent.bottom() > -1000000.0, "extent.bottom() outside printable range");
		QVERIFY2(extent.right()  <  1000000.0, "extent.right() outside printable range");
	}
	
	auto print_area = map.printerConfig().print_area;
	QVERIFY2(print_area.top()    <  1000000.0, "extent.top() outside printable range");
	QVERIFY2(print_area.left()   > -1000000.0, "extent.left() outside printable range");
	QVERIFY2(print_area.bottom() > -1000000.0, "extent.bottom() outside printable range");
	QVERIFY2(print_area.right()  <  1000000.0, "extent.right() outside printable range");
}



void FileFormatTest::saveAndLoad_data()
{
	// Add all file formats which support import and export
	QTest::addColumn<QByteArray>("id"); // memory management for test data tag
	QTest::addColumn<QByteArray>("format_id");
	QTest::addColumn<int>("format_version");
	QTest::addColumn<QString>("map_filename");
	
	for (auto format : FileFormats.formats())
	{
		if (format->supportsExport() && format->supportsImport())
		{
			for (auto raw_path : example_files)
			{
				auto format_id = format->id();
				auto id = QByteArray{};
				id.reserve(int(qstrlen(raw_path) + qstrlen(format_id) + 5u));
				id.append(raw_path).append(" <> ").append(format_id);
				auto path = QString::fromUtf8(raw_path);
				QVERIFY(QFileInfo::exists(path));
				QTest::newRow(id) << id << QByteArray{format_id} << int(OcdFileFormat::legacyVersion()) << path;
				if (qstrcmp(format_id, "OCD") == 0)
				{
					for (auto i : { 8, 9, 10, 11, 12 })
					{
						auto ocd_id = id;
						ocd_id.append(QByteArray::number(i));
						QTest::newRow(ocd_id) << ocd_id << QByteArray{format_id} << i << path;
					}
				}
			}
		}
	}
}

void FileFormatTest::saveAndLoad()
{
	QFETCH(QByteArray, format_id);
	QFETCH(int, format_version);
	QFETCH(QString, map_filename);
	
	OcdFileExport::default_version = decltype(OcdFileExport::default_version)(format_version);
	Settings::getInstance().setSetting(Settings::General_NewOcd8Implementation, format_version != OcdFileFormat::legacyVersion());
	
	// Find the file format and verify that it exists
	const FileFormat* format = FileFormats.findFormat(format_id);
	QVERIFY(format);
	
	// Load the test map
	auto original = std::make_unique<Map>();
	QVERIFY(original->loadFrom(map_filename));
	
	// Fix precision of grid rotation
	MapGrid grid = original->getGrid();
	grid.setAdditionalRotation(Georeferencing::roundDeclination(grid.getAdditionalRotation()));
	original->setGrid(grid);
	
	// Manipulate some data
	auto printer_config = original->printerConfig();
	printer_config.page_format.h_overlap += 2.0;
	printer_config.page_format.v_overlap += 4.0;
	original->setPrinterConfig(printer_config);
	
	// Save and load the map
	auto new_map = saveAndLoadMap(*original, format);
	
	// If the export is lossy, do an extra export / import cycle in order to
	// be independent of information which cannot be exported into this format
	if (new_map && format->isExportLossy())
	{
		original = std::move(new_map);
		new_map = saveAndLoadMap(*original, format);
	}
	
	QVERIFY2(new_map, "Exception while importing / exporting.");
	
	compareMaps(*new_map, *original);
	comparePrinterConfig(new_map->printerConfig(), original->printerConfig());
}



void FileFormatTest::pristineMapTest()
{
	auto spot_color = std::make_unique<MapColor>(QString::fromLatin1("spot color"), 0);
	spot_color->setSpotColorName(QString::fromLatin1("SPOTCOLOR"));
	spot_color->setCmyk({0.1f, 0.2f, 0.3f, 0.4f});
	spot_color->setRgbFromCmyk();
	
	auto mixed_color = std::make_unique<MapColor>(QString::fromLatin1("mixed color"), 1);
	mixed_color->setSpotColorComposition({ {&*spot_color, 0.5f} });
	mixed_color->setCmykFromSpotColors();
	mixed_color->setRgbFromCmyk();
	
	auto custom_color = std::make_unique<MapColor>(QString::fromLatin1("custom color"), 2);
	custom_color->setSpotColorComposition({ {&*spot_color, 0.5f} });
	custom_color->setCmyk({0.1f, 0.2f, 0.3f, 0.4f});
	custom_color->setRgb({0.5f, 0.6f, 0.7f});
	
	Map map {};
	map.addColor(spot_color.release(), 0);
	map.addColor(mixed_color.release(), 1);
	map.addColor(custom_color.release(), 2);
	
	XMLFileFormat format;
	auto reloaded_map = saveAndLoadMap(map, &format);
	QVERIFY(bool(reloaded_map));
	compareMaps(*reloaded_map, map);
}



/*
 * We don't need a real GUI window.
 * 
 * But we discovered QTBUG-58768 macOS: Crash when using QPrinter
 * while running with "minimal" platform plugin.
 */
#ifndef Q_OS_MACOS
namespace  {
	auto qpa_selected = qputenv("QT_QPA_PLATFORM", "minimal");  // clazy:exclude=non-pod-global-static
}
#endif


QTEST_MAIN(FileFormatTest)<|MERGE_RESOLUTION|>--- conflicted
+++ resolved
@@ -374,17 +374,6 @@
 
 
 
-<<<<<<< HEAD
-void FileFormatTest::legacyLoadTest()
-{
-	const auto legacy_filename = QString::fromLatin1("data:legacy_map.omap");
-	// Find the file format and verify that it exists
-	const FileFormat* format = FileFormats.findFormatForFilename(legacy_filename);
-	QVERIFY(format);
-	
-	QEXPECT_FAIL("", "Legacy binary format identified but not loaded", Abort);
-	QVERIFY(Map().loadFrom(legacy_filename, nullptr, nullptr, false, false));
-=======
 void FileFormatTest::formatForDataTest_data()
 {
 	understandsTest_data();
@@ -426,7 +415,6 @@
 		QVERIFY(result->understands(data.constData(), data.length()) == FileFormat::FullySupported);
 		break;
 	}
->>>>>>> 93ad4ed9
 }
 
 
