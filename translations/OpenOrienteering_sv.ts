--- conflicted
+++ resolved
@@ -5991,413 +5991,6 @@
         <translation>Konfigurera hur symboler ska ersättas.</translation>
     </message>
     <message>
-<<<<<<< HEAD
-=======
-        <source>Invalid file format version.</source>
-        <translation type="obsolete">Felaktig filformatsversion.</translation>
-    </message>
-    <message>
-        <source>Unsupported file format version. Please use an older program version to load and update the stream-&gt;</source>
-        <translation type="obsolete">Filformatet stöds ej. Använden en äldre version för att läsa och uppdatera strömmen-&gt;</translation>
-    </message>
-    <message>
-        <source>File format version too high. Please update to a newer program version to load this stream-&gt;</source>
-        <translation type="obsolete">Filversionen för hög. Använd en nyare programversion för att läsa denn ström-&gt;</translation>
-    </message>
-    <message>
-        <source>The geographic coordinate reference system of the map was &quot;%1&quot;. This CRS is not supported. Using &quot;%2&quot;.</source>
-        <translation type="obsolete">Det geografiska koordinatreferenssystemet för kartan var&quot;%1&quot;. Detta system stöds inte. Använder &quot;%2&quot;.</translation>
-    </message>
-    <message>
-        <source>Error while loading a symbol with type %2.</source>
-        <translation type="obsolete">Fel vid läsning av en symbol av typ %2.</translation>
-    </message>
-    <message>
-        <source>Error while loading a symbol.</source>
-        <translation type="obsolete">Fel vid läsning av en symbol.</translation>
-    </message>
-    <message>
-        <source>Error while loading undo steps.</source>
-        <translation type="obsolete">Fel vid läsning av ångra-steg.</translation>
-    </message>
-    <message>
-        <source>Error while reading layer count.</source>
-        <translation type="obsolete">Fel vid läsning av lagerantal.</translation>
-    </message>
-    <message>
-        <source>Error while loading layer %2.</source>
-        <translation type="obsolete">Fel vid läsning av lager %2.</translation>
-    </message>
-    <message>
-        <source>Problem while opening file:
-%1
-
-Error while loading a symbol with type %2.</source>
-        <translation type="obsolete">Ett problem uppstod vid öppning av filen
-%1
-
-Fel vid läsning av symbol av typ %2.</translation>
-    </message>
-    <message>
-        <source>Problem while opening file:
-%1
-
-Error while loading a symbol.</source>
-        <translation type="obsolete">Ett problem uppstod vid öppning av filen
-%1
-
-Fel vid läsning av en symbol.</translation>
-    </message>
-    <message>
-        <source>Problem while opening file:
-%1
-
-Error while loading undo steps.</source>
-        <translation type="obsolete">Ett problem uppstod vid öppning av filen
-%1
-
-Fel vid läsning av ångra-stegen.</translation>
-    </message>
-    <message>
-        <source>Problem while opening file:
-%1
-
-Error while reading layer count.</source>
-        <translation type="obsolete">Ett problem uppstod vid öppning av filen
-%1
-
-Fel vid läsning av lagerantalet.</translation>
-    </message>
-    <message>
-        <source>Problem while opening file:
-%1
-
-Error while loading layer %2.</source>
-        <translation type="obsolete">Ett problem uppstod vid öppning av filen
-%1
-
-Fel vid läsning av lager %2.</translation>
-    </message>
-    <message>
-        <source>default</source>
-        <translation type="obsolete">förvalt</translation>
-    </message>
-    <message>
-        <source>Cannot open file:
-%1
-for writing.</source>
-        <translation type="obsolete">Kan inte öppna fil
-%1
-for skrivning.</translation>
-    </message>
-    <message>
-        <source>Could not open file: libocad returned %1</source>
-        <translation type="obsolete">Kunde inte öppna filen: libocad säger %1</translation>
-    </message>
-    <message>
-        <source>OCAD files of version %1 cannot be loaded!</source>
-        <translation type="obsolete">OCAD-filer av version %1 kan inte öppnas!</translation>
-    </message>
-    <message>
-        <source>Unable to import symbol &quot;%3&quot; (%1.%2)</source>
-        <translation type="obsolete">Kunde inte importera symbol &quot;%3&quot; (%1.%2)</translation>
-    </message>
-    <message>
-        <source>OCAD import layer</source>
-        <translation type="obsolete">OCAD importlager</translation>
-    </message>
-    <message>
-        <source>In dashed line symbol %1, pointed cap lengths for begin and end are different (%2 and %3). Using %4.</source>
-        <translation type="obsolete">I streckad-linje-symbolen %1 är längden för spetsiga linjeslut olika (%2 och %3). Använder %4.</translation>
-    </message>
-    <message>
-        <source>In dashed line symbol %1, the end length cannot be imported correctly.</source>
-        <translation type="obsolete">I streckad-linje-symbolen %1 kan inte slutlängden importeras korrekt.</translation>
-    </message>
-    <message>
-        <source>In dashed line symbol %1, the end gap cannot be imported correctly.</source>
-        <translation type="obsolete">I streckad-linje-symbolen %1 kan inte slut-mellanrumet importeras korrekt.</translation>
-    </message>
-    <message>
-        <source>In dashed line symbol %1, main and end length are different (%2 and %3). Using %4.</source>
-        <translation type="obsolete">I streckad-linje-symbolen %1 är huvud och slutlängden olika (%2 och %3). Använder %4.</translation>
-    </message>
-    <message>
-        <source>In dashed line symbol %1, gaps D and E are different (%2 and %3). Using %4.</source>
-        <translation type="obsolete">I streckad-linje-symbolen %1 är mellanrummet D och E olika (%2 och %3). Använder %4.</translation>
-    </message>
-    <message>
-        <source>In symbol %1, left and right borders are different colors (%2 and %3). Using %4.</source>
-        <translation type="obsolete">I symbolen %1 har vänster och höger kantlinje olika färger (%2 och %3). Använder %4.</translation>
-    </message>
-    <message>
-        <source>In symbol %1, left and right borders are different width (%2 and %3). Using %4.</source>
-        <translation type="obsolete">I symbolen %1 har vänster och höger kantlinje olika bredd (%2 och %3). Använder %4.</translation>
-    </message>
-    <message>
-        <source>In line symbol %1, ignoring that only the left border line should be dashed</source>
-        <translation type="obsolete">I linjesymbolen %1, ignorerar att bara vänster kantlinje ska vara streckad</translation>
-    </message>
-    <message>
-        <source>Dash symbol</source>
-        <translation type="obsolete">Strecksymbol</translation>
-    </message>
-    <message>
-        <source>Start symbol</source>
-        <translation type="obsolete">Startsymbol</translation>
-    </message>
-    <message>
-        <source>In symbol %1, ignoring framing line.</source>
-        <translation type="obsolete">I symbol %1, ignorerar ramlinje.</translation>
-    </message>
-    <message>
-        <source>During import of text symbol %1: ignoring justified alignment</source>
-        <translation type="obsolete">Vid import av textsymbol %1: ignorerar marginaljustering av texten</translation>
-    </message>
-    <message>
-        <source>During import of text symbol %1: ignoring custom weight (%2)</source>
-        <translation type="obsolete">Vid import av textsymbol %1: ignorerar egen tjocklek (%2)</translation>
-    </message>
-    <message>
-        <source>During import of text symbol %1: custom character spacing is set, its implementation does not match OCAD&apos;s behavior yet</source>
-        <translation type="obsolete">Vid import av textsymbol %1: eget teckenavstånd inställt, implementationen matchar inte OCADs beteende än</translation>
-    </message>
-    <message>
-        <source>During import of text symbol %1: ignoring custom word spacing (%2%)</source>
-        <translation type="obsolete">Vid import av textsymbol %1: ignorerar egeninställt ordavstånd (%2%)</translation>
-    </message>
-    <message>
-        <source>During import of text symbol %1: ignoring custom indents (%2/%3)</source>
-        <translation type="obsolete">Vid import av textsymbol %1: ignorerar egeninställda tabbavstånd (%2/%3)</translation>
-    </message>
-    <message>
-        <source>During import of text symbol %1: ignoring text framing (mode %2)</source>
-        <translation type="obsolete">Vid import av textsymbol %1: ignorerar textram (läge %2)</translation>
-    </message>
-    <message>
-        <source>Unable to load object</source>
-        <translation type="obsolete">Kunde inte ladda objekt</translation>
-    </message>
-    <message>
-        <source>Unable to import rectangle object</source>
-        <translation type="obsolete">Kunde inte läsa rektangelobjekt</translation>
-    </message>
-    <message>
-        <source>Color id not found: %1, ignoring this color</source>
-        <translation type="obsolete">Färg-ID gick inte att hitta: %1, ignorerar denna färg</translation>
-    </message>
-    <message>
-        <source>The map contains more than 256 colors which is not supported by ocd version 8.</source>
-        <translation type="obsolete">Kartan innehåller fler än 256 färger vilket inte stöds av ocd version 8.</translation>
-    </message>
-    <message>
-        <source>Could not create new file: libocad returned %1</source>
-        <translation type="obsolete">Kunde inte skapa ny fil: libocad svarade %1</translation>
-    </message>
-    <message>
-        <source>Unable to export template: file type of &quot;%1&quot; is not supported yet</source>
-        <translation type="obsolete">Kunde inte exportera bakgrund: filtypen &quot;%1&quot; stöds inte än</translation>
-    </message>
-    <message>
-        <source>In line symbol &quot;%1&quot;, cannot represent cap/join combination.</source>
-        <translation type="obsolete">I linjesymbolen &quot;%1&quot;, kan inte visa slut/anslutnings-kombination.</translation>
-    </message>
-    <message>
-        <source>In line symbol &quot;%1&quot;, neglecting the dash grouping.</source>
-        <translation type="obsolete">I linjesymbolen &quot;%1&quot;, ignorerar streck-grupperingen.</translation>
-    </message>
-    <message>
-        <source>In line symbol &quot;%1&quot;, the number of dashes in a group has been reduced to 2.</source>
-        <translation type="obsolete">I linjesymbolen &quot;%1&quot;, antalet streck i en grupp har minskats till 2.</translation>
-    </message>
-    <message>
-        <source>In area symbol &quot;%1&quot;, skipping a fill pattern.</source>
-        <translation type="obsolete">I ytsymbolen &quot;%1&quot;, hoppar över ett fyllnadsmönster.</translation>
-    </message>
-    <message>
-        <source>In area symbol &quot;%1&quot;, assuming a &quot;shifted rows&quot; point pattern. This might be correct as well as incorrect.</source>
-        <translation type="obsolete">I ytsymbolen &quot;%1&quot;, antar ett &quot;bytta rader&quot;-mönster. Det här kan vara rätt eller fel.</translation>
-    </message>
-    <message>
-        <source>In text symbol %1: custom character spacing is set, its implementation does not match OCAD&apos;s behavior yet</source>
-        <translation type="obsolete">I textsymbolen %1: eget symbolutrymme är satt, implementationen matchar inte OCAD:s beteende än</translation>
-    </message>
-    <message>
-        <source>In text symbol %1: ignoring underlining</source>
-        <translation type="obsolete">I textsymbolen %1: ignorerar understreck</translation>
-    </message>
-    <message>
-        <source>In text symbol %1: ignoring kerning</source>
-        <translation type="obsolete">I textsybolen %1: ignorerar kerning</translation>
-    </message>
-    <message>
-        <source>String truncated (truncation marked with three &apos;|&apos;): %1</source>
-        <translation type="obsolete">Sträng trunkerad (trunkering märkt med tre &apos;|&apos;) %1</translation>
-    </message>
-    <message>
-        <source>Not importing text symbol, couldn&apos;t figure out path&apos; (npts=%1): %2</source>
-        <translation type="obsolete">Importerar inte textsymbol, kunde inte beräkna bana (npts=%1): %2</translation>
-    </message>
-    <message>
-        <source>Unable to import template: %1</source>
-        <translation type="obsolete">Kunde inte importera bakgrundsbild: %1</translation>
-    </message>
-    <message>
-        <source>Ignoring template of type: %1 (%2)</source>
-        <translation type="obsolete">Ignorerar bakgrundsbild av typen: %1 (%2)</translation>
-    </message>
-    <message>
-        <source>Unable to import template: background &quot;%1&quot; doesn&apos;t seem to be a raster image</source>
-        <translation type="obsolete">kunde inte importera bakgrundsbild: &quot;%1&quot; verkar inte vara en rasterbild</translation>
-    </message>
-    <message>
-        <source>Trying to import a text object with unknown coordinate format</source>
-        <translation type="obsolete">Försöker importera textobjekt med okänt koordinatformat</translation>
-    </message>
-    <message>
-        <source>OCAD Versions 7, 8</source>
-        <translation type="obsolete">OCAD Versioner 7, 8</translation>
-    </message>
-    <message>
-        <source>Error reading</source>
-        <translation type="obsolete">Fel vid läsning</translation>
-    </message>
-    <message>
-        <source>There was an error reading the DXF file %1:
-
-%1</source>
-        <translation type="obsolete">Ett fel uppstod vid läsning av DXF-filen %1:
-
-%1</translation>
-    </message>
-    <message>
-        <source>Question</source>
-        <translation type="obsolete">Fråga</translation>
-    </message>
-    <message>
-        <source>Are the coordinates in the DXF file in degrees?</source>
-        <translation type="obsolete">Är koordinaterna i DXF-filen i grader?</translation>
-    </message>
-    <message>
-        <source>Scale value</source>
-        <translation type="obsolete">Skalvärde</translation>
-    </message>
-    <message>
-        <source>Choose a value to scale latitude coordinates by. A value of 1 does nothing, over one scales up and under one scales down.</source>
-        <translation type="obsolete">Välj ett värde för att skala latitudkoordinater. Värdet 1 gör ingenting, över 1 skalar upp och under 1 skalar ner.</translation>
-    </message>
-    <message>
-        <source>Choose a value to scale longitude coordinates by. A value of 1 does nothing, over one scales up and under one scales down.</source>
-        <translation type="obsolete">Välj ett värde för att skala longitudkoordinater. Värdet 1 gör ingenting, över 1 skalar upp och under 1 skalar ner.</translation>
-    </message>
-    <message>
-        <source>The OSM file has version %1.
-The minimum supported version is %2.</source>
-        <translation type="obsolete">OSM-filen är av version %1.
-Lägsta versionen som stöds är %2.</translation>
-    </message>
-    <message>
-        <source>The OSM file has version %1.
-The maximum supported version is %2.</source>
-        <translation type="obsolete">OSM-filen är av version %1.
-Högsta versionen som stöds är %2.</translation>
-    </message>
-    <message>
-        <source>Problems</source>
-        <translation type="obsolete">Problem</translation>
-    </message>
-    <message>
-        <source>%1 nodes could not be processed correctly.</source>
-        <translation type="obsolete">%1 nod kunde inte bearbetas korrekt.</translation>
-    </message>
-    <message>
-        <source>Object selection</source>
-        <translation type="obsolete">Objektval</translation>
-    </message>
-    <message>
-        <source>No objects were selected because there are no objects with the selected symbol(s)</source>
-        <translation type="obsolete">Inga objekt valdes eftersom det inte finns några objekt med den valda symbolen</translation>
-    </message>
-    <message>
-        <source>Error</source>
-        <translation type="obsolete">Fel</translation>
-    </message>
-    <message>
-        <source>Unification failed.</source>
-        <translation type="obsolete">Förening misslyckades.</translation>
-    </message>
-    <message>
-        <source>Intersection failed.</source>
-        <translation type="obsolete">Delning misslyckades.</translation>
-    </message>
-    <message>
-        <source>Difference failed.</source>
-        <translation type="obsolete">Differens misslyckades.</translation>
-    </message>
-    <message>
-        <source>XOr failed.</source>
-        <translation type="obsolete">XOr misslyckades.</translation>
-    </message>
-    <message>
-        <source>Mid symbol</source>
-        <translation type="obsolete">Mittsymbol</translation>
-    </message>
-    <message>
-        <source>End symbol</source>
-        <translation type="obsolete">Slutsymbol</translation>
-    </message>
-    <message>
-        <source>OpenOrienteering Mapper XML (export only)</source>
-        <translation type="obsolete">OpenOrienteering Mapper XML (endast export)</translation>
-    </message>
-</context>
-<context>
-    <name>ReopenTemplateDialog</name>
-    <message>
-        <location filename="../src/template_dialog_reopen.cpp" line="35"/>
-        <source>Reopen template</source>
-        <translation>Återöppna bakgrundsbild</translation>
-    </message>
-    <message>
-        <location filename="../src/template_dialog_reopen.cpp" line="37"/>
-        <source>Drag items from the left list to the desired spot in the right list to reload them.</source>
-        <translation>Dra objekt från den vänstra listan till önskad plats i listan till höger för att ladda om dem.</translation>
-    </message>
-    <message>
-        <location filename="../src/template_dialog_reopen.cpp" line="39"/>
-        <source>Closed templates:</source>
-        <translation>Stängda bakgrundsbilder:</translation>
-    </message>
-    <message>
-        <location filename="../src/template_dialog_reopen.cpp" line="42"/>
-        <source>Clear list</source>
-        <translation>Töm listan</translation>
-    </message>
-    <message>
-        <location filename="../src/template_dialog_reopen.cpp" line="45"/>
-        <source>Active templates:</source>
-        <translation>Aktiva bakgrundsbilder</translation>
-    </message>
-    <message>
-        <location filename="../src/template_dialog_reopen.cpp" line="54"/>
-        <source>- Map -</source>
-        <translation>- Karta -</translation>
-    </message>
-</context>
-<context>
-    <name>ReplaceSymbolSetDialog</name>
-    <message>
-        <location filename="../src/symbol_dialog_replace.cpp" line="44"/>
-        <source>Replace symbol set</source>
-        <translation>Ersätt symboluppsättning</translation>
-    </message>
-    <message>
-        <location filename="../src/symbol_dialog_replace.cpp" line="46"/>
-        <source>Configure how the symbols should be replaced, and which.</source>
-        <translation>Konfigurera hur symboler ska ersättas.</translation>
-    </message>
-    <message>
->>>>>>> b8eb6036
         <location filename="../src/symbol_dialog_replace.cpp" line="48"/>
         <source>Import all new symbols, even if not used as replacement</source>
         <translation>Importera alla nya symboler även om de inte används som ersättning för en redan existerande symbol</translation>
@@ -7418,165 +7011,6 @@
         <location filename="../src/template_image.cpp" line="595"/>
         <source>Opening %1</source>
         <translation>Öppnar %1</translation>
-<<<<<<< HEAD
-=======
-    </message>
-    <message>
-        <location filename="../src/template_image.cpp" line="584"/>
-        <source>Image size:</source>
-        <translation>Bildens storlek:</translation>
-    </message>
-    <message>
-        <location filename="../src/template_image.cpp" line="587"/>
-        <source>Specify how to position or scale the image:</source>
-        <translation>Specifera hur bilden ska positioneras eller skalas:</translation>
-    </message>
-    <message>
-        <location filename="../src/template_image.cpp" line="597"/>
-        <source>World file</source>
-        <translation>World fil</translation>
-    </message>
-    <message>
-        <location filename="../src/template_image.cpp" line="599"/>
-        <source>GeoTiff</source>
-        <translation></translation>
-    </message>
-    <message>
-        <location filename="../src/template_image.cpp" line="601"/>
-        <source>no georeferencing information</source>
-        <translation>Ingen georefererings-information</translation>
-    </message>
-    <message>
-        <location filename="../src/template_image.cpp" line="603"/>
-        <source>Georeferenced</source>
-        <translation>Georefrenserad</translation>
-    </message>
-    <message>
-        <location filename="../src/template_image.cpp" line="607"/>
-        <source>Meters per pixel:</source>
-        <translation>Meter per pixel:</translation>
-    </message>
-    <message>
-        <location filename="../src/template_image.cpp" line="611"/>
-        <source>Scanned with</source>
-        <translation>Scannad med</translation>
-    </message>
-    <message>
-        <location filename="../src/template_image.cpp" line="614"/>
-        <source>dpi</source>
-        <translation></translation>
-    </message>
-    <message>
-        <location filename="../src/template_image.cpp" line="616"/>
-        <source>Template scale:  1 :</source>
-        <translation>Bakgrundsskala:  1:</translation>
-    </message>
-    <message>
-        <source>Different template scale 1 :</source>
-        <translation type="obsolete">Annan skala för bakgrund 1 :</translation>
-    </message>
-    <message>
-        <location filename="../src/template_image.cpp" line="642"/>
-        <source>Cancel</source>
-        <translation>Avbryt</translation>
-    </message>
-    <message>
-        <location filename="../src/template_image.cpp" line="643"/>
-        <source>Open</source>
-        <translation>Öppna</translation>
-    </message>
-</context>
-<context>
-    <name>TemplateMoveTool</name>
-    <message>
-        <location filename="../src/template_tool_move.cpp" line="36"/>
-        <source>&lt;b&gt;Drag&lt;/b&gt; to move the current template</source>
-        <translation>&lt;b&gt;Dra&lt;/b&gt; för att flytta aktuell bakgrund</translation>
-    </message>
-</context>
-<context>
-    <name>TemplatePositionDockWidget</name>
-    <message>
-        <location filename="../src/template_position_dock_widget.cpp" line="37"/>
-        <source>Positioning</source>
-        <translation>Positionering</translation>
-    </message>
-    <message>
-        <location filename="../src/template_position_dock_widget.cpp" line="41"/>
-        <source>X:</source>
-        <translation></translation>
-    </message>
-    <message>
-        <location filename="../src/template_position_dock_widget.cpp" line="44"/>
-        <source>Y:</source>
-        <translation></translation>
-    </message>
-    <message>
-        <location filename="../src/template_position_dock_widget.cpp" line="47"/>
-        <source>X-Scale:</source>
-        <translation>X-skala:</translation>
-    </message>
-    <message>
-        <location filename="../src/template_position_dock_widget.cpp" line="50"/>
-        <source>Y-Scale:</source>
-        <translation>Y-skala:</translation>
-    </message>
-    <message>
-        <location filename="../src/template_position_dock_widget.cpp" line="53"/>
-        <source>Rotation:</source>
-        <translation></translation>
-    </message>
-</context>
-<context>
-    <name>TemplateTrack</name>
-    <message>
-        <location filename="../src/template_track.cpp" line="139"/>
-        <source>Select the coordinate reference system of the track coordinates</source>
-        <translation>Välj koordinatsystemet som används i spåret.</translation>
-    </message>
-    <message>
-        <location filename="../src/template_track.cpp" line="157"/>
-        <source>Opening track ...</source>
-        <translation>Öppnar spår ...</translation>
-    </message>
-    <message>
-        <location filename="../src/template_track.cpp" line="158"/>
-        <source>Load the track in georeferenced or non-georeferenced mode?</source>
-        <translation>Läs in spåret som georefererat eller icke-georefererat?</translation>
-    </message>
-    <message>
-        <location filename="../src/template_track.cpp" line="160"/>
-        <source>Positions the track according to the map&apos;s georeferencing settings.</source>
-        <translation>Placera spåret enligt kartans georefereringsinställningar.</translation>
-    </message>
-    <message>
-        <location filename="../src/template_track.cpp" line="162"/>
-        <source>These are not configured yet, so they will be shown as the next step.</source>
-        <translation>Dessa är inte konfigurerade än, så detta sker i nästa steg.</translation>
-    </message>
-    <message>
-        <location filename="../src/template_track.cpp" line="163"/>
-        <source>Georeferenced</source>
-        <translation>Georefrenserad</translation>
-    </message>
-    <message>
-        <location filename="../src/template_track.cpp" line="164"/>
-        <source>Non-georeferenced</source>
-        <translation>Icke georefrenserad</translation>
-    </message>
-    <message>
-        <location filename="../src/template_track.cpp" line="164"/>
-        <source>Projects the track using an orthographic projection with center at the track&apos;s coordinate average. Allows adjustment of the transformation and setting the map georeferencing using the adjusted track position.</source>
-        <translation>Projektera spåret med hjälp av en ortografisk projektion med centrum på spårets koordinat genomsnitt. Tillåter justering av omvandlingen och inställning av kartans georeferencering genom den justerade spårposition.</translation>
-    </message>
-    <message>
-        <location filename="../src/template_track.cpp" line="392"/>
-        <location filename="../src/gps_track.cpp" line="501"/>
-        <location filename="../src/gps_track.cpp" line="510"/>
-        <location filename="../src/gps_track.cpp" line="515"/>
-        <source>Error</source>
-        <translation>Fel</translation>
->>>>>>> b8eb6036
     </message>
     <message>
         <location filename="../src/template_image.cpp" line="597"/>
@@ -7630,7 +7064,7 @@
     </message>
     <message>
         <source>Different template scale 1 :</source>
-        <translation type="obsolete">Annan skala för bakgrundsbild 1 :</translation>
+        <translation type="obsolete">Annan skala för bakgrund 1 :</translation>
     </message>
     <message>
         <location filename="../src/template_image.cpp" line="655"/>
