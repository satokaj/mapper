<?xml version="1.0" encoding="utf-8"?>
<!DOCTYPE TS>
<TS version="2.1" language="cs_CZ">
<context>
    <name>AboutDialog</name>
    <message>
        <location filename="../src/gui/about_dialog.cpp" line="101"/>
        <location filename="../src/gui/about_dialog.cpp" line="168"/>
        <source>About %1</source>
        <translation>%1</translation>
    </message>
    <message>
        <location filename="../src/gui/about_dialog.cpp" line="172"/>
        <source>This program is free software: you can redistribute it and/or modify it under the terms of the &lt;a %1&gt;GNU General Public License (GPL), version&amp;nbsp;3&lt;/a&gt;, as published by the Free Software Foundation.</source>
        <translation>Tento program je svobodným programovým vybavením. Můžete jej šířit a /nebo upravovat za podmínek &lt;a %1&gt;GNU General Public License (GPL), verze&amp;nbsp;3&lt;/a&gt;, jak byla zveřejněna Free Software Foundation.</translation>
    </message>
    <message>
        <location filename="../src/gui/about_dialog.cpp" line="177"/>
        <source>This program is distributed in the hope that it will be useful, but WITHOUT ANY WARRANTY; without even the implied warranty of MERCHANTABILITY or FITNESS FOR A PARTICULAR PURPOSE. See the GNU General Public License (GPL), version&amp;nbsp;3, for &lt;a %1&gt;more details&lt;/a&gt;.</source>
        <translation>Tento program je šířen v naději, že bude užitečný, ale BEZ JAKÉKOLI ZÁRUKY; také bez předpokládané záruky PRODEJNOSTI nebo POUŽITELNOSTI PRO NĚJAKÝ URČITÝ ÚČEL. &lt;a %1&gt;Další podrobnosti&lt;/a&gt; najdete v GNU General Public License (GPL), verze&amp;nbsp;3.</translation>
    </message>
    <message>
        <location filename="../src/gui/about_dialog.cpp" line="182"/>
        <source>&lt;a %1&gt;All about licenses, copyright notices, conditions and disclaimers.&lt;/a&gt;</source>
        <translation>&lt;a %1&gt;Vše o povoleních, upozorněních autorského práva, podmínkách a zřeknutí se právních nároků.&lt;/a&gt;</translation>
    </message>
    <message>
        <location filename="../src/gui/about_dialog.cpp" line="184"/>
        <source>The OpenOrienteering developers in alphabetical order:</source>
        <translation>Vývojáři OpenOrienteering v abecedním pořadí:</translation>
    </message>
    <message>
        <location filename="../src/gui/about_dialog.cpp" line="185"/>
        <source>(project initiator)</source>
        <translation>(původce projektu)</translation>
    </message>
    <message>
        <source>License (%1)</source>
        <translation type="vanished">Povolení</translation>
    </message>
    <message>
        <location filename="../packaging/translations.cpp" line="14"/>
        <location filename="../src/gui/about_dialog.cpp" line="170"/>
        <source>A free software for drawing orienteering maps</source>
        <extracomment>For the moment, we use this existing translation instead of the previous one.</extracomment>
        <translation>Svobodný program na kreslení map pro orientační běh</translation>
    </message>
    <message>
        <source>This software is licensed under the term of the GNU General Public License (GPL), version 3.&lt;br/&gt;You are welcome to redistribute it under the terms of this license.&lt;br/&gt;THERE IS NO WARRANTY FOR THE PROGRAM, TO THE EXTENT PERMITTED BY APPLICABLE LAW.&lt;br&gt;The full license text is supplied in the file %1.</source>
        <translation type="vanished">Tento program je licencován za podmínek GNU General Public License (GPL), verz 3, nebo (podle své volby) v kterékoli pozdější verzi..&lt;br/&gt;Můžete jej šířit za podmínek této licence&lt;br&gt;Tento balík je šířen v naději, že bude užitečný, ale BEZ JAKÉKOLI ZÁRUKY; také bez předpokládané záruky PRODEJNOSTI nebo POUŽITELNOSTI PRO NĚJAKÝ URČITÝ ÚČEL. &lt;br&gt;Celý text licence naleznete v souboru %1.</translation>
    </message>
    <message>
        <source>Developers in alphabetical order:</source>
        <translation type="vanished">Vývojáři v abecedním pořadí:</translation>
    </message>
    <message>
        <location filename="../src/gui/about_dialog.cpp" line="186"/>
        <source>For contributions, thanks to:</source>
        <translation>Poděkování za přispění:</translation>
    </message>
    <message>
        <source>This program uses the &lt;b&gt;Clipper library&lt;/b&gt; by Angus Johnson.</source>
        <translation type="vanished">Tento program používá &lt;b&gt;Clipper library&lt;/b&gt; od Anguse Johnsona.</translation>
    </message>
    <message>
        <source>See &lt;a href=&quot;%1&quot;&gt;%1&lt;/a&gt; for more information.</source>
        <translation type="vanished">Další informace na &lt;a href=&quot;%1&quot;&gt;%1&lt;/a&gt;.</translation>
    </message>
    <message>
        <source>This program uses the &lt;b&gt;PROJ.4 Cartographic Projections Library&lt;/b&gt; by Frank Warmerdam.</source>
        <translation type="vanished">Tento program používá &lt;b&gt;PROJ.4 Cartographic Projections Library&lt;/b&gt; od Franka Warmerdama.</translation>
    </message>
    <message>
        <source>Additional information</source>
        <translation type="vanished">Doplňkové informace</translation>
    </message>
</context>
<context>
    <name>AbstractHomeScreenWidget</name>
    <message>
        <location filename="../src/gui/widgets/general_settings_page.cpp" line="93"/>
        <source>Open most recently used file</source>
        <translation>Otevřít naposledy používaný soubor</translation>
    </message>
    <message>
        <location filename="../src/gui/widgets/general_settings_page.cpp" line="96"/>
        <source>Show tip of the day</source>
        <translation>Ukázat radu dne</translation>
    </message>
</context>
<context>
    <name>ActionGridBar</name>
    <message>
        <location filename="../src/gui/widgets/action_grid_bar.cpp" line="49"/>
        <source>Show remaining items</source>
        <translation>Ukázat zbývající položky</translation>
    </message>
</context>
<context>
    <name>AreaSymbolSettings</name>
    <message>
        <location filename="../src/gui/symbols/area_symbol_settings.cpp" line="69"/>
        <source>mm²</source>
        <translation>mm²</translation>
    </message>
    <message>
        <location filename="../src/gui/symbols/area_symbol_settings.cpp" line="70"/>
        <source>Minimum size:</source>
        <translation>Nejmenší velikost:</translation>
    </message>
    <message>
        <location filename="../src/gui/symbols/area_symbol_settings.cpp" line="77"/>
        <source>Fills</source>
        <translation>Výplně</translation>
    </message>
    <message>
        <location filename="../src/gui/symbols/area_symbol_settings.cpp" line="90"/>
        <source>Line fill</source>
        <translation>Výplň linie</translation>
    </message>
    <message>
        <location filename="../src/gui/symbols/area_symbol_settings.cpp" line="91"/>
        <source>Pattern fill</source>
        <translation>Výplň vzoru</translation>
    </message>
    <message>
        <location filename="../src/gui/symbols/area_symbol_settings.cpp" line="129"/>
        <location filename="../src/gui/symbols/area_symbol_settings.cpp" line="140"/>
        <location filename="../src/gui/symbols/area_symbol_settings.cpp" line="147"/>
        <location filename="../src/gui/symbols/area_symbol_settings.cpp" line="166"/>
        <location filename="../src/gui/symbols/area_symbol_settings.cpp" line="171"/>
        <source>mm</source>
        <translation>mm</translation>
    </message>
    <message>
        <location filename="../src/gui/symbols/area_symbol_settings.cpp" line="144"/>
        <source>Single line</source>
        <translation>Jednoduchá linie</translation>
    </message>
    <message>
        <location filename="../src/gui/symbols/area_symbol_settings.cpp" line="158"/>
        <source>Parallel lines</source>
        <translation>Souběžné linie</translation>
    </message>
    <message>
        <location filename="../src/gui/symbols/area_symbol_settings.cpp" line="160"/>
        <source>Line spacing:</source>
        <translation>Odstup linií:</translation>
    </message>
    <message>
        <location filename="../src/gui/symbols/area_symbol_settings.cpp" line="163"/>
        <source>Single row</source>
        <translation>Jeden řádek</translation>
    </message>
    <message>
        <location filename="../src/gui/symbols/area_symbol_settings.cpp" line="165"/>
        <source>Pattern interval:</source>
        <translation>Odstup vzoru:</translation>
    </message>
    <message>
        <location filename="../src/gui/symbols/area_symbol_settings.cpp" line="170"/>
        <source>Pattern offset:</source>
        <translation>Posun vzoru:</translation>
    </message>
    <message>
        <location filename="../src/gui/symbols/area_symbol_settings.cpp" line="175"/>
        <source>Row offset:</source>
        <translation>Posun řádku:</translation>
    </message>
    <message>
        <location filename="../src/gui/symbols/area_symbol_settings.cpp" line="177"/>
        <source>Parallel rows</source>
        <translation>Souběžné řádky</translation>
    </message>
    <message>
        <location filename="../src/gui/symbols/area_symbol_settings.cpp" line="179"/>
        <source>Row spacing:</source>
        <translation>Odstup řádků:</translation>
    </message>
    <message>
        <location filename="../src/gui/symbols/area_symbol_settings.cpp" line="185"/>
        <source>Fill rotation</source>
        <translation>Otočení výplně</translation>
    </message>
    <message>
        <location filename="../src/gui/symbols/area_symbol_settings.cpp" line="187"/>
        <source>°</source>
        <translation>°</translation>
    </message>
    <message>
        <location filename="../src/gui/symbols/area_symbol_settings.cpp" line="189"/>
        <source>Angle:</source>
        <translation>Úhel:</translation>
    </message>
    <message>
        <location filename="../src/gui/symbols/area_symbol_settings.cpp" line="191"/>
        <source>adjustable per object</source>
        <translation>Nastavitelný podle objektu</translation>
    </message>
    <message>
        <location filename="../src/gui/symbols/area_symbol_settings.cpp" line="211"/>
        <source>Element drawing at boundary</source>
        <translation>Kresba prvků na okraji plochy</translation>
    </message>
    <message>
        <location filename="../src/gui/symbols/area_symbol_settings.cpp" line="213"/>
        <source>Clip elements at the boundary.</source>
        <translation>Oříznout prvky na okraji plochy.</translation>
    </message>
    <message>
        <location filename="../src/gui/symbols/area_symbol_settings.cpp" line="214"/>
        <source>Draw elements if the center is inside the boundary.</source>
        <translation>Vykreslit prvky pokud jejich střed je uvnitř okraje plochy.</translation>
    </message>
    <message>
        <location filename="../src/gui/symbols/area_symbol_settings.cpp" line="215"/>
        <source>Draw elements if any point is inside the boundary.</source>
        <translation>Vykreslit prvky pokud jakákoliv jejich část je uvnitř okraje plochy.</translation>
    </message>
    <message>
        <location filename="../src/gui/symbols/area_symbol_settings.cpp" line="216"/>
        <source>Draw elements if all points are inside the boundary.</source>
        <translation>Vykreslit prvky pokud všechny body jsou uvnitř okraje plochy.</translation>
    </message>
    <message>
        <location filename="../src/gui/symbols/area_symbol_settings.cpp" line="231"/>
        <source>Area settings</source>
        <translation>Nastavení plochy</translation>
    </message>
    <message>
        <location filename="../src/gui/symbols/area_symbol_settings.cpp" line="326"/>
        <source>Pattern fill %1</source>
        <translation>Vzorová výplň %1</translation>
    </message>
    <message>
        <location filename="../src/gui/symbols/area_symbol_settings.cpp" line="335"/>
        <source>Line fill %1</source>
        <translation>Výplň linie %1</translation>
    </message>
    <message>
        <location filename="../src/gui/symbols/area_symbol_settings.cpp" line="354"/>
        <source>No fill selected</source>
        <translation>Nevybrána žádná výplň</translation>
    </message>
    <message>
        <location filename="../src/gui/symbols/area_symbol_settings.cpp" line="67"/>
        <source>Area color:</source>
        <translation>Barva plochy:</translation>
    </message>
    <message>
        <location filename="../src/gui/symbols/area_symbol_settings.cpp" line="156"/>
        <source>Line offset:</source>
        <translation>Posun linie:</translation>
    </message>
    <message>
        <location filename="../src/gui/symbols/area_symbol_settings.cpp" line="151"/>
        <source>Line color:</source>
        <translation>Barva linie:</translation>
    </message>
    <message>
        <location filename="../src/gui/symbols/area_symbol_settings.cpp" line="146"/>
        <source>Line width:</source>
        <translation>Šířka linie:</translation>
    </message>
</context>
<context>
    <name>AutosaveDialog</name>
    <message>
        <location filename="../src/gui/autosave_dialog.cpp" line="43"/>
        <source>Autosaved file</source>
        <translation>Automaticky uložený soubor</translation>
    </message>
    <message numerus="yes">
        <location filename="../src/gui/autosave_dialog.cpp" line="45"/>
        <location filename="../src/gui/autosave_dialog.cpp" line="51"/>
        <source>%n bytes</source>
        <translation>
            <numerusform>%n byt</numerusform>
            <numerusform>%n byty</numerusform>
            <numerusform>%n bytů</numerusform>
        </translation>
    </message>
    <message>
        <location filename="../src/gui/autosave_dialog.cpp" line="49"/>
        <source>File saved by the user</source>
        <translation>Soubor uložený uživatelem</translation>
    </message>
    <message>
        <location filename="../src/gui/autosave_dialog.cpp" line="56"/>
        <source>File recovery</source>
        <translation>Obnova souboru</translation>
    </message>
    <message>
        <location filename="../src/gui/autosave_dialog.cpp" line="58"/>
        <source>File %1 was not properly closed. At the moment, there are two versions:</source>
        <translation>Soubor %1 nebyl řádně zavřen. V současnosti jsou dvě verze tohoto souboru:</translation>
    </message>
    <message>
        <location filename="../src/gui/autosave_dialog.cpp" line="72"/>
        <source>Save the active file to remove the conflicting version.</source>
        <translation>Uložte aktivní soubor pro odstranění konfliktní verze.</translation>
    </message>
</context>
<context>
    <name>ColorDialog</name>
    <message>
        <location filename="../src/gui/color_dialog.cpp" line="83"/>
        <source>Edit map color</source>
        <translation>Upravit barvu</translation>
    </message>
    <message>
        <location filename="../src/gui/color_dialog.cpp" line="90"/>
        <source>Edit</source>
        <translation>Upravit</translation>
    </message>
    <message>
        <location filename="../src/gui/color_dialog.cpp" line="103"/>
        <source>Defines a spot color:</source>
        <translation>Definovat přímou barvu:</translation>
    </message>
    <message>
        <location filename="../src/gui/color_dialog.cpp" line="112"/>
        <source>Mixture of spot colors (screens and overprint):</source>
        <translation>Míchání přímých barev (rastr a přetisk):</translation>
    </message>
    <message>
        <location filename="../src/gui/color_dialog.cpp" line="127"/>
        <location filename="../src/gui/color_dialog.cpp" line="165"/>
        <location filename="../src/gui/color_dialog.cpp" line="170"/>
        <location filename="../src/gui/color_dialog.cpp" line="175"/>
        <location filename="../src/gui/color_dialog.cpp" line="180"/>
        <location filename="../src/gui/color_dialog.cpp" line="414"/>
        <source>%</source>
        <translation>%</translation>
    </message>
    <message>
        <location filename="../src/gui/color_dialog.cpp" line="132"/>
        <source>Knockout: erases lower colors</source>
        <translation>Knockout: vymaže spodní barvy</translation>
    </message>
    <message>
        <location filename="../src/gui/color_dialog.cpp" line="160"/>
        <source>Custom process color:</source>
        <translation>Vlastní procesní barva:</translation>
    </message>
    <message>
        <location filename="../src/gui/color_dialog.cpp" line="166"/>
        <source>Cyan</source>
        <translation>Azurová</translation>
    </message>
    <message>
        <location filename="../src/gui/color_dialog.cpp" line="171"/>
        <source>Magenta</source>
        <translation>Purpurová</translation>
    </message>
    <message>
        <location filename="../src/gui/color_dialog.cpp" line="176"/>
        <source>Yellow</source>
        <translation>Žlutá</translation>
    </message>
    <message>
        <location filename="../src/gui/color_dialog.cpp" line="181"/>
        <source>Black</source>
        <translation>Černá</translation>
    </message>
    <message>
        <location filename="../src/gui/color_dialog.cpp" line="276"/>
        <source>Name</source>
        <translation>Název</translation>
    </message>
    <message>
        <location filename="../src/gui/color_dialog.cpp" line="328"/>
        <source>- unnamed -</source>
        <translation>- bez názvu -</translation>
    </message>
    <message>
        <location filename="../src/gui/color_dialog.cpp" line="597"/>
        <source>Warning</source>
        <translation>Varování</translation>
    </message>
    <message>
        <location filename="../src/gui/color_dialog.cpp" line="150"/>
        <location filename="../src/gui/color_dialog.cpp" line="207"/>
        <source>Calculate from spot colors</source>
        <translation>Vypočítat z přímých barev</translation>
    </message>
    <message>
        <location filename="../src/gui/color_dialog.cpp" line="155"/>
        <source>Calculate from RGB color</source>
        <translation>Vypočítat z RGB barvy</translation>
    </message>
    <message>
        <location filename="../src/gui/color_dialog.cpp" line="212"/>
        <source>Calculate from CMYK color</source>
        <translation>Vypočítat z CMYK barvy</translation>
    </message>
    <message>
        <location filename="../src/gui/color_dialog.cpp" line="217"/>
        <source>Custom RGB color:</source>
        <translation>Vlastní RGB barva:</translation>
    </message>
    <message>
        <location filename="../src/gui/color_dialog.cpp" line="223"/>
        <source>Red</source>
        <translation>Červená</translation>
    </message>
    <message>
        <location filename="../src/gui/color_dialog.cpp" line="228"/>
        <source>Green</source>
        <translation>Zelená</translation>
    </message>
    <message>
        <location filename="../src/gui/color_dialog.cpp" line="233"/>
        <source>Blue</source>
        <translation>Modrá</translation>
    </message>
    <message>
        <location filename="../src/gui/color_dialog.cpp" line="238"/>
        <source>#RRGGBB</source>
        <translation>#RRGGBB</translation>
    </message>
    <message>
        <location filename="../src/gui/color_dialog.cpp" line="256"/>
        <source>Desktop</source>
        <translation>Pracovní plocha</translation>
    </message>
    <message>
        <location filename="../src/gui/color_dialog.cpp" line="257"/>
        <source>Professional printing</source>
        <translation>Profesionální tisk</translation>
    </message>
</context>
<context>
    <name>ColorDropDown</name>
    <message>
        <location filename="../src/gui/widgets/color_dropdown.cpp" line="40"/>
        <source>- none -</source>
        <translation>- žádná -</translation>
    </message>
</context>
<context>
    <name>ColorListWidget</name>
    <message>
        <location filename="../src/gui/widgets/color_list_widget.cpp" line="80"/>
        <source>Name</source>
        <translation>Název</translation>
    </message>
    <message>
        <location filename="../src/gui/widgets/color_list_widget.cpp" line="80"/>
        <source>Opacity</source>
        <translation>Neprůhlednost</translation>
    </message>
    <message>
        <location filename="../src/gui/widgets/color_list_widget.cpp" line="80"/>
        <source>Spot color</source>
        <translation>Přímá barva</translation>
    </message>
    <message>
        <location filename="../src/gui/widgets/color_list_widget.cpp" line="80"/>
        <source>CMYK</source>
        <translation>CMYK</translation>
    </message>
    <message>
        <location filename="../src/gui/widgets/color_list_widget.cpp" line="80"/>
        <source>RGB</source>
        <translation>RGB</translation>
    </message>
    <message>
        <location filename="../src/gui/widgets/color_list_widget.cpp" line="80"/>
        <source>K.o.</source>
        <translation>K.o.</translation>
    </message>
    <message>
        <location filename="../src/gui/widgets/color_list_widget.cpp" line="86"/>
        <location filename="../src/gui/widgets/color_list_widget.cpp" line="91"/>
        <source>New</source>
        <translation>Nový</translation>
    </message>
    <message>
        <location filename="../src/gui/widgets/color_list_widget.cpp" line="94"/>
        <source>Delete</source>
        <translation>Smazat</translation>
    </message>
    <message>
        <location filename="../src/gui/widgets/color_list_widget.cpp" line="87"/>
        <source>Duplicate</source>
        <translation>Zdvojit</translation>
    </message>
    <message>
        <location filename="../src/gui/widgets/color_list_widget.cpp" line="100"/>
        <source>Move Up</source>
        <translation>Posunout nahoru</translation>
    </message>
    <message>
        <location filename="../src/gui/widgets/color_list_widget.cpp" line="102"/>
        <source>Move Down</source>
        <translation>Posunout dolů</translation>
    </message>
    <message>
        <location filename="../src/gui/widgets/color_list_widget.cpp" line="113"/>
        <source>Help</source>
        <translation>Nápověda</translation>
    </message>
    <message>
        <location filename="../src/gui/widgets/color_list_widget.cpp" line="134"/>
        <source>Double-click a color value to open a dialog.</source>
        <translation>Dvojklik na hodnotu barvy otevře dialog.</translation>
    </message>
    <message>
        <location filename="../src/gui/widgets/color_list_widget.cpp" line="229"/>
        <source>Confirmation</source>
        <translation>Potvrzení</translation>
    </message>
    <message>
        <location filename="../src/gui/widgets/color_list_widget.cpp" line="229"/>
        <source>The map contains symbols with this color. Deleting it will remove the color from these objects! Do you really want to do that?</source>
        <translation>Mapa obsahuje symboly s touto barvou. Její smazání odstraní barvu z těchto objektů! Opravdu to chcete udělat?</translation>
    </message>
    <message>
        <location filename="../src/gui/widgets/color_list_widget.cpp" line="247"/>
        <source>%1 (duplicate)</source>
        <extracomment>Future replacement for COLOR_NAME + &quot; (Duplicate)&quot;, for better localization.</extracomment>
        <translation>%1 (kopie)</translation>
    </message>
    <message>
        <location filename="../src/gui/widgets/color_list_widget.cpp" line="248"/>
        <source> (Duplicate)</source>
        <translatorcomment>Remove initial space from tr.</translatorcomment>
        <translation> (Zdvojit)</translation>
    </message>
    <message>
        <source>Error</source>
        <translation type="vanished">Chyba</translation>
    </message>
    <message>
        <source>Please enter a percentage from 0% to 100%!</source>
        <translation type="vanished">Zadejte, prosím, procento od 0 % po 100 %!</translation>
    </message>
    <message>
        <location filename="../src/gui/widgets/color_list_widget.cpp" line="406"/>
        <location filename="../src/gui/widgets/color_list_widget.cpp" line="455"/>
        <source>Double click to define the color</source>
        <translation>Dvojité klepnutí pro definování barvy</translation>
    </message>
    <message>
        <location filename="../src/gui/widgets/color_list_widget.cpp" line="414"/>
        <source>Click to select the name and click again to edit.</source>
        <translation>Klepněte pro výběr názvu a klepněte znovu pro jeho upravení.</translation>
    </message>
</context>
<context>
    <name>CombinedSymbolSettings</name>
    <message>
        <location filename="../src/gui/symbols/combined_symbol_settings.cpp" line="62"/>
        <source>&amp;Number of parts:</source>
        <translation>&amp;Počet částí:</translation>
    </message>
    <message>
        <location filename="../src/gui/symbols/combined_symbol_settings.cpp" line="77"/>
        <source>- Private line symbol -</source>
        <translation>-Liniový podsymbol -</translation>
    </message>
    <message>
        <location filename="../src/gui/symbols/combined_symbol_settings.cpp" line="78"/>
        <source>- Private area symbol -</source>
        <translation>- Plošný podsymbol -</translation>
    </message>
    <message>
        <location filename="../src/gui/symbols/combined_symbol_settings.cpp" line="84"/>
        <source>Edit private symbol...</source>
        <translation>Upravit podsymbol...</translation>
    </message>
    <message>
        <location filename="../src/gui/symbols/combined_symbol_settings.cpp" line="104"/>
        <source>Combination settings</source>
        <translatorcomment>Replace original with &quot;Composition&quot;</translatorcomment>
        <translation>Nastavení složení</translation>
    </message>
    <message>
        <location filename="../src/gui/symbols/combined_symbol_settings.cpp" line="157"/>
        <source>Change from public to private symbol</source>
        <translation>Změna na podsymbol</translation>
    </message>
    <message>
        <location filename="../src/gui/symbols/combined_symbol_settings.cpp" line="158"/>
        <source>Take the old symbol as template for the private symbol?</source>
        <translation>Použít původní symbol jako předlohu pro podsymbol?</translation>
    </message>
    <message>
        <location filename="../src/gui/symbols/combined_symbol_settings.cpp" line="74"/>
        <source>Symbol %1:</source>
        <translation>Symbol %1:</translation>
    </message>
</context>
<context>
    <name>ConfigureGridDialog</name>
    <message>
        <location filename="../src/gui/configure_grid_dialog.cpp" line="49"/>
        <source>Configure grid</source>
        <translation>Nastavit mřížku</translation>
    </message>
    <message>
        <location filename="../src/gui/configure_grid_dialog.cpp" line="51"/>
        <source>Show grid</source>
        <translation>Ukázat mřížku</translation>
    </message>
    <message>
        <location filename="../src/gui/configure_grid_dialog.cpp" line="52"/>
        <source>Snap to grid</source>
        <translatorcomment>Improve original (unclear!)</translatorcomment>
        <translation>Přichytit na mřížku</translation>
    </message>
    <message>
        <location filename="../src/gui/configure_grid_dialog.cpp" line="53"/>
        <source>Choose...</source>
        <translation>Vybrat...</translation>
    </message>
    <message>
        <location filename="../src/gui/configure_grid_dialog.cpp" line="56"/>
        <source>All lines</source>
        <translation>Všechny linie</translation>
    </message>
    <message>
        <location filename="../src/gui/configure_grid_dialog.cpp" line="57"/>
        <source>Horizontal lines</source>
        <translation>Vodorovné linie</translation>
    </message>
    <message>
        <location filename="../src/gui/configure_grid_dialog.cpp" line="58"/>
        <source>Vertical lines</source>
        <translation>Svislé linie</translation>
    </message>
    <message>
        <location filename="../src/gui/configure_grid_dialog.cpp" line="110"/>
        <source>Alignment</source>
        <translation>Zarovnání</translation>
    </message>
    <message>
        <location filename="../src/gui/configure_grid_dialog.cpp" line="60"/>
        <source>Align with magnetic north</source>
        <translation>Zarovnat dle magnetického severu</translation>
    </message>
    <message>
        <location filename="../src/gui/configure_grid_dialog.cpp" line="61"/>
        <source>Align with grid north</source>
        <translation>Zarovnat dle souřadnicového systému</translation>
    </message>
    <message>
        <location filename="../src/gui/configure_grid_dialog.cpp" line="62"/>
        <source>Align with true north</source>
        <translation>Zarovnat dle zeměpisného severu</translation>
    </message>
    <message>
        <location filename="../src/gui/configure_grid_dialog.cpp" line="64"/>
        <source>Additional rotation (counter-clockwise):</source>
        <translation>Dodatečné otočení (proti směru hodinových ručiček):</translation>
    </message>
    <message>
        <location filename="../src/gui/configure_grid_dialog.cpp" line="65"/>
        <source>°</source>
        <translation>°</translation>
    </message>
    <message>
        <location filename="../src/gui/configure_grid_dialog.cpp" line="117"/>
        <source>Positioning</source>
        <translation>Určování polohy</translation>
    </message>
    <message>
        <location filename="../src/gui/configure_grid_dialog.cpp" line="70"/>
        <source>meters in terrain</source>
        <translation>metry v terénu</translation>
    </message>
    <message>
        <location filename="../src/gui/configure_grid_dialog.cpp" line="71"/>
        <source>millimeters on map</source>
        <translation>milimetry na mapě</translation>
    </message>
    <message>
        <location filename="../src/gui/configure_grid_dialog.cpp" line="73"/>
        <source>Horizontal spacing:</source>
        <translation>Vodorovné rozestupy:</translation>
    </message>
    <message>
        <location filename="../src/gui/configure_grid_dialog.cpp" line="75"/>
        <source>Vertical spacing:</source>
        <translation>Svislé rozestupy:</translation>
    </message>
    <message>
        <location filename="../src/gui/configure_grid_dialog.cpp" line="79"/>
        <source>Horizontal offset:</source>
        <translation>Vodorovný posun:</translation>
    </message>
    <message>
        <location filename="../src/gui/configure_grid_dialog.cpp" line="81"/>
        <source>Vertical offset:</source>
        <translation>Svislý posun:</translation>
    </message>
    <message>
        <location filename="../src/gui/configure_grid_dialog.cpp" line="118"/>
        <source>Unit:</source>
        <comment>measurement unit</comment>
        <translation>Jednotka:</translation>
    </message>
    <message>
        <location filename="../src/gui/configure_grid_dialog.cpp" line="106"/>
        <source>Line color:</source>
        <translation>Barva linie:</translation>
    </message>
    <message>
        <location filename="../src/gui/configure_grid_dialog.cpp" line="107"/>
        <source>Display:</source>
        <translatorcomment>Add explanation to tr()</translatorcomment>
        <translation>Zobrazení:</translation>
    </message>
    <message>
        <location filename="../src/gui/configure_grid_dialog.cpp" line="155"/>
        <source>Choose grid line color</source>
        <translation>Vybrat barvu linie mřížky</translation>
    </message>
    <message>
        <location filename="../src/gui/configure_grid_dialog.cpp" line="239"/>
        <source>m</source>
        <comment>meters</comment>
        <translation>m</translation>
    </message>
    <message>
        <location filename="../src/gui/configure_grid_dialog.cpp" line="239"/>
        <source>mm</source>
        <comment>millimeters</comment>
        <translation>mm</translation>
    </message>
    <message>
        <location filename="../src/gui/configure_grid_dialog.cpp" line="245"/>
        <source>Origin at: %1</source>
        <translation>Počátek v: %1</translation>
    </message>
    <message>
        <location filename="../src/gui/configure_grid_dialog.cpp" line="247"/>
        <source>paper coordinates origin</source>
        <translation>Počátek papírových souřadnic</translation>
    </message>
    <message>
        <location filename="../src/gui/configure_grid_dialog.cpp" line="249"/>
        <source>projected coordinates origin</source>
        <translation>Počátek reálných souřadnic</translation>
    </message>
</context>
<context>
    <name>CutHoleTool</name>
    <message>
        <location filename="../src/tools/cut_hole_tool.cpp" line="235"/>
        <source>&lt;b&gt;Click or drag&lt;/b&gt;: Start drawing the hole. </source>
        <translation>&lt;b&gt;Klepnutí nebo táhnutí&lt;/b&gt;: Začne kreslit otvor. </translation>
    </message>
</context>
<context>
    <name>CutTool</name>
    <message>
        <location filename="../src/tools/cut_tool.cpp" line="370"/>
        <location filename="../src/tools/cut_tool.cpp" line="418"/>
        <location filename="../src/tools/cut_tool.cpp" line="424"/>
        <location filename="../src/tools/cut_tool.cpp" line="430"/>
        <source>Error</source>
        <translation>Chyba</translation>
    </message>
    <message>
        <location filename="../src/tools/cut_tool.cpp" line="418"/>
        <source>The split line must end on the area boundary!</source>
        <translation>Linie střihu musí končit na kraji plochy!</translation>
    </message>
    <message>
        <location filename="../src/tools/cut_tool.cpp" line="424"/>
        <source>Start and end of the split line are at different parts of the object!</source>
        <translation>Začátek a konec linie střihu se nacházejí v různých částech objektu!</translation>
    </message>
    <message>
        <location filename="../src/tools/cut_tool.cpp" line="430"/>
        <source>Start and end of the split line are at the same position!</source>
        <translation>Začátek a konec linie střihu se nacházejí ve shodné poloze!</translation>
    </message>
    <message>
        <location filename="../src/tools/cut_tool.cpp" line="110"/>
        <source>&lt;b&gt;Click&lt;/b&gt; on a line: Split it into two. &lt;b&gt;Drag&lt;/b&gt; along a line: Remove this line part. &lt;b&gt;Click or Drag&lt;/b&gt; at an area boundary: Start a split line. </source>
        <translation>&lt;b&gt;Klepnutí&lt;/b&gt; na linii: Rozdělí linii na dvě. &lt;b&gt;Táhnutí&lt;/b&gt;: Odstraní tuto část linie. &lt;b&gt;Klepnutí nebo tažení&lt;/b&gt; na okraji plochy: Začne linii střihu. </translation>
    </message>
    <message>
        <location filename="../src/tools/cut_tool.cpp" line="370"/>
        <source>Splitting holes of area objects is not supported yet!</source>
        <translation>Rozdělení otvorů v objektech plochy ještě není podporováno!</translation>
    </message>
</context>
<context>
    <name>CutoutTool</name>
    <message>
        <location filename="../src/tools/cutout_tool.cpp" line="146"/>
        <source>&lt;b&gt;%1&lt;/b&gt;: Clip the whole map. </source>
        <translation>&lt;b&gt;%1&lt;/b&gt;: Oříznout celou mapu. </translation>
    </message>
    <message>
        <location filename="../src/tools/cutout_tool.cpp" line="147"/>
        <location filename="../src/tools/cutout_tool.cpp" line="151"/>
        <source>&lt;b&gt;%1+Click or drag&lt;/b&gt;: Select the objects to be clipped. </source>
        <translation>&lt;b&gt;%1+Klepnutí nebo tažení&lt;/b&gt;: Vybere objekty, které se mají ořezat. </translation>
    </message>
    <message>
        <location filename="../src/tools/cutout_tool.cpp" line="152"/>
        <source>&lt;b&gt;%1&lt;/b&gt;: Clip the selected objects. </source>
        <translation>&lt;b&gt;%1&lt;/b&gt;: Ořezat vybrané objekty. </translation>
    </message>
</context>
<context>
    <name>DXFParser</name>
    <message>
        <location filename="../src/util/dxfparser.cpp" line="36"/>
        <source>Could not open the file.</source>
        <translation>Nepodařilo se otevřít soubor.</translation>
    </message>
    <message>
        <location filename="../src/util/dxfparser.cpp" line="52"/>
        <source>The file is not an DXF file.</source>
        <translation>Soubor není ve formátu DXF.</translation>
    </message>
</context>
<context>
    <name>DetermineFontSizeDialog</name>
    <message>
        <source>Determine font size</source>
        <translation type="vanished">Určit velikost písma</translation>
    </message>
    <message>
        <location filename="../src/gui/symbols/text_symbol_settings.cpp" line="89"/>
        <source>Letter:</source>
        <translation>Písmeno:</translation>
    </message>
    <message>
        <location filename="../src/gui/symbols/text_symbol_settings.cpp" line="91"/>
        <source>A</source>
        <extracomment>&quot;A&quot; is the default letter which is used for determining letter height.</extracomment>
        <translation>A</translation>
    </message>
    <message>
        <source>This dialog allows to choose a font size which results in a given exact height for a specific letter.</source>
        <translation type="vanished">Tento dialog umožňuje vybrat velikost písma, která dosahuje určité výšky písmene.</translation>
    </message>
    <message>
        <source>mm</source>
        <translation type="vanished">mm</translation>
    </message>
    <message>
        <location filename="../src/gui/symbols/text_symbol_settings.cpp" line="97"/>
        <source>Height:</source>
        <translation>Výška:</translation>
    </message>
</context>
<context>
    <name>DistributePointsSettingsDialog</name>
    <message>
        <location filename="../src/tools/distribute_points_tool.cpp" line="121"/>
        <source>Distribute points evenly along path</source>
        <translation>Rozložit body rovnoměrně podél cesty</translation>
    </message>
    <message>
        <location filename="../src/tools/distribute_points_tool.cpp" line="127"/>
        <source>Number of points per path:</source>
        <translation>Počet bodů na cestu:</translation>
    </message>
    <message>
        <location filename="../src/tools/distribute_points_tool.cpp" line="129"/>
        <source>Also place objects at line end points</source>
        <translation>Umístit objekty také na koncové body linie</translation>
    </message>
    <message>
        <location filename="../src/tools/distribute_points_tool.cpp" line="135"/>
        <source>Rotation settings</source>
        <translation>Nastavení rotace</translation>
    </message>
    <message>
        <location filename="../src/tools/distribute_points_tool.cpp" line="138"/>
        <source>Align points with direction of line</source>
        <translation>Zarovnat body se směrem linie</translation>
    </message>
    <message>
        <location filename="../src/tools/distribute_points_tool.cpp" line="142"/>
        <source>°</source>
        <comment>degrees</comment>
        <translation>°</translation>
    </message>
    <message>
        <location filename="../src/tools/distribute_points_tool.cpp" line="144"/>
        <source>Additional rotation angle (counter-clockwise):</source>
        <translation>Dodatečný úhel rotace (proti směru hodinových ručiček):</translation>
    </message>
</context>
<context>
    <name>DrawCircleTool</name>
    <message>
        <location filename="../src/tools/draw_circle_tool.cpp" line="70"/>
        <source>From center</source>
        <comment>Draw circle starting from center</comment>
        <translation>Od středu</translation>
    </message>
    <message>
        <location filename="../src/tools/draw_circle_tool.cpp" line="309"/>
        <source>&lt;b&gt;Click&lt;/b&gt;: Start a circle or ellipse. </source>
        <translation>&lt;b&gt;Klepnutí&lt;/b&gt;: Začne kruh nebo elipsu. </translation>
    </message>
    <message>
        <location filename="../src/tools/draw_circle_tool.cpp" line="310"/>
        <source>&lt;b&gt;Drag&lt;/b&gt;: Draw a circle. </source>
        <translation>&lt;b&gt;Táhnutí&lt;/b&gt;: Kreslí kruh. </translation>
    </message>
    <message>
        <location filename="../src/tools/draw_circle_tool.cpp" line="312"/>
        <source>Hold %1 to start drawing from the center.</source>
        <translation>Podržet %1 pro započetí kreslení od středu.</translation>
    </message>
    <message>
        <location filename="../src/tools/draw_circle_tool.cpp" line="316"/>
        <source>&lt;b&gt;Click&lt;/b&gt;: Finish the circle. </source>
        <translation>&lt;b&gt;Klepnutí&lt;/b&gt;: Dokončí kruh. </translation>
    </message>
    <message>
        <location filename="../src/tools/draw_circle_tool.cpp" line="317"/>
        <source>&lt;b&gt;Drag&lt;/b&gt;: Draw an ellipse. </source>
        <translation>&lt;b&gt;Táhnutí&lt;/b&gt;: Kreslí elipsu. </translation>
    </message>
</context>
<context>
    <name>DrawFreehandTool</name>
    <message>
        <location filename="../src/tools/draw_freehand_tool.cpp" line="281"/>
        <source>&lt;b&gt;Drag&lt;/b&gt;: Draw a path. </source>
        <translation>&lt;b&gt;Táhnutí&lt;/b&gt;: Kreslí cestu. </translation>
    </message>
</context>
<context>
    <name>DrawLineAndAreaTool</name>
    <message>
        <location filename="../src/tools/draw_path_tool.cpp" line="1170"/>
        <location filename="../src/tools/draw_rectangle_tool.cpp" line="730"/>
        <source>&lt;b&gt;Dash points on.&lt;/b&gt; </source>
        <translation>&lt;b&gt;Čárkové body zapnuty.&lt;/b&gt; </translation>
    </message>
    <message>
        <location filename="../src/tools/draw_path_tool.cpp" line="1178"/>
        <source>&lt;b&gt;%1+Click&lt;/b&gt;: Snap or append to existing objects. </source>
        <translation>&lt;b&gt;%1 + klepnutí&lt;/b&gt;: Přichytí nebo připojí ke stávajícím objektům. </translation>
    </message>
    <message>
        <location filename="../src/tools/draw_path_tool.cpp" line="1186"/>
        <location filename="../src/tools/draw_rectangle_tool.cpp" line="736"/>
        <source>&lt;b&gt;%1+Click&lt;/b&gt;: Pick direction from existing objects. </source>
        <translation>&lt;b&gt;%1+klepnutí&lt;/b&gt;: Převezme směr ze stávajících objektů. </translation>
    </message>
    <message>
        <location filename="../src/tools/draw_path_tool.cpp" line="1187"/>
        <location filename="../src/tools/draw_path_tool.cpp" line="1214"/>
        <source>&lt;b&gt;%1+%2&lt;/b&gt;: Segment azimuth and length. </source>
        <translation>&lt;b&gt;%1+%2&lt;/b&gt;: Azimut a délka segmentu. </translation>
    </message>
    <message>
        <location filename="../src/tools/draw_path_tool.cpp" line="1203"/>
        <location filename="../src/tools/draw_rectangle_tool.cpp" line="741"/>
        <location filename="../src/tools/draw_rectangle_tool.cpp" line="765"/>
        <source>&lt;b&gt;%1+Click&lt;/b&gt;: Snap to existing objects. </source>
        <translation>&lt;b&gt;%1 + klepnutí&lt;/b&gt;: Přichytí k existujícím objektům. </translation>
    </message>
    <message>
        <location filename="../src/tools/draw_path_tool.cpp" line="1213"/>
        <location filename="../src/tools/draw_rectangle_tool.cpp" line="755"/>
        <source>&lt;b&gt;%1&lt;/b&gt;: Fixed angles. </source>
        <translation>&lt;b&gt;%1&lt;/b&gt;: Pevné úhly. </translation>
    </message>
    <message>
        <location filename="../src/tools/draw_path_tool.cpp" line="1223"/>
        <location filename="../src/tools/draw_rectangle_tool.cpp" line="771"/>
        <source>&lt;b&gt;%1&lt;/b&gt;: Undo last point. </source>
        <translation>&lt;b&gt;%1&lt;/b&gt;: Vrátit zpět poslední bod. </translation>
    </message>
</context>
<context>
    <name>DrawPathTool</name>
    <message>
        <location filename="../src/tools/draw_path_tool.cpp" line="100"/>
        <source>Finish</source>
        <translation>Dokončit</translation>
    </message>
    <message>
        <location filename="../src/tools/draw_path_tool.cpp" line="101"/>
        <source>Close</source>
        <translation>Zavřít</translation>
    </message>
    <message>
        <location filename="../src/tools/draw_path_tool.cpp" line="102"/>
        <source>Snap</source>
        <comment>Snap to existing objects</comment>
        <translation>Přichytit</translation>
    </message>
    <message>
        <location filename="../src/tools/draw_path_tool.cpp" line="103"/>
        <source>Angle</source>
        <comment>Using constrained angles</comment>
        <translation>Úhel</translation>
    </message>
    <message>
        <location filename="../src/tools/draw_path_tool.cpp" line="104"/>
        <source>Info</source>
        <comment>Show segment azimuth and length</comment>
        <translation>Info</translation>
    </message>
    <message>
        <location filename="../src/tools/draw_path_tool.cpp" line="107"/>
        <source>Dash</source>
        <comment>Drawing dash points</comment>
        <translation>Čárka</translation>
    </message>
    <message>
        <location filename="../src/tools/draw_path_tool.cpp" line="110"/>
        <source>Undo</source>
        <translation>Zpět</translation>
    </message>
    <message>
        <location filename="../src/tools/draw_path_tool.cpp" line="111"/>
        <source>Abort</source>
        <translation>Přerušit</translation>
    </message>
    <message>
        <location filename="../src/tools/draw_path_tool.cpp" line="1165"/>
        <source>&lt;b&gt;Length:&lt;/b&gt; %1 m </source>
        <translation>&lt;b&gt;Délka:&lt;/b&gt; %1 m </translation>
    </message>
    <message>
        <location filename="../src/tools/draw_path_tool.cpp" line="1193"/>
        <source>&lt;b&gt;Click&lt;/b&gt;: Start a straight line. &lt;b&gt;Drag&lt;/b&gt;: Start a curve. </source>
        <translation>&lt;b&gt;Klepnutí&lt;/b&gt;: Začne rovnou linii. &lt;b&gt;Táhnutí&lt;/b&gt;: Začne křivku. </translation>
    </message>
    <message>
        <location filename="../src/tools/draw_path_tool.cpp" line="1204"/>
        <source>&lt;b&gt;%1+Drag&lt;/b&gt;: Follow existing objects. </source>
        <translation>&lt;b&gt;%1 + táhnutí&lt;/b&gt;: Sleduje stávající objekty. </translation>
    </message>
    <message>
        <location filename="../src/tools/draw_path_tool.cpp" line="1220"/>
        <source>&lt;b&gt;Click&lt;/b&gt;: Draw a straight line. &lt;b&gt;Drag&lt;/b&gt;: Draw a curve. &lt;b&gt;Right or double click&lt;/b&gt;: Finish the path. &lt;b&gt;%1&lt;/b&gt;: Close the path. </source>
        <translation>&lt;b&gt;Klepnutí&lt;/b&gt;: Kreslí rovnou linii. &lt;b&gt;Táhnutí&lt;/b&gt;: Kreslí křivku. &lt;b&gt;Pravé tlačítko nebo dvojité klepnutí myši&lt;/b&gt;: Ukončí kresbu. &lt;b&gt;%1&lt;/b&gt;: Uzavře linii. </translation>
    </message>
</context>
<context>
    <name>DrawPointGPSTool</name>
    <message>
        <location filename="../src/tools/draw_point_gps_tool.cpp" line="71"/>
        <source>Touch the map to finish averaging</source>
        <translation>Pro ukončení průměrování se dotkněte mapy</translation>
    </message>
    <message>
        <location filename="../src/tools/draw_point_gps_tool.cpp" line="183"/>
        <source>&lt;b&gt;Click&lt;/b&gt;: Finish setting the object. </source>
        <translation>&lt;b&gt;Klepnutí&lt;/b&gt;: Dokončí nastavení objektu. </translation>
    </message>
</context>
<context>
    <name>DrawPointTool</name>
    <message>
        <location filename="../src/tools/draw_point_tool.cpp" line="80"/>
        <source>Snap</source>
        <comment>Snap to existing objects</comment>
        <translation>Přichytit</translation>
    </message>
    <message>
        <location filename="../src/tools/draw_point_tool.cpp" line="81"/>
        <source>Angle</source>
        <comment>Using constrained angles</comment>
        <translation>Úhel</translation>
    </message>
    <message>
        <location filename="../src/tools/draw_point_tool.cpp" line="82"/>
        <source>Reset</source>
        <comment>Reset rotation</comment>
        <translation>Resetovat</translation>
    </message>
    <message>
        <location filename="../src/tools/draw_point_tool.cpp" line="331"/>
        <location filename="../src/tools/draw_point_tool.cpp" line="343"/>
        <source>&lt;b&gt;Angle:&lt;/b&gt; %1° </source>
        <translation>&lt;b&gt;Úhel:&lt;/b&gt; %1° </translation>
    </message>
    <message>
        <location filename="../src/tools/draw_point_tool.cpp" line="332"/>
        <source>&lt;b&gt;%1&lt;/b&gt;: Fixed angles. </source>
        <translation>&lt;b&gt;%1&lt;/b&gt;: Pevné úhly. </translation>
    </message>
    <message>
        <location filename="../src/tools/draw_point_tool.cpp" line="337"/>
        <location filename="../src/tools/draw_point_tool.cpp" line="351"/>
        <source>&lt;b&gt;Click&lt;/b&gt;: Create a point object.</source>
        <translation>&lt;b&gt;Klepnutí&lt;/b&gt;: Vytvoří bodový objekt.</translation>
    </message>
    <message>
        <location filename="../src/tools/draw_point_tool.cpp" line="338"/>
        <source>&lt;b&gt;Drag&lt;/b&gt;: Create an object and set its orientation.</source>
        <translation>&lt;b&gt;Táhnutí&lt;/b&gt;: Vytvoří objekt a nastaví jeho natočení.</translation>
    </message>
    <message>
        <location filename="../src/tools/draw_point_tool.cpp" line="344"/>
        <source>&lt;b&gt;%1, 0&lt;/b&gt;: Reset rotation.</source>
        <translation>&lt;b&gt;%1, 0&lt;/b&gt;: Resetuje natočení.</translation>
    </message>
    <message>
        <source>&lt;b&gt;Click&lt;/b&gt;: Create a point object. &lt;b&gt;Drag&lt;/b&gt;: Create an object and set its orientation (if rotatable). </source>
        <translation type="vanished">&lt;b&gt;Klepnutí&lt;/b&gt;: Vytvoří bodový objekt. &lt;b&gt;Táhnutí&lt;/b&gt;: Vytvoří objekt a nastaví jeho natočení (pokud je otočný). </translation>
    </message>
</context>
<context>
    <name>DrawRectangleTool</name>
    <message>
        <location filename="../src/tools/draw_rectangle_tool.cpp" line="95"/>
        <source>Finish</source>
        <translation>Dokončit</translation>
    </message>
    <message>
        <location filename="../src/tools/draw_rectangle_tool.cpp" line="96"/>
        <source>Snap</source>
        <comment>Snap to existing objects</comment>
        <translation>Přichytit</translation>
    </message>
    <message>
        <location filename="../src/tools/draw_rectangle_tool.cpp" line="97"/>
        <source>Line snap</source>
        <comment>Snap to previous lines</comment>
        <translation>Přichytit k linii</translation>
    </message>
    <message>
        <location filename="../src/tools/draw_rectangle_tool.cpp" line="98"/>
        <source>Dash</source>
        <comment>Drawing dash points</comment>
        <translation>Čárka</translation>
    </message>
    <message>
        <location filename="../src/tools/draw_rectangle_tool.cpp" line="101"/>
        <source>Undo</source>
        <translation>Zpět</translation>
    </message>
    <message>
        <location filename="../src/tools/draw_rectangle_tool.cpp" line="102"/>
        <source>Abort</source>
        <translation>Zrušit</translation>
    </message>
    <message>
        <location filename="../src/tools/draw_rectangle_tool.cpp" line="746"/>
        <source>&lt;b&gt;Click or Drag&lt;/b&gt;: Start drawing a rectangle. </source>
        <translation>&lt;b&gt;Klepnutí nebo tažení&lt;/b&gt;: Začne kreslit obdélník. </translation>
    </message>
    <message>
        <location filename="../src/tools/draw_rectangle_tool.cpp" line="759"/>
        <source>&lt;b&gt;%1&lt;/b&gt;: Snap to previous lines. </source>
        <translation>&lt;b&gt;%1&lt;/b&gt;: Přichytí na předchozí linie. </translation>
    </message>
    <message>
        <location filename="../src/tools/draw_rectangle_tool.cpp" line="770"/>
        <source>&lt;b&gt;Click&lt;/b&gt;: Set a corner point. &lt;b&gt;Right or double click&lt;/b&gt;: Finish the rectangle. </source>
        <translation>&lt;b&gt;Klepnutí&lt;/b&gt;: Nastaví rohový bod. &lt;b&gt;Pravé tlačítko nebo dvojité klepnutí myší&lt;/b&gt;: Dokončí obdélník. </translation>
    </message>
</context>
<context>
    <name>DrawTextTool</name>
    <message>
        <location filename="../src/tools/draw_text_tool.cpp" line="112"/>
        <source>Snap</source>
        <extracomment>Snap to existing objects</extracomment>
        <translation>Přichytit</translation>
    </message>
    <message>
        <location filename="../src/tools/draw_text_tool.cpp" line="475"/>
        <source>&lt;b&gt;%1&lt;/b&gt;: Finish editing. </source>
        <translation>&lt;b&gt;%1&lt;/b&gt;: Dokončí úpravy. </translation>
    </message>
    <message>
        <location filename="../src/tools/draw_text_tool.cpp" line="476"/>
        <source>&lt;b&gt;%1+%2&lt;/b&gt;: Cancel editing. </source>
        <translation>&lt;b&gt; 1%1+%2&lt;/b&gt; 2: Zrušit editaci. </translation>
    </message>
    <message>
        <location filename="../src/tools/draw_text_tool.cpp" line="481"/>
        <source>&lt;b&gt;Click&lt;/b&gt;: Create a text object with a single anchor. &lt;b&gt;Drag&lt;/b&gt;: Create a text box. </source>
        <translation>&lt;b&gt;Klepnutí&lt;/b&gt;: Vytvoří textový objekt s jednou kotvou. &lt;b&gt;Táhnutí&lt;/b&gt;: Vytvoří textové pole. </translation>
    </message>
    <message>
        <source>A</source>
        <translation type="vanished">A</translation>
    </message>
</context>
<context>
    <name>EditLineTool</name>
    <message>
        <location filename="../src/tools/edit_line_tool.cpp" line="409"/>
        <source>Snap</source>
        <comment>Snap to existing objects</comment>
        <translation>Přichytit</translation>
    </message>
    <message>
        <location filename="../src/tools/edit_line_tool.cpp" line="410"/>
        <source>Toggle curve</source>
        <comment>Toggle between curved and flat segment</comment>
        <translation>Přepnout křivku</translation>
    </message>
    <message>
        <location filename="../src/tools/edit_line_tool.cpp" line="522"/>
        <source>&lt;b&gt;%1&lt;/b&gt;: Free movement. </source>
        <translation>&lt;b&gt;%1&lt;/b&gt;: Volný pohyb. </translation>
    </message>
    <message>
        <location filename="../src/tools/edit_line_tool.cpp" line="538"/>
        <source>&lt;b&gt;%1+Click&lt;/b&gt; on segment: Toggle between straight and curved. </source>
        <translation>&lt;b&gt;%1 + klepnutí&lt;/b&gt; na úsek: Přepne mezi rovnou linií a křivkou. </translation>
    </message>
</context>
<context>
    <name>EditPointTool</name>
    <message>
        <location filename="../src/tools/edit_point_tool.cpp" line="538"/>
        <source>Snap</source>
        <comment>Snap to existing objects</comment>
        <translation>Přichytit</translation>
    </message>
    <message>
        <location filename="../src/tools/edit_point_tool.cpp" line="539"/>
        <source>Point / Angle</source>
        <comment>Modify points or use constrained angles</comment>
        <translation>Bod / Úhel</translation>
    </message>
    <message>
        <location filename="../src/tools/edit_point_tool.cpp" line="540"/>
        <source>Toggle dash</source>
        <comment>Toggle dash points</comment>
        <translation>Přepnout čárku</translation>
    </message>
    <message>
        <location filename="../src/tools/edit_point_tool.cpp" line="719"/>
        <source>&lt;b&gt;%1&lt;/b&gt;: Finish editing. </source>
        <translation>&lt;b&gt;%1&lt;/b&gt;: Dokončí úpravy. </translation>
    </message>
    <message>
        <location filename="../src/tools/edit_point_tool.cpp" line="738"/>
        <source>&lt;b&gt;%1&lt;/b&gt;: Keep opposite handle positions. </source>
        <extracomment>Actually, this means: &quot;Keep the opposite handle&apos;s position. &quot;</extracomment>
        <translation>&lt;b&gt;%1&lt;/b&gt;: Zachová pozici protilehlého úchopu. </translation>
    </message>
    <message>
        <location filename="../src/tools/edit_point_tool.cpp" line="759"/>
        <source>&lt;b&gt;%1+Click&lt;/b&gt; on point: Delete it; on path: Add a new dash point; with &lt;b&gt;%2&lt;/b&gt;: Add a normal point. </source>
        <translation>&lt;b&gt;%1 + klepnutí&lt;/b&gt; na bod: Tento smazat; na cestu: Přidá nový čárkový bod; s &lt;b&gt;%2&lt;/b&gt;: Přidá normální bod. </translation>
    </message>
    <message>
        <location filename="../src/tools/edit_point_tool.cpp" line="762"/>
        <source>&lt;b&gt;%1+Click&lt;/b&gt; on point: Delete it; on path: Add a new point; with &lt;b&gt;%2&lt;/b&gt;: Add a dash point. </source>
        <translation>&lt;b&gt;%1 + klepnutí&lt;/b&gt; na bod: Tento smazat; na cestu: Přidá nový bod; s &lt;b&gt;%2&lt;/b&gt;: Přidá čárkový bod. </translation>
    </message>
    <message>
        <location filename="../src/tools/edit_point_tool.cpp" line="766"/>
        <source>&lt;b&gt;%1+Click&lt;/b&gt; on point to switch between dash and normal point. </source>
        <translation>&lt;b&gt;%1 + klepnutí&lt;/b&gt; na bod: Přepne mezi čárkovým a normálním bodem. </translation>
    </message>
</context>
<context>
    <name>EditTool</name>
    <message>
        <location filename="../src/tools/edit_point_tool.cpp" line="724"/>
        <location filename="../src/tools/edit_line_tool.cpp" line="515"/>
        <source>&lt;b&gt;Coordinate offset:&lt;/b&gt; %1, %2 mm  &lt;b&gt;Distance:&lt;/b&gt; %3 m </source>
        <translation>&lt;b&gt;Posun souřadnic:&lt;/b&gt; %1, %2 mm  &lt;b&gt;Vzdálenost:&lt;/b&gt; %3 m </translation>
    </message>
    <message>
        <location filename="../src/tools/edit_point_tool.cpp" line="731"/>
        <source>&lt;b&gt;%1&lt;/b&gt;: Fixed angles. </source>
        <translation>&lt;b&gt;%1&lt;/b&gt;: Pevné úhly. </translation>
    </message>
    <message>
        <location filename="../src/tools/draw_text_tool.cpp" line="483"/>
        <location filename="../src/tools/edit_point_tool.cpp" line="742"/>
        <location filename="../src/tools/edit_line_tool.cpp" line="524"/>
        <source>&lt;b&gt;%1&lt;/b&gt;: Snap to existing objects. </source>
        <translation>&lt;b&gt;%1&lt;/b&gt;: Přichytí ke stávajícím objektům. </translation>
    </message>
    <message>
        <location filename="../src/tools/edit_point_tool.cpp" line="748"/>
        <location filename="../src/tools/edit_line_tool.cpp" line="530"/>
        <source>&lt;b&gt;Click&lt;/b&gt;: Select a single object. &lt;b&gt;Drag&lt;/b&gt;: Select multiple objects. &lt;b&gt;%1+Click&lt;/b&gt;: Toggle selection. </source>
        <translation>&lt;b&gt;Klepnutí&lt;/b&gt;: Označí jeden objekt. &lt;b&gt;Táhnutí&lt;/b&gt;: Označí více objektů. &lt;b&gt;%1 + klepnutí&lt;/b&gt;: Přepne výběr. </translation>
    </message>
    <message>
        <location filename="../src/tools/edit_point_tool.cpp" line="751"/>
        <location filename="../src/tools/edit_line_tool.cpp" line="533"/>
        <source>&lt;b&gt;%1&lt;/b&gt;: Delete selected objects. </source>
        <translation>&lt;b&gt;%1&lt;/b&gt;: Smaže vybrané objekty. </translation>
    </message>
</context>
<context>
    <name>EditorSettingsPage</name>
    <message>
        <location filename="../src/gui/widgets/editor_settings_page.cpp" line="46"/>
        <source>High quality map display (antialiasing)</source>
        <translation>Vysoká kvalita zobrazení mapy (vyhlazování)</translation>
    </message>
    <message>
        <location filename="../src/gui/widgets/editor_settings_page.cpp" line="47"/>
        <location filename="../src/gui/widgets/editor_settings_page.cpp" line="51"/>
        <source>Antialiasing makes the map look much better, but also slows down the map display</source>
        <translation>Vyhlazování zlepší vzhled mapy, zpomalí ale její zobrazení</translation>
    </message>
    <message>
        <location filename="../src/gui/widgets/editor_settings_page.cpp" line="50"/>
        <source>High quality text display in map (antialiasing), slow</source>
        <translation>Vysoká kvalita zobrazení textu v mapě (vyhlazování), pomalé</translation>
    </message>
    <message>
        <location filename="../src/gui/widgets/editor_settings_page.cpp" line="55"/>
        <source>Click tolerance:</source>
        <translation>Tolerance klepnutí:</translation>
    </message>
    <message>
        <source>px</source>
        <translation type="vanished">px</translation>
    </message>
    <message>
        <location filename="../src/gui/widgets/editor_settings_page.cpp" line="43"/>
        <location filename="../src/gui/widgets/editor_settings_page.cpp" line="54"/>
        <location filename="../src/gui/widgets/editor_settings_page.cpp" line="57"/>
        <location filename="../src/gui/widgets/editor_settings_page.cpp" line="94"/>
        <source>mm</source>
        <comment>millimeters</comment>
        <translation>mm</translation>
    </message>
    <message>
        <location filename="../src/gui/widgets/editor_settings_page.cpp" line="58"/>
        <source>Snap distance (%1):</source>
        <translation>Vzdálenost pro přichycení (%1):</translation>
    </message>
    <message>
        <location filename="../src/gui/widgets/editor_settings_page.cpp" line="61"/>
        <source>Stepping of fixed angle mode (%1):</source>
        <translation>Délka kroku v režimu pevného úhlu (%1):</translation>
    </message>
    <message>
        <location filename="../src/gui/widgets/editor_settings_page.cpp" line="60"/>
        <source>°</source>
        <comment>Degree sign for angles</comment>
        <translation>°</translation>
    </message>
    <message>
        <location filename="../src/gui/widgets/editor_settings_page.cpp" line="44"/>
        <source>Symbol icon size:</source>
        <translation>Velikost ikony symbolu:</translation>
    </message>
    <message>
        <location filename="../src/gui/widgets/editor_settings_page.cpp" line="63"/>
        <source>When selecting an object, automatically select its symbol, too</source>
        <translation>Když je vybrán objekt automaticky vybrat také příslušný symbol</translation>
    </message>
    <message>
        <location filename="../src/gui/widgets/editor_settings_page.cpp" line="66"/>
        <source>Zoom away from cursor when zooming out</source>
        <translation>Při oddalování se vzdálit od ukazovátka myši</translation>
    </message>
    <message>
        <location filename="../src/gui/widgets/editor_settings_page.cpp" line="69"/>
        <source>Drawing tools: set last point on finishing with right click</source>
        <translation>Kreslící nástroje: Při dokončení klepnutím pravým tlačítkem myši nastavit také poslední bod</translation>
    </message>
    <message>
        <location filename="../src/gui/widgets/editor_settings_page.cpp" line="72"/>
        <source>Templates: keep settings of closed templates</source>
        <translation>Podklady: zachovat nastavení zavřených podkladů</translation>
    </message>
    <message>
        <location filename="../src/gui/widgets/editor_settings_page.cpp" line="77"/>
        <source>Edit tool:</source>
        <translation>Nástroj pro úpravu:</translation>
    </message>
    <message>
        <location filename="../src/gui/widgets/editor_settings_page.cpp" line="80"/>
        <location filename="../src/gui/widgets/editor_settings_page.cpp" line="86"/>
        <source>Retain old shape</source>
        <translation>Podržet starý tvar</translation>
    </message>
    <message>
        <location filename="../src/gui/widgets/editor_settings_page.cpp" line="81"/>
        <location filename="../src/gui/widgets/editor_settings_page.cpp" line="87"/>
        <source>Reset outer curve handles</source>
        <translation>Resetovat vnější úchopy křivek</translation>
    </message>
    <message>
        <location filename="../src/gui/widgets/editor_settings_page.cpp" line="82"/>
        <location filename="../src/gui/widgets/editor_settings_page.cpp" line="88"/>
        <source>Keep outer curve handles</source>
        <translation>Zachovat vnější úchopy křivek</translation>
    </message>
    <message>
        <location filename="../src/gui/widgets/editor_settings_page.cpp" line="83"/>
        <location filename="../src/gui/widgets/editor_settings_page.cpp" line="89"/>
        <source>Action on deleting a curve point with %1:</source>
        <translation>Činnost při smazání bodu křivky s %1:</translation>
    </message>
    <message>
        <location filename="../src/gui/widgets/editor_settings_page.cpp" line="92"/>
        <source>Rectangle tool:</source>
        <translation>Nástroj pro obdélník:</translation>
    </message>
    <message>
        <location filename="../src/gui/widgets/editor_settings_page.cpp" line="95"/>
        <source>Radius of helper cross:</source>
        <translation>Poloměr pomocného kříže:</translation>
    </message>
    <message>
        <location filename="../src/gui/widgets/editor_settings_page.cpp" line="97"/>
        <source>Preview the width of lines with helper cross</source>
        <translation>Náhled šířky linií s pomocným křížem</translation>
    </message>
    <message>
        <location filename="../src/gui/widgets/editor_settings_page.cpp" line="113"/>
        <source>Editor</source>
        <translation>Editor</translation>
    </message>
</context>
<context>
    <name>Exporter</name>
    <message>
        <location filename="../src/fileformats/ocad8_file_format.cpp" line="1559"/>
        <source>Could not create new file: %1</source>
        <translation>Nepodařilo se vytvořit nový soubor: %1</translation>
    </message>
    <message>
        <location filename="../src/fileformats/file_format.cpp" line="82"/>
        <source>Format (%1) does not support export</source>
        <translation>Formát (%1) nepodporuje export</translation>
    </message>
</context>
<context>
    <name>FillTool</name>
    <message>
        <location filename="../src/tools/fill_tool.cpp" line="96"/>
        <source>Warning</source>
        <translation>Varování</translation>
    </message>
    <message>
        <location filename="../src/tools/fill_tool.cpp" line="97"/>
        <source>The map area is large. Use of the fill tool may be very slow. Do you want to use it anyway?</source>
        <translation>Plocha mapy je velká. Použití nástroje pro výplň může být velice pomalé. Přesto jej chcete použít?</translation>
    </message>
    <message>
        <location filename="../src/tools/fill_tool.cpp" line="82"/>
        <location filename="../src/tools/fill_tool.cpp" line="116"/>
        <location filename="../src/tools/fill_tool.cpp" line="163"/>
        <source>Error</source>
        <translation>Chyba</translation>
    </message>
    <message>
        <location filename="../src/tools/fill_tool.cpp" line="83"/>
        <source>The clicked area is not bounded by lines or areas, cannot fill this area.</source>
        <translation>Poklepaná plocha není ohraničena čarami nebo plochami. Tuto plochu není možné vyplnit.</translation>
    </message>
    <message>
        <location filename="../src/tools/fill_tool.cpp" line="117"/>
        <source>The clicked position is not free, cannot use the fill tool there.</source>
        <translation>Poklepaná poloha není prázdná. Vyplnění není možné.</translation>
    </message>
    <message>
        <location filename="../src/tools/fill_tool.cpp" line="164"/>
        <source>Failed to create the fill object.</source>
        <translation>Nepodařilo se vytvořit objekt výplně.</translation>
    </message>
    <message>
        <location filename="../src/tools/fill_tool.cpp" line="175"/>
        <source>&lt;b&gt;Click&lt;/b&gt;: Fill area with active symbol. The area to be filled must be bounded by lines or areas, other symbols are not taken into account. </source>
        <translation>&lt;b&gt;Klepnutí&lt;/b&gt;: Vyplní plochu s aktivním symbolem. Plocha k vyplnění musí být ohraničena čarami nebo plochami. Na jiné symboly není brán zřetel. </translation>
    </message>
</context>
<context>
    <name>GPSDisplay</name>
    <message>
        <location filename="../src/sensors/gps_display.cpp" line="88"/>
        <source>GPS is disabled in the device settings. Open settings now?</source>
        <translation>GPS je zakázáno v nastavení zařízení. Otevřít nastavení nyní?</translation>
    </message>
    <message>
        <location filename="../src/sensors/gps_display.cpp" line="89"/>
        <source>Yes</source>
        <translation>Ano</translation>
    </message>
    <message>
        <location filename="../src/sensors/gps_display.cpp" line="90"/>
        <source>No</source>
        <translation>Ne</translation>
    </message>
</context>
<context>
    <name>GdalSettingsPage</name>
    <message>
        <location filename="../src/gdal/gdal_settings_page.cpp" line="49"/>
        <source>Import with GDAL/OGR:</source>
        <translation>Import s GDAL/OGR:</translation>
    </message>
    <message>
        <location filename="../src/gdal/gdal_settings_page.cpp" line="51"/>
        <source>DXF</source>
        <translation>DXF</translation>
    </message>
    <message>
        <location filename="../src/gdal/gdal_settings_page.cpp" line="54"/>
        <source>GPX</source>
        <translation>GPX</translation>
    </message>
    <message>
        <location filename="../src/gdal/gdal_settings_page.cpp" line="57"/>
        <source>OSM</source>
        <translation>OSM</translation>
    </message>
    <message>
        <location filename="../src/gdal/gdal_settings_page.cpp" line="61"/>
        <source>Configuration</source>
        <translation>Nastavení</translation>
    </message>
    <message>
        <location filename="../src/gdal/gdal_settings_page.cpp" line="69"/>
        <source>Parameter</source>
        <translation>Parametr</translation>
    </message>
    <message>
        <location filename="../src/gdal/gdal_settings_page.cpp" line="69"/>
        <source>Value</source>
        <translation>Hodnota</translation>
    </message>
    <message>
        <location filename="../src/gdal/gdal_settings_page.cpp" line="88"/>
        <source>GDAL/OGR</source>
        <translation>GDAL/OGR</translation>
    </message>
</context>
<context>
    <name>GeneralSettingsPage</name>
    <message>
        <location filename="../src/gui/widgets/general_settings_page.cpp" line="54"/>
        <source>Appearance</source>
        <translation>Vzhled</translation>
    </message>
    <message>
        <location filename="../src/gui/widgets/general_settings_page.cpp" line="59"/>
        <source>Language:</source>
        <translation>Jazyk:</translation>
    </message>
    <message>
        <location filename="../src/gui/widgets/general_settings_page.cpp" line="76"/>
        <source>Screen</source>
        <translation>Obrazovka</translation>
    </message>
    <message>
        <location filename="../src/gui/widgets/general_settings_page.cpp" line="81"/>
        <source>Pixels per inch:</source>
        <translation>Pixelů na palec:</translation>
    </message>
    <message>
        <location filename="../src/gui/widgets/general_settings_page.cpp" line="91"/>
        <source>Program start</source>
        <translation>Spuštění programu</translation>
    </message>
    <message>
        <location filename="../src/gui/widgets/general_settings_page.cpp" line="100"/>
        <source>Saving files</source>
        <translation>Ukládání souborů</translation>
    </message>
    <message>
        <location filename="../src/gui/widgets/general_settings_page.cpp" line="102"/>
        <source>Retain compatibility with Mapper %1</source>
        <translation>Zachovat kompatibilitu s Mapperem %1</translation>
    </message>
    <message>
        <location filename="../src/gui/widgets/general_settings_page.cpp" line="110"/>
        <source>Save undo/redo history</source>
        <translation>Uložit historii zpět/znovu</translation>
    </message>
    <message>
        <location filename="../src/gui/widgets/general_settings_page.cpp" line="113"/>
        <source>Save information for automatic recovery</source>
        <translation>Uložit informace pro automatickou obnovu</translation>
    </message>
    <message>
        <location filename="../src/gui/widgets/general_settings_page.cpp" line="117"/>
        <source>Recovery information saving interval:</source>
        <translation>Informace pro obnovu uložit každých:</translation>
    </message>
    <message>
        <location filename="../src/gui/widgets/general_settings_page.cpp" line="116"/>
        <source>min</source>
        <comment>unit minutes</comment>
        <translation>min</translation>
    </message>
    <message>
        <location filename="../src/gui/widgets/general_settings_page.cpp" line="120"/>
        <source>File import and export</source>
        <translation>Import a export souboru</translation>
    </message>
    <message>
        <location filename="../src/gui/widgets/general_settings_page.cpp" line="145"/>
        <source>8-bit encoding:</source>
        <translation>8 bitové kódování:</translation>
    </message>
    <message>
        <location filename="../src/gui/widgets/general_settings_page.cpp" line="138"/>
        <location filename="../src/gui/widgets/general_settings_page.cpp" line="290"/>
        <source>More...</source>
        <translation>Více...</translation>
    </message>
    <message>
        <location filename="../src/gui/widgets/general_settings_page.cpp" line="123"/>
        <source>Default</source>
        <translation>Výchozí</translation>
    </message>
    <message>
        <location filename="../src/gui/widgets/general_settings_page.cpp" line="147"/>
        <source>Use the new OCD importer also for version 8 files</source>
        <translation>Použít nový importér OCD také pro soubory verze 8</translation>
    </message>
    <message>
        <location filename="../src/gui/widgets/general_settings_page.cpp" line="167"/>
        <source>General</source>
        <translation>Obecné</translation>
    </message>
    <message>
        <location filename="../src/gui/widgets/general_settings_page.cpp" line="191"/>
        <source>Notice</source>
        <translation>Upozornění</translation>
    </message>
    <message>
        <location filename="../src/gui/widgets/general_settings_page.cpp" line="191"/>
        <source>The program must be restarted for the language change to take effect!</source>
        <translation>Program se musí spustit znovu, aby se projevila změna v nastavení jazyka!</translation>
    </message>
    <message>
        <source>Use translation file...</source>
        <translation type="vanished">Použít soubor s překladem...</translation>
    </message>
    <message>
        <location filename="../src/gui/widgets/general_settings_page.cpp" line="332"/>
        <location filename="../src/gui/widgets/general_settings_page.cpp" line="338"/>
        <source>Open translation</source>
        <translatorcomment>-datei hinzugefügt</translatorcomment>
        <translation>Otevřít soubor s překladem</translation>
    </message>
    <message>
        <location filename="../src/gui/widgets/general_settings_page.cpp" line="332"/>
        <source>Translation files (*.qm)</source>
        <translation>Soubory s překlady (*.qm)</translation>
    </message>
    <message>
        <location filename="../src/gui/widgets/general_settings_page.cpp" line="339"/>
        <source>The selected file is not a valid translation.</source>
        <translation>Vybraný soubor není platným překladem.</translation>
    </message>
    <message>
        <location filename="../src/gui/widgets/general_settings_page.cpp" line="369"/>
        <source>%1 x %2</source>
        <translation>%1 x %2</translation>
    </message>
    <message>
        <location filename="../src/gui/widgets/general_settings_page.cpp" line="370"/>
        <source>Primary screen resolution in pixels:</source>
        <translation>Rozlišení hlavní obrazovky v pixelech:</translation>
    </message>
    <message>
        <location filename="../src/gui/widgets/general_settings_page.cpp" line="374"/>
        <source>Primary screen size in inches (diagonal):</source>
        <translation>Velikost hlavní obrazovky v palcích (úhlopříčně):</translation>
    </message>
</context>
<context>
    <name>Georeferencing</name>
    <message>
        <location filename="../src/core/crs_template_implementation.cpp" line="54"/>
        <source>UTM</source>
        <comment>UTM coordinate reference system</comment>
        <translation>UTM</translation>
    </message>
    <message>
        <location filename="../src/core/crs_template_implementation.cpp" line="55"/>
        <source>UTM coordinates</source>
        <translation>Souřadnice UTM</translation>
    </message>
    <message>
        <source>UTM Zone (number north/south, e.g. &quot;32 N&quot;, &quot;24 S&quot;)</source>
        <translation type="vanished">Zóna UTM (číslo sever/jih, např. &quot;32 N&quot;, &quot;24 S&quot;)</translation>
    </message>
    <message>
        <location filename="../src/core/crs_template_implementation.cpp" line="58"/>
        <source>UTM Zone (number north/south)</source>
        <translation>Zóna UTM (číslo sever/jih)</translation>
    </message>
    <message>
        <location filename="../src/core/crs_template_implementation.cpp" line="65"/>
        <source>Gauss-Krueger, datum: Potsdam</source>
        <comment>Gauss-Krueger coordinate reference system</comment>
        <translation>Gauss-Krüger, datum: Potsdam</translation>
    </message>
    <message>
        <location filename="../src/core/crs_template_implementation.cpp" line="66"/>
        <source>Gauss-Krueger coordinates</source>
        <translation>Souřadnice Gauss-Krüger</translation>
    </message>
    <message>
        <location filename="../src/core/crs_template_implementation.cpp" line="69"/>
        <source>Zone number (1 to 119)</source>
        <comment>Zone number for Gauss-Krueger coordinates</comment>
        <translation>Číslo zóny (1 až 119)</translation>
    </message>
    <message>
        <location filename="../src/core/crs_template_implementation.cpp" line="77"/>
        <source>by EPSG code</source>
        <comment>as in: The CRS is specified by EPSG code</comment>
        <translation>pomocí kódu EPSG</translation>
    </message>
    <message>
        <location filename="../src/core/crs_template_implementation.cpp" line="79"/>
        <source>EPSG @code@ coordinates</source>
        <extracomment>Don&apos;t translate @code@. It is placeholder.</extracomment>
        <translation>Souřadnice EPSG @code@</translation>
    </message>
    <message>
        <location filename="../src/core/crs_template_implementation.cpp" line="90"/>
        <location filename="../src/core/georeferencing.cpp" line="555"/>
        <source>Local coordinates</source>
        <translation>Místní souřadnice</translation>
    </message>
    <message>
        <location filename="../src/core/crs_template_implementation.cpp" line="82"/>
        <source>EPSG code</source>
        <translation>Kód EPSG</translation>
    </message>
    <message>
        <location filename="../src/core/crs_template_implementation.cpp" line="89"/>
        <source>Custom PROJ.4</source>
        <comment>PROJ.4 specification</comment>
        <translation>Vlastní  PROJ.4</translation>
    </message>
    <message>
        <location filename="../src/core/crs_template_implementation.cpp" line="93"/>
        <source>Specification</source>
        <comment>PROJ.4 specification</comment>
        <translation>Specifikace</translation>
    </message>
    <message>
        <location filename="../src/core/georeferencing.cpp" line="251"/>
        <source>Map scale specification invalid or missing.</source>
        <translation>Údaj o měřítku mapy je buď neplatný nebo chybí.</translation>
    </message>
    <message>
        <location filename="../src/core/georeferencing.cpp" line="257"/>
        <source>Invalid grid scale factor: %1</source>
        <translation>Neplatný měřítkový koeficient mřížky: %1</translation>
    </message>
    <message>
        <location filename="../src/core/georeferencing.cpp" line="294"/>
        <location filename="../src/core/georeferencing.cpp" line="321"/>
        <source>Unknown CRS specification language: %1</source>
        <translation>Neznámý jazyk specifikace souřadnicového systému: %1</translation>
    </message>
    <message>
        <location filename="../src/core/georeferencing.cpp" line="324"/>
        <source>Unsupported geographic CRS specification: %1</source>
        <translation>Nepodporovaná specifikace geografického souřadnicového systému: %1</translation>
    </message>
    <message>
        <source>Scale only</source>
        <translation type="vanished">Jen měřítko</translation>
    </message>
    <message>
        <location filename="../src/core/georeferencing.cpp" line="546"/>
        <source>Local</source>
        <translation>Místní</translation>
    </message>
    <message>
        <source>Projected</source>
        <translation type="vanished">Zobrazení</translation>
    </message>
</context>
<context>
    <name>GeoreferencingDialog</name>
    <message>
        <location filename="../src/gui/georeferencing_dialog.cpp" line="89"/>
        <source>Map Georeferencing</source>
        <translation>Nastavení souřadnicového systému</translation>
    </message>
    <message>
        <location filename="../src/gui/georeferencing_dialog.cpp" line="166"/>
        <location filename="../src/gui/georeferencing_dialog.cpp" line="497"/>
        <source>Lookup...</source>
        <translation>Vyhledat...</translation>
    </message>
    <message>
        <location filename="../src/gui/georeferencing_dialog.cpp" line="126"/>
        <location filename="../src/gui/georeferencing_dialog.cpp" line="127"/>
        <source>m</source>
        <translation>m</translation>
    </message>
    <message>
        <location filename="../src/gui/georeferencing_dialog.cpp" line="200"/>
        <source>Declination:</source>
        <translation>Deklinace:</translation>
    </message>
    <message>
        <location filename="../src/gui/georeferencing_dialog.cpp" line="151"/>
        <source>Projected coordinates</source>
        <translation>Rovinné souřadnice (m)</translation>
    </message>
    <message>
        <location filename="../src/gui/georeferencing_dialog.cpp" line="98"/>
        <source>Status:</source>
        <translation>Stav:</translation>
    </message>
    <message>
        <location filename="../src/gui/georeferencing_dialog.cpp" line="104"/>
        <source>Grid scale factor:</source>
        <extracomment>The grid scale factor is the ratio between a length in the grid plane and the corresponding length on the curved earth model. It is applied as a factor to ground distances to get grid plane distances.</extracomment>
        <translation>Měřítkový koeficient:</translation>
    </message>
    <message>
        <location filename="../src/gui/georeferencing_dialog.cpp" line="152"/>
        <source>Geographic coordinates</source>
        <translation>Geografické souřadnice</translation>
    </message>
    <message>
        <location filename="../src/gui/georeferencing_dialog.cpp" line="147"/>
        <source>Show reference point in:</source>
        <translation>Ukázat referenční bod v:</translation>
    </message>
    <message>
        <location filename="../src/gui/georeferencing_dialog.cpp" line="336"/>
        <source>valid</source>
        <translation>platný</translation>
    </message>
    <message>
        <location filename="../src/gui/georeferencing_dialog.cpp" line="330"/>
        <source>&lt;a href=&quot;%1&quot;&gt;OpenStreetMap&lt;/a&gt; | &lt;a href=&quot;%2&quot;&gt;World of O Maps&lt;/a&gt;</source>
        <translation>&lt;a href=&quot;%1&quot;&gt;OpenStreetMap&lt;/a&gt; | &lt;a href=&quot;%2&quot;&gt;World of O Maps&lt;/a&gt;</translation>
    </message>
    <message>
        <location filename="../src/gui/georeferencing_dialog.cpp" line="360"/>
        <location filename="../src/gui/georeferencing_dialog.cpp" line="673"/>
        <source>Online declination lookup</source>
        <translation>Vyhledání deklinace online</translation>
    </message>
    <message>
        <location filename="../src/gui/georeferencing_dialog.cpp" line="93"/>
        <source>Map coordinate reference system</source>
        <translation>Souřadnicový systém mapy</translation>
    </message>
    <message>
        <source>- none -</source>
        <translation type="vanished">- žádný -</translation>
    </message>
    <message>
        <source>- from Proj.4 specification -</source>
        <translation type="vanished">- ze specifikace Proj. 4 -</translation>
    </message>
    <message>
        <location filename="../src/gui/georeferencing_dialog.cpp" line="96"/>
        <source>- local -</source>
        <translation>- místní -</translation>
    </message>
    <message>
        <source>CRS specification:</source>
        <translation type="vanished">Definice souřadnicového systému:</translation>
    </message>
    <message>
        <location filename="../src/gui/georeferencing_dialog.cpp" line="107"/>
        <source>Reference point</source>
        <translation>Referenční bod</translation>
    </message>
    <message>
        <location filename="../src/gui/georeferencing_dialog.cpp" line="109"/>
        <source>&amp;Pick on map</source>
        <translation>Vybrat na &amp;mapě</translation>
    </message>
    <message>
        <location filename="../src/gui/georeferencing_dialog.cpp" line="111"/>
        <source>(Datum: WGS84)</source>
        <translation>(Datum: WGS84)</translation>
    </message>
    <message>
        <location filename="../src/gui/georeferencing_dialog.cpp" line="114"/>
        <location filename="../src/gui/georeferencing_dialog.cpp" line="115"/>
        <source>mm</source>
        <translation>mm</translation>
    </message>
    <message>
        <location filename="../src/gui/georeferencing_dialog.cpp" line="119"/>
        <source>X</source>
        <comment>x coordinate</comment>
        <translation>X</translation>
    </message>
    <message>
        <location filename="../src/gui/georeferencing_dialog.cpp" line="121"/>
        <source>Y</source>
        <comment>y coordinate</comment>
        <translation>Y</translation>
    </message>
    <message>
        <location filename="../src/gui/georeferencing_dialog.cpp" line="130"/>
        <source>E</source>
        <comment>west / east</comment>
        <translation>E</translation>
    </message>
    <message>
        <location filename="../src/gui/georeferencing_dialog.cpp" line="132"/>
        <source>N</source>
        <comment>north / south</comment>
        <translation>N</translation>
    </message>
    <message>
        <location filename="../src/gui/georeferencing_dialog.cpp" line="136"/>
        <location filename="../src/gui/georeferencing_dialog.cpp" line="137"/>
        <location filename="../src/gui/georeferencing_dialog.cpp" line="165"/>
        <source>°</source>
        <translation>°</translation>
    </message>
    <message>
        <location filename="../src/gui/georeferencing_dialog.cpp" line="140"/>
        <source>N</source>
        <comment>north</comment>
        <translation>N</translation>
    </message>
    <message>
        <location filename="../src/gui/georeferencing_dialog.cpp" line="142"/>
        <source>E</source>
        <comment>east</comment>
        <translation>E</translation>
    </message>
    <message>
        <location filename="../src/gui/georeferencing_dialog.cpp" line="163"/>
        <source>Map north</source>
        <translation>Mapový sever</translation>
    </message>
    <message>
        <location filename="../src/gui/georeferencing_dialog.cpp" line="183"/>
        <location filename="../src/gui/select_crs_dialog.cpp" line="88"/>
        <source>&amp;Coordinate reference system:</source>
        <translation>&amp;Souřadnicový systém:</translation>
    </message>
    <message>
        <location filename="../src/gui/georeferencing_dialog.cpp" line="190"/>
        <source>Map coordinates:</source>
        <translation>Papírové souřadnice:</translation>
    </message>
    <message>
        <location filename="../src/gui/georeferencing_dialog.cpp" line="192"/>
        <source>Geographic coordinates:</source>
        <translation>Geografické souřadnice:</translation>
    </message>
    <message>
        <location filename="../src/gui/georeferencing_dialog.cpp" line="195"/>
        <source>On CRS changes, keep:</source>
        <translation>Při změně souřadnicového systému zachovat:</translation>
    </message>
    <message>
        <location filename="../src/gui/georeferencing_dialog.cpp" line="201"/>
        <source>Grivation:</source>
        <translation>Grivace:</translation>
    </message>
    <message>
        <location filename="../src/gui/georeferencing_dialog.cpp" line="361"/>
        <source>The magnetic declination for the reference point %1° %2° will now be retrieved from &lt;a href=&quot;%3&quot;&gt;%3&lt;/a&gt;. Do you want to continue?</source>
        <translation>Magnetická deklinace pro referenční bod %1° %2° bude nyní načtena z &lt;a href=&quot;%3&quot;&gt;%3&lt;/a&gt;. Chcete pokračovat?</translation>
    </message>
    <message>
        <location filename="../src/gui/georeferencing_dialog.cpp" line="440"/>
        <source>Declination change</source>
        <translation>Změna deklinace</translation>
    </message>
    <message>
        <location filename="../src/gui/georeferencing_dialog.cpp" line="440"/>
        <source>The declination has been changed. Do you want to rotate the map content accordingly, too?</source>
        <translation>Deklinace byla změněna. Chcete otočit odpovídajícím způsobem i obsah mapy?</translation>
    </message>
    <message>
        <source>Projected coordinates:</source>
        <translation type="vanished">Rovinné souřadnice:</translation>
    </message>
    <message>
        <location filename="../src/gui/georeferencing_dialog.cpp" line="470"/>
        <source>Local coordinates:</source>
        <translation>Místní souřadnice:</translation>
    </message>
    <message>
        <location filename="../src/gui/georeferencing_dialog.cpp" line="497"/>
        <source>Loading...</source>
        <translation>Nahrává se ...</translation>
    </message>
    <message>
        <location filename="../src/gui/georeferencing_dialog.cpp" line="504"/>
        <source>locked</source>
        <translation>zamknuto</translation>
    </message>
    <message>
        <location filename="../src/gui/georeferencing_dialog.cpp" line="644"/>
        <source>Could not parse data.</source>
        <translation>Nepodařilo se zpracovat data.</translation>
    </message>
    <message>
        <location filename="../src/gui/georeferencing_dialog.cpp" line="669"/>
        <source>Declination value not found.</source>
        <translation>Hodnota deklinace nenalezena.</translation>
    </message>
    <message>
        <location filename="../src/gui/georeferencing_dialog.cpp" line="674"/>
        <source>The online declination lookup failed:
%1</source>
        <translation>Online vyhledání deklinace se nezdařilo:
%1</translation>
    </message>
    <message>
        <location filename="../src/gui/georeferencing_dialog.cpp" line="502"/>
        <source>%1 °</source>
        <comment>degree value</comment>
        <translation>%1 °</translation>
    </message>
</context>
<context>
    <name>GeoreferencingTool</name>
    <message>
        <source>&lt;b&gt;Click&lt;/b&gt;: Set the reference point. Another button to cancel.</source>
        <translation type="vanished">&lt;b&gt;Klepnutí&lt;/b&gt;: Nastaví referenční bod. Stiskněte jiné tlačítko myši pro zrušení.</translation>
    </message>
    <message>
        <location filename="../src/gui/georeferencing_dialog.cpp" line="702"/>
        <source>&lt;b&gt;Click&lt;/b&gt;: Set the reference point. &lt;b&gt;Right click&lt;/b&gt;: Cancel.</source>
        <translation>&lt;b&gt;Klepnutí&lt;/b&gt;: Nastaví referenční bod. &lt;b&gt;Klepnutí pravým tlačítkem myši&lt;/b&gt;: Zrušit.</translation>
    </message>
</context>
<context>
    <name>HomeScreenController</name>
    <message>
        <location filename="../src/gui/home_screen_controller.cpp" line="148"/>
        <source>Welcome to OpenOrienteering Mapper!</source>
        <translation>Vítejte v OpenOrienteering Mapperu!</translation>
    </message>
</context>
<context>
    <name>HomeScreenWidget</name>
    <message>
        <source>Clear list</source>
        <translation type="vanished">Vyprázdnit seznam</translation>
    </message>
    <message>
        <source>Exit</source>
        <translation type="vanished">Ukončit</translation>
    </message>
    <message>
        <source>Activities</source>
        <translation type="vanished">Činnosti</translation>
    </message>
    <message>
        <source>Settings</source>
        <translation type="vanished">Nastavení</translation>
    </message>
    <message>
        <source>Help</source>
        <translation type="vanished">Nápověda</translation>
    </message>
    <message>
        <source>Open most recently used file on start</source>
        <translation type="vanished">Otevřít naposledy používaný soubor při spuštění programu</translation>
    </message>
    <message>
        <source>Tip of the day</source>
        <translation type="vanished">Rada dne</translation>
    </message>
    <message>
        <source>Previous</source>
        <translation type="vanished">Předchozí</translation>
    </message>
    <message>
        <source>Next</source>
        <translation type="vanished">Další</translation>
    </message>
    <message>
        <source>Create a new map ...</source>
        <translation type="vanished">Vytvořit novou mapu...</translation>
    </message>
    <message>
        <source>Open map ...</source>
        <translation type="vanished">Otevřít mapu...</translation>
    </message>
    <message>
        <source>About %1</source>
        <comment>As in &apos;About OpenOrienteering Mapper&apos;</comment>
        <translation type="vanished">O programu %1</translation>
    </message>
    <message>
        <source>Recent maps</source>
        <translation type="vanished">Naposledy otevřené mapy</translation>
    </message>
    <message>
        <source>Open most recently used file</source>
        <translation type="vanished">Otevřít naposledy používaný soubor</translation>
    </message>
    <message>
        <source>Show tip of the day</source>
        <translation type="vanished">Ukázat radu dne</translation>
    </message>
</context>
<context>
    <name>HomeScreenWidgetDesktop</name>
    <message>
        <location filename="../src/gui/widgets/home_screen_widget.cpp" line="141"/>
        <source>Activities</source>
        <translation>Činnosti</translation>
    </message>
    <message>
        <location filename="../src/gui/widgets/home_screen_widget.cpp" line="144"/>
        <source>Create a new map ...</source>
        <translation>Vytvořit novou mapu...</translation>
    </message>
    <message>
        <location filename="../src/gui/widgets/home_screen_widget.cpp" line="147"/>
        <source>Open map ...</source>
        <translation>Otevřít mapu...</translation>
    </message>
    <message>
        <location filename="../src/gui/widgets/home_screen_widget.cpp" line="153"/>
        <location filename="../src/gui/widgets/home_screen_widget.cpp" line="334"/>
        <source>Settings</source>
        <translation>Nastavení</translation>
    </message>
    <message>
        <location filename="../src/gui/widgets/home_screen_widget.cpp" line="156"/>
        <source>About %1</source>
        <comment>As in &apos;About OpenOrienteering Mapper&apos;</comment>
        <translation>O %1</translation>
    </message>
    <message>
        <location filename="../src/gui/widgets/home_screen_widget.cpp" line="159"/>
        <location filename="../src/gui/widgets/home_screen_widget.cpp" line="336"/>
        <source>Help</source>
        <translation>Nápověda</translation>
    </message>
    <message>
        <location filename="../src/gui/widgets/home_screen_widget.cpp" line="162"/>
        <source>Exit</source>
        <translation>Ukončit</translation>
    </message>
    <message>
        <location filename="../src/gui/widgets/home_screen_widget.cpp" line="182"/>
        <source>Recent maps</source>
        <translation>Naposledy otevřené mapy</translation>
    </message>
    <message>
        <location filename="../src/gui/widgets/home_screen_widget.cpp" line="207"/>
        <source>Open most recently used file on start</source>
        <translation>Otevřít naposledy používaný soubor při spuštění programu</translation>
    </message>
    <message>
        <location filename="../src/gui/widgets/home_screen_widget.cpp" line="210"/>
        <source>Clear list</source>
        <translation>Vyprázdnit seznam</translation>
    </message>
    <message>
        <location filename="../src/gui/widgets/home_screen_widget.cpp" line="229"/>
        <source>Tip of the day</source>
        <translation>Rada dne</translation>
    </message>
    <message>
        <location filename="../src/gui/widgets/home_screen_widget.cpp" line="234"/>
        <source>Show tip of the day</source>
        <translation>Ukázat radu dne</translation>
    </message>
    <message>
        <location filename="../src/gui/widgets/home_screen_widget.cpp" line="238"/>
        <source>Previous</source>
        <translation>Předchozí</translation>
    </message>
    <message>
        <location filename="../src/gui/widgets/home_screen_widget.cpp" line="240"/>
        <source>Next</source>
        <translation>Další</translation>
    </message>
</context>
<context>
    <name>HomeScreenWidgetMobile</name>
    <message>
        <location filename="../src/gui/widgets/home_screen_widget.cpp" line="332"/>
        <source>Examples</source>
        <translation>Příklady</translation>
    </message>
    <message>
        <location filename="../src/gui/widgets/home_screen_widget.cpp" line="338"/>
        <source>About Mapper</source>
        <translation>O Mapperu</translation>
    </message>
    <message>
        <source>About Qt</source>
        <translation type="vanished">O Qt</translation>
    </message>
    <message>
        <location filename="../src/gui/widgets/home_screen_widget.cpp" line="459"/>
        <source>File list</source>
        <translation>Seznam souborů</translation>
    </message>
    <message>
        <location filename="../src/gui/widgets/home_screen_widget.cpp" line="543"/>
        <source>No map files found!&lt;br/&gt;&lt;br/&gt;Copy map files to a top-level folder named &apos;OOMapper&apos; on the device or a memory card.</source>
        <translation>Nenalezeny žádné mapové soubory!&lt;br/&gt;&lt;br/&gt;Kopírujte soubory s mapami do složky v nejhořejší úrovni s názvem /OOMapper na zařízení nebo paměťové kartě.</translation>
    </message>
    <message>
        <source>No map files found!&lt;br/&gt;&lt;br/&gt;Copy a map file to /OOMapper or /sdcard/OOMapper to list it here.</source>
        <translation type="vanished">Nenalezeny žádné soubory s mapou!&lt;br/&gt;&lt;br/&gt;Kopírujte soubor s mapou do /OOMapper nebo /sdcard/OOMapper, aby zde byly v seznamu uvedeny.</translation>
    </message>
</context>
<context>
    <name>ImportExport</name>
    <message>
        <location filename="../src/core/symbols/symbol.cpp" line="244"/>
        <source>Error while loading a symbol of type %1 at line %2 column %3.</source>
        <translation>Chyba při nahrávání symbolu typu %1, řádek %2, sloupec %3.</translation>
    </message>
    <message>
        <location filename="../src/core/symbols/symbol.cpp" line="252"/>
        <source>Symbol ID &apos;%1&apos; not unique at line %2 column %3.</source>
        <translation>Symbol ID &apos;%1&apos;, není jedinečný na řádku %2, sloupec %3.</translation>
    </message>
    <message>
        <location filename="../src/core/symbols/symbol.cpp" line="300"/>
        <source>Error while loading a symbol of type %1 at line %2 column %3: %4</source>
        <translation>Chyba při nahrávání symbolu typu %1, řádek %2, sloupec %3: %4</translation>
    </message>
    <message>
        <source>Error while loading a symbol.</source>
        <translation type="vanished">Chyba při nahrávání symbolu.</translation>
    </message>
    <message>
        <location filename="../src/core/objects/object.cpp" line="407"/>
        <source>Error while loading an object of type %1.</source>
        <translation>Chyba při nahrávání objektu typu %1.</translation>
    </message>
    <message>
        <location filename="../src/core/objects/object.cpp" line="471"/>
        <source>Error while loading an object of type %1 at %2:%3: %4</source>
        <translation>Chyba při nahrávání objektu typu %1 při %2:%3: %4</translation>
    </message>
    <message>
        <location filename="../src/core/objects/object.cpp" line="439"/>
        <source>Unable to find symbol for object at %1:%2.</source>
        <translation>Nelze najít symbol pro objekt při %1:%2.</translation>
    </message>
    <message>
        <location filename="../src/core/objects/object.cpp" line="451"/>
        <source>Point object with undefined or wrong symbol at %1:%2.</source>
        <translation>Bodový objekt s nedefinovaným nebo nesprávným symbolem při %1:%2.</translation>
    </message>
    <message>
        <location filename="../src/fileformats/native_file_format.cpp" line="93"/>
        <location filename="../src/fileformats/xml_file_format.cpp" line="71"/>
        <source>OpenOrienteering Mapper</source>
        <translation>OpenOrienteering Mapper</translation>
    </message>
    <message>
        <location filename="../src/fileformats/ocad8_file_format.cpp" line="58"/>
        <source>OCAD Versions 7, 8</source>
        <translation>OCAD Verze 7, 8</translation>
    </message>
    <message>
        <location filename="../src/fileformats/ocd_file_format.cpp" line="32"/>
        <source>OCAD</source>
        <translation>OCAD</translation>
    </message>
    <message>
        <source>Could not parse the data.</source>
        <translation type="vanished">Nepodařilo se zpracovat data.</translation>
    </message>
    <message>
        <location filename="../src/util/xml_stream_util.cpp" line="199"/>
        <location filename="../src/util/xml_stream_util.cpp" line="215"/>
        <source>Could not parse the coordinates.</source>
        <translation>Nepodařilo se zpracovat souřadnice.</translation>
    </message>
    <message>
        <location filename="../src/util/xml_stream_util.cpp" line="239"/>
        <source>Expected %1 coordinates, found %2.</source>
        <translation>Očekávány %1 souřadnice, nalezeno %2.</translation>
    </message>
    <message>
        <location filename="../src/fileformats/xml_file_format.cpp" line="962"/>
        <source>Error while loading the printing configuration at %1:%2: %3</source>
        <translation>Chyba při načítání nastavení tisku v %1: %2: %3</translation>
    </message>
    <message>
        <location filename="../src/fileformats/xml_file_format.cpp" line="981"/>
        <location filename="../src/fileformats/xml_file_format.cpp" line="1001"/>
        <source>Error while loading the undo/redo steps at %1:%2: %3</source>
        <translation>Chyba při nahrávání kroků zpět/znovu v %1: %2: %3</translation>
    </message>
    <message>
        <location filename="../src/fileformats/file_import_export.cpp" line="45"/>
        <source>No such option: %1</source>
        <comment>No such import / export option</comment>
        <translation>Neexistuje volba: %1</translation>
    </message>
    <message>
        <location filename="../src/gdal/ogr_file_format.cpp" line="291"/>
        <source>Geospatial vector data</source>
        <translation>Geoprostorová vektorová data</translation>
    </message>
</context>
<context>
    <name>Importer</name>
    <message>
        <location filename="../src/fileformats/file_import_export.cpp" line="75"/>
        <source>Found an object without symbol.</source>
        <translation>Nalezen objekt bez symbolu.</translation>
    </message>
    <message numerus="yes">
        <location filename="../src/fileformats/file_import_export.cpp" line="103"/>
        <source>Dropped %n irregular object(s).</source>
        <translation>
            <numerusform>Zahozen %n neregulérní objekt.</numerusform>
            <numerusform>Zahozeny %n neregulérní objekty.</numerusform>
            <numerusform>Zahozeno %n neregulérních objektů.</numerusform>
        </translation>
    </message>
    <message>
        <location filename="../src/fileformats/file_import_export.cpp" line="110"/>
        <source>Error during symbol post-processing.</source>
        <translation>Chyba během následného zpracování symbolu.</translation>
    </message>
    <message>
        <location filename="../src/fileformats/file_import_export.cpp" line="138"/>
        <source>Template &quot;%1&quot; has been loaded from the map&apos;s directory instead of the relative location to the map file where it was previously.</source>
        <translation>Podklad &quot;%1&quot; byl nahrán z adresáře s mapou místo z relativní cesty k souboru s mapou, kde byl předtím.</translation>
    </message>
    <message>
        <location filename="../src/fileformats/file_import_export.cpp" line="129"/>
        <location filename="../src/gui/widgets/template_list_widget.cpp" line="701"/>
        <source>Failed to load template &apos;%1&apos;, reason: %2</source>
        <translation>Nepodařilo se nahrát podklad &apos;%1&apos;, důvod: %2</translation>
    </message>
    <message>
        <location filename="../src/fileformats/file_import_export.cpp" line="146"/>
        <source>Warnings when loading template &apos;%1&apos;:
%2</source>
        <translation>Varování při nahrávání podkladu &apos;%1&apos;:
%2</translation>
    </message>
    <message>
        <location filename="../src/fileformats/file_import_export.cpp" line="156"/>
        <location filename="../src/fileformats/file_import_export.cpp" line="158"/>
        <source>At least one template file could not be found.</source>
        <translation>Jeden nebo více souborů s podkladem se nepodařilo najít.</translation>
    </message>
    <message>
        <location filename="../src/fileformats/file_import_export.cpp" line="159"/>
        <source>Click the red template name(s) in the Templates -&gt; Template setup window to locate the template file name(s).</source>
        <translation>Klepněte na červeně označený název souboru v Podklady -&gt; okno Spravovat podklady pro nalezení souborů s podkladem.</translation>
    </message>
    <message>
        <source>At least one template file could not be found. Click the red template name(s) in the Templates -&gt; Template setup window to locate the template file name(s).</source>
        <translation type="vanished">Jeden nebo více souborů s podkladem se nepodařilo najít. Klepněte na červeně označený název souboru v Podklady -&gt; okno Spravovat podklady pro nalezení souborů s podkladem.</translation>
    </message>
    <message>
        <location filename="../src/fileformats/native_file_format.cpp" line="124"/>
        <source>This file uses an obsolete format. Support for this format is to be removed from this program soon. To be able to open the file in the future, save it again.</source>
        <translation>Tento soubor používá zastaralý formát. Podpora pro tento formát bude z tohoto programu brzy odstraněna. Pro opětovné otevření souboru v budoucnu jej znovu uložte.</translation>
    </message>
    <message>
        <location filename="../src/fileformats/native_file_format.cpp" line="137"/>
        <location filename="../src/fileformats/xml_file_format.cpp" line="490"/>
        <source>Invalid file format version.</source>
        <translation>Neplatná verze souborového formátu.</translation>
    </message>
    <message>
        <location filename="../src/fileformats/native_file_format.cpp" line="141"/>
        <location filename="../src/fileformats/xml_file_format.cpp" line="492"/>
        <source>Unsupported old file format version. Please use an older program version to load and update the file.</source>
        <translation>Nepodporovaná stará verze souborového formátu. Použijte, prosím, starší verzi programu k otevření souboru a k jeho opětovnému uložení.</translation>
    </message>
    <message>
        <location filename="../src/fileformats/native_file_format.cpp" line="145"/>
        <source>Unsupported new file format version. Some map features will not be loaded or saved by this version of the program. Consider updating.</source>
        <translation>Nepodporovaná nová verze souborového formátu. Některé mapové prvky nejsou touto verzí nahrány nebo uloženy. Aktualizujte, prosím, program.</translation>
    </message>
    <message>
        <location filename="../src/fileformats/native_file_format.cpp" line="201"/>
        <source>The geographic coordinate reference system of the map was &quot;%1&quot;. This CRS is not supported. Using &quot;%2&quot;.</source>
        <translation>Geografický souřadnicový systém mapy byl &quot;%1&quot;. Tento souřadnicový systém není podporován. Používá se &quot;%2&quot;.</translation>
    </message>
    <message>
        <location filename="../src/fileformats/native_file_format.cpp" line="319"/>
        <source>Error while loading a symbol with type %2.</source>
        <translation>Chyba při nahrávání symbolu typu %2.</translation>
    </message>
    <message>
        <location filename="../src/fileformats/native_file_format.cpp" line="324"/>
        <source>Error while loading a symbol.</source>
        <translation>Chyba při nahrávání symbolu.</translation>
    </message>
    <message>
        <location filename="../src/fileformats/native_file_format.cpp" line="396"/>
        <source>Error while loading undo steps.</source>
        <translation>Chyba při nahrávání kroků zpět.</translation>
    </message>
    <message>
        <location filename="../src/fileformats/native_file_format.cpp" line="406"/>
        <source>Error while reading map part count.</source>
        <translation>Chyba při nahrávání počtu částí mapy.</translation>
    </message>
    <message>
        <location filename="../src/fileformats/native_file_format.cpp" line="417"/>
        <source>Error while loading map part %2.</source>
        <translation>Chyba při nahrávání části mapy %2.</translation>
    </message>
    <message>
        <location filename="../src/fileformats/ocad8_file_format.cpp" line="116"/>
        <location filename="../src/fileformats/ocad8_file_format.cpp" line="118"/>
        <location filename="../src/fileformats/ocad8_file_format.cpp" line="121"/>
        <location filename="../src/fileformats/ocd_file_import.cpp" line="2045"/>
        <location filename="../src/fileformats/ocd_file_import.cpp" line="2048"/>
        <location filename="../src/fileformats/ocd_file_import.cpp" line="2052"/>
        <location filename="../src/fileformats/ocd_file_import.cpp" line="2082"/>
        <source>Could not read file: %1</source>
        <translation>Nepodařilo se přečíst soubor: %1</translation>
    </message>
    <message>
        <location filename="../src/fileformats/xml_file_format.cpp" line="484"/>
        <source>Unsupported file format.</source>
        <translation>Nepodporovaný souborový formát.</translation>
    </message>
    <message>
        <location filename="../src/fileformats/xml_file_format.cpp" line="494"/>
        <source>Unsupported new file format version. Some map features will not be loaded or saved by this version of the program.</source>
        <translation>Nepodporovaná nová verze souborového formátu. Některé mapové prvky nejsou touto verzí nahrány nebo uloženy.</translation>
    </message>
    <message>
        <location filename="../src/fileformats/file_format.cpp" line="74"/>
        <source>Format (%1) does not support import</source>
        <translation>Formát (%1) nepodporuje import</translation>
    </message>
    <message>
        <location filename="../src/gdal/ogr_file_format.cpp" line="412"/>
        <location filename="../src/gdal/ogr_file_format.cpp" line="1281"/>
        <location filename="../src/gdal/ogr_file_format.cpp" line="1334"/>
        <source>Could not read &apos;%1&apos;: %2</source>
        <translation>Nelze načíst &apos;%1&apos;: %2</translation>
    </message>
</context>
<context>
    <name>LineSymbolSettings</name>
    <message>
        <location filename="../src/gui/symbols/line_symbol_settings.cpp" line="297"/>
        <source>Line settings</source>
        <translation>Nastavení linie</translation>
    </message>
    <message>
        <location filename="../src/gui/symbols/line_symbol_settings.cpp" line="62"/>
        <source>Line width:</source>
        <translation>Šířka linie:</translation>
    </message>
    <message>
        <location filename="../src/gui/symbols/line_symbol_settings.cpp" line="63"/>
        <location filename="../src/gui/symbols/line_symbol_settings.cpp" line="78"/>
        <location filename="../src/gui/symbols/line_symbol_settings.cpp" line="89"/>
        <location filename="../src/gui/symbols/line_symbol_settings.cpp" line="133"/>
        <location filename="../src/gui/symbols/line_symbol_settings.cpp" line="136"/>
        <location filename="../src/gui/symbols/line_symbol_settings.cpp" line="147"/>
        <location filename="../src/gui/symbols/line_symbol_settings.cpp" line="186"/>
        <location filename="../src/gui/symbols/line_symbol_settings.cpp" line="202"/>
        <location filename="../src/gui/symbols/line_symbol_settings.cpp" line="205"/>
        <location filename="../src/gui/symbols/line_symbol_settings.cpp" line="529"/>
        <location filename="../src/gui/symbols/line_symbol_settings.cpp" line="535"/>
        <location filename="../src/gui/symbols/line_symbol_settings.cpp" line="560"/>
        <location filename="../src/gui/symbols/line_symbol_settings.cpp" line="563"/>
        <source>mm</source>
        <translation>mm</translation>
    </message>
    <message>
        <location filename="../src/gui/symbols/line_symbol_settings.cpp" line="65"/>
        <source>Line color:</source>
        <translation>Barva linie:</translation>
    </message>
    <message>
        <location filename="../src/gui/symbols/line_symbol_settings.cpp" line="77"/>
        <source>Minimum line length:</source>
        <translation>Nejmenší délka linie:</translation>
    </message>
    <message>
        <location filename="../src/gui/symbols/line_symbol_settings.cpp" line="80"/>
        <source>Line cap:</source>
        <translation>Konec linie:</translation>
    </message>
    <message>
        <location filename="../src/gui/symbols/line_symbol_settings.cpp" line="82"/>
        <source>flat</source>
        <translation>rovný</translation>
    </message>
    <message>
        <location filename="../src/gui/symbols/line_symbol_settings.cpp" line="83"/>
        <location filename="../src/gui/symbols/line_symbol_settings.cpp" line="94"/>
        <source>round</source>
        <translatorcomment>Context required: cap vs. join.</translatorcomment>
        <translation>kulatý</translation>
    </message>
    <message>
        <location filename="../src/gui/symbols/line_symbol_settings.cpp" line="84"/>
        <source>square</source>
        <translation>čtvercový</translation>
    </message>
    <message>
        <location filename="../src/gui/symbols/line_symbol_settings.cpp" line="85"/>
        <source>pointed</source>
        <translation>špičatý</translation>
    </message>
    <message>
        <location filename="../src/gui/symbols/line_symbol_settings.cpp" line="91"/>
        <source>Line join:</source>
        <translation>Ohyb linie:</translation>
    </message>
    <message>
        <location filename="../src/gui/symbols/line_symbol_settings.cpp" line="93"/>
        <source>miter</source>
        <translation>ostrý</translation>
    </message>
    <message>
        <location filename="../src/gui/symbols/line_symbol_settings.cpp" line="95"/>
        <source>bevel</source>
        <translation>plochý</translation>
    </message>
    <message>
        <location filename="../src/gui/symbols/line_symbol_settings.cpp" line="88"/>
        <source>Cap length:</source>
        <translation>Délka koncovky:</translation>
    </message>
    <message>
        <location filename="../src/gui/symbols/line_symbol_settings.cpp" line="98"/>
        <source>Line is dashed</source>
        <translation>Linie je čárkovaná</translation>
    </message>
    <message>
        <location filename="../src/gui/symbols/line_symbol_settings.cpp" line="207"/>
        <source>Show at least one mid symbol</source>
        <translation>Ukázat alespoň jeden vnitřní symbol</translation>
    </message>
    <message>
        <location filename="../src/gui/symbols/line_symbol_settings.cpp" line="210"/>
        <source>Minimum mid symbol count:</source>
        <translation>Nejmenší počet vnitřních symbolů:</translation>
    </message>
    <message>
        <location filename="../src/gui/symbols/line_symbol_settings.cpp" line="213"/>
        <source>Minimum mid symbol count when closed:</source>
        <translation>Nejmenší počet vnitřních symbolů zavřené linie:</translation>
    </message>
    <message>
        <location filename="../src/gui/symbols/line_symbol_settings.cpp" line="132"/>
        <source>Dash length:</source>
        <translation>Délka čárky:</translation>
    </message>
    <message>
        <location filename="../src/gui/symbols/line_symbol_settings.cpp" line="128"/>
        <source>Dashed line</source>
        <translation>Čárkovaná linie</translation>
    </message>
    <message>
        <location filename="../src/gui/symbols/line_symbol_settings.cpp" line="135"/>
        <source>Break length:</source>
        <translation>Mezera mezi čárkami:</translation>
    </message>
    <message>
        <location filename="../src/gui/symbols/line_symbol_settings.cpp" line="138"/>
        <source>Dashes grouped together:</source>
        <translation>Seskupovat čárky:</translation>
    </message>
    <message>
        <location filename="../src/gui/symbols/line_symbol_settings.cpp" line="140"/>
        <source>none</source>
        <translation>žádné</translation>
    </message>
    <message>
        <location filename="../src/gui/symbols/line_symbol_settings.cpp" line="141"/>
        <source>2</source>
        <translation>2</translation>
    </message>
    <message>
        <location filename="../src/gui/symbols/line_symbol_settings.cpp" line="142"/>
        <source>3</source>
        <translation>3</translation>
    </message>
    <message>
        <location filename="../src/gui/symbols/line_symbol_settings.cpp" line="143"/>
        <source>4</source>
        <translation>4</translation>
    </message>
    <message>
        <location filename="../src/gui/symbols/line_symbol_settings.cpp" line="146"/>
        <source>In-group break length:</source>
        <translation>Mezera mezi čárkami ve skupině:</translation>
    </message>
    <message>
        <location filename="../src/gui/symbols/line_symbol_settings.cpp" line="149"/>
        <source>Half length of first and last dash</source>
        <translation>Poloviční délka první a poslední čárky</translation>
    </message>
    <message>
        <location filename="../src/gui/symbols/line_symbol_settings.cpp" line="179"/>
        <source>Mid symbols</source>
        <translation>Vnitřní symboly</translation>
    </message>
    <message>
        <location filename="../src/gui/symbols/line_symbol_settings.cpp" line="182"/>
        <source>Mid symbols per spot:</source>
        <translatorcomment>Must be improved.</translatorcomment>
        <translation>Vnitřních symbolů na místo:</translation>
    </message>
    <message>
        <location filename="../src/gui/symbols/line_symbol_settings.cpp" line="185"/>
        <source>Mid symbol distance:</source>
        <translation>Vzdálenost mezi vnitřními symboly:</translation>
    </message>
    <message>
        <location filename="../src/gui/symbols/line_symbol_settings.cpp" line="243"/>
        <source>Borders</source>
        <translation>Okraje</translation>
    </message>
    <message>
        <location filename="../src/gui/symbols/line_symbol_settings.cpp" line="247"/>
        <source>Different borders on left and right sides</source>
        <translation>Rozdílné okraje na pravé a levé straně</translation>
    </message>
    <message>
        <location filename="../src/gui/symbols/line_symbol_settings.cpp" line="252"/>
        <source>Left border:</source>
        <translation>Levý okraj:</translation>
    </message>
    <message>
        <location filename="../src/gui/symbols/line_symbol_settings.cpp" line="257"/>
        <source>Right border:</source>
        <translation>Pravý okraj:</translation>
    </message>
    <message>
        <location filename="../src/core/symbols/line_symbol.cpp" line="1705"/>
        <location filename="../src/fileformats/ocad8_file_format.cpp" line="597"/>
        <location filename="../src/fileformats/ocd_file_import.cpp" line="1209"/>
        <location filename="../src/gui/symbols/line_symbol_settings.cpp" line="302"/>
        <location filename="../src/gui/symbols/line_symbol_settings.cpp" line="769"/>
        <source>Start symbol</source>
        <translation>Počáteční symbol</translation>
    </message>
    <message>
        <location filename="../src/core/symbols/line_symbol.cpp" line="1709"/>
        <location filename="../src/gui/symbols/line_symbol_settings.cpp" line="302"/>
        <location filename="../src/gui/symbols/line_symbol_settings.cpp" line="769"/>
        <source>Mid symbol</source>
        <translation>Vnitřní symbol</translation>
    </message>
    <message>
        <location filename="../src/core/symbols/line_symbol.cpp" line="1713"/>
        <location filename="../src/fileformats/ocd_file_import.cpp" line="1216"/>
        <location filename="../src/gui/symbols/line_symbol_settings.cpp" line="302"/>
        <location filename="../src/gui/symbols/line_symbol_settings.cpp" line="769"/>
        <source>End symbol</source>
        <translation>Koncový symbol</translation>
    </message>
    <message>
        <location filename="../src/core/symbols/line_symbol.cpp" line="1717"/>
        <location filename="../src/fileformats/ocad8_file_format.cpp" line="591"/>
        <location filename="../src/fileformats/ocd_file_import.cpp" line="1202"/>
        <location filename="../src/gui/symbols/line_symbol_settings.cpp" line="275"/>
        <location filename="../src/gui/symbols/line_symbol_settings.cpp" line="302"/>
        <location filename="../src/gui/symbols/line_symbol_settings.cpp" line="769"/>
        <source>Dash symbol</source>
        <translation>Symbol pro čárku</translation>
    </message>
    <message>
        <location filename="../src/gui/symbols/line_symbol_settings.cpp" line="101"/>
        <source>Enable border lines</source>
        <translation>Zapnout okrajové čáry</translation>
    </message>
    <message>
        <location filename="../src/gui/symbols/line_symbol_settings.cpp" line="201"/>
        <source>Distance between spots:</source>
        <translation>Vzdálenost mezi každým seskupením symbolů:</translation>
    </message>
    <message>
        <location filename="../src/gui/symbols/line_symbol_settings.cpp" line="204"/>
        <source>Distance from line end:</source>
        <translation>Vzdálenost od konce linie:</translation>
    </message>
    <message>
        <location filename="../src/gui/symbols/line_symbol_settings.cpp" line="277"/>
        <source>Suppress the dash symbol at line start and line end</source>
        <translation>Potlačit symbol pro čárku na začátku a na konci linie</translation>
    </message>
    <message>
        <location filename="../src/gui/symbols/line_symbol_settings.cpp" line="282"/>
        <source>Scale the dash symbol at corners</source>
        <translation>Zvětšovat symbol čárky v rozích</translation>
    </message>
    <message>
        <location filename="../src/gui/symbols/line_symbol_settings.cpp" line="528"/>
        <source>Border width:</source>
        <translation>Šířka okraje:</translation>
    </message>
    <message>
        <location filename="../src/gui/symbols/line_symbol_settings.cpp" line="531"/>
        <source>Border color:</source>
        <translation>Barva okraje:</translation>
    </message>
    <message>
        <location filename="../src/gui/symbols/line_symbol_settings.cpp" line="534"/>
        <source>Border shift:</source>
        <translatorcomment>Re-check.</translatorcomment>
        <translation>Posunutí okraje:</translation>
    </message>
    <message>
        <location filename="../src/gui/symbols/line_symbol_settings.cpp" line="537"/>
        <source>Border is dashed</source>
        <translation>Okraj je čárkovaný</translation>
    </message>
    <message>
        <location filename="../src/gui/symbols/line_symbol_settings.cpp" line="559"/>
        <source>Border dash length:</source>
        <translation>Délka čárky okraje:</translation>
    </message>
    <message>
        <location filename="../src/gui/symbols/line_symbol_settings.cpp" line="562"/>
        <source>Border break length:</source>
        <translation>Mezera mezi čárkami okraje:</translation>
    </message>
</context>
<context>
    <name>MainWindow</name>
    <message>
        <location filename="../src/gui/main_window.cpp" line="757"/>
        <location filename="../src/gui/main_window.cpp" line="1077"/>
        <location filename="../src/gui/widgets/template_list_widget.cpp" line="700"/>
        <source>Error</source>
        <translation>Chyba</translation>
    </message>
    <message>
        <location filename="../src/gui/main_window.cpp" line="757"/>
        <source>Cannot open file:
%1

File format not recognized.</source>
        <translation>Nelze otevřít soubor
%1

Neznámý souborový formát.</translation>
    </message>
    <message>
        <location filename="../src/gui/main_window.cpp" line="269"/>
        <source>&amp;New</source>
        <translation>&amp;Nový</translation>
    </message>
    <message>
        <location filename="../src/gui/main_window.cpp" line="151"/>
        <source>You must close the current file before you can open another one.</source>
        <translation>Musíte zavřít současný soubor abyste mohli otevřít další.</translation>
    </message>
    <message>
        <location filename="../src/gui/main_window.cpp" line="271"/>
        <source>Create a new map</source>
        <translation>Vytvořit novou mapu</translation>
    </message>
    <message>
        <location filename="../src/gui/main_window.cpp" line="275"/>
        <source>&amp;Open...</source>
        <translation>&amp;Otevřít...</translation>
    </message>
    <message>
        <location filename="../src/gui/main_window.cpp" line="277"/>
        <source>Open an existing file</source>
        <translation>Otevřít stávající soubor</translation>
    </message>
    <message>
        <location filename="../src/gui/main_window.cpp" line="281"/>
        <source>Open &amp;recent</source>
        <translation>Otevřít &amp;nedávný soubor</translation>
    </message>
    <message>
        <location filename="../src/gui/main_window.cpp" line="292"/>
        <source>&amp;Save</source>
        <translation>&amp;Uložit</translation>
    </message>
    <message>
        <location filename="../src/gui/main_window.cpp" line="297"/>
        <source>Save &amp;as...</source>
        <translation>Uložit &amp;jako...</translation>
    </message>
    <message>
        <location filename="../src/gui/main_window.cpp" line="299"/>
        <source>Ctrl+Shift+S</source>
        <translation>Ctrl+Shift+S</translation>
    </message>
    <message>
        <location filename="../src/gui/main_window.cpp" line="305"/>
        <source>Settings...</source>
        <translation>Nastavení...</translation>
    </message>
    <message>
        <location filename="../src/gui/main_window.cpp" line="310"/>
        <location filename="../src/gui/widgets/template_list_widget.cpp" line="105"/>
        <source>Close</source>
        <translation>Zavřít</translation>
    </message>
    <message>
        <location filename="../src/gui/main_window.cpp" line="312"/>
        <source>Close this file</source>
        <translation>Zavřít tento soubor</translation>
    </message>
    <message>
        <location filename="../src/gui/main_window.cpp" line="316"/>
        <source>E&amp;xit</source>
        <translation>U&amp;končit</translation>
    </message>
    <message>
        <location filename="../src/gui/main_window.cpp" line="318"/>
        <source>Exit the application</source>
        <translatorcomment>Ausführlicher</translatorcomment>
        <translation>Ukončit program</translation>
    </message>
    <message>
        <location filename="../src/gui/main_window.cpp" line="325"/>
        <source>&amp;File</source>
        <translation>&amp;Soubor</translation>
    </message>
    <message>
        <location filename="../src/gui/main_window.cpp" line="344"/>
        <source>General</source>
        <translation>Obecné</translation>
    </message>
    <message>
        <location filename="../src/gui/main_window.cpp" line="359"/>
        <source>Open &amp;Manual</source>
        <translatorcomment>Kürzer</translatorcomment>
        <translation>&amp;Příručka</translation>
    </message>
    <message>
        <location filename="../src/gui/main_window.cpp" line="360"/>
        <source>Show the help file for this application</source>
        <translation>Ukázat soubor s nápovědou k tomuto programu</translation>
    </message>
    <message>
        <location filename="../src/gui/main_window.cpp" line="364"/>
        <source>&amp;About %1</source>
        <translation>&amp;O programu %1</translation>
    </message>
    <message>
        <location filename="../src/gui/main_window.cpp" line="370"/>
        <source>Show information about Qt</source>
        <translation>Ukázat informace o Qt</translation>
    </message>
    <message>
        <location filename="../src/gui/main_window.cpp" line="552"/>
        <source>Do you want to remove the autosaved version?</source>
        <translation>Chcete odstranit automaticky uloženou verzi?</translation>
    </message>
    <message>
        <location filename="../src/gui/main_window.cpp" line="558"/>
        <source>The file has been modified.
Do you want to save your changes?</source>
        <translation>Soubor byl změněn.
Chcete uložit změny?</translation>
    </message>
    <message>
        <location filename="../src/gui/main_window.cpp" line="671"/>
        <source>The selected map scale is 1:%1, but the chosen symbol set has a nominal scale of 1:%2.

Do you want to scale the symbols to the selected scale?</source>
        <translation>Vybrané měřítko mapy je 1:%1, ale vybraná sada symbolů má měřítko 1:%2.

Má se změnit velikost symbolů na vybrané měřítko?</translation>
    </message>
    <message>
        <location filename="../src/gui/main_window.cpp" line="721"/>
        <location filename="../src/gui/widgets/template_list_widget.cpp" line="687"/>
        <source>Opening %1</source>
        <translation>Otevírá se %1</translation>
    </message>
    <message>
        <location filename="../src/gui/main_window.cpp" line="740"/>
        <source>Crash warning</source>
        <translation>Oznámení o pádu</translation>
    </message>
    <message>
        <location filename="../src/gui/main_window.cpp" line="741"/>
        <source>It seems that %1 crashed the last time this file was opened:&lt;br /&gt;&lt;tt&gt;%2&lt;/tt&gt;&lt;br /&gt;&lt;br /&gt;Really retry to open it?</source>
        <translation>Zdá se, že %1 spadl, když byl naposledy tento soubor otevřen:&lt;br /&gt;&lt;tt&gt;%2&lt;/tt&gt;&lt;br /&gt;&lt;br /&gt;Opravdu jej chcete zkusit znovu otevřít?</translation>
    </message>
    <message>
        <source>File recovery</source>
        <translation type="vanished">Obnova souboru</translation>
    </message>
    <message>
        <source>There is an automatically saved version of &lt;br /&gt;&lt;tt&gt;%1&lt;/tt&gt;&lt;br /&gt;&lt;br /&gt;Load this version?</source>
        <translation type="vanished">Je k dispozici automaticky uložená verze souboru &lt;br /&gt;&lt;tt&gt;%1&lt;/tt&gt;&lt;br /&gt;&lt;br /&gt;Nahrát tuto verzi?</translation>
    </message>
    <message>
        <location filename="../src/gui/main_window.cpp" line="932"/>
        <source>Autosaving...</source>
        <translation>Automatické ukládání...</translation>
    </message>
    <message>
        <location filename="../src/gui/main_window.cpp" line="942"/>
        <source>Autosaving failed!</source>
        <translation>Automatické uložení se nezdařilo!</translation>
    </message>
    <message>
        <location filename="../src/gui/main_window.cpp" line="1017"/>
        <source>All maps</source>
        <translation>Všechny mapy</translation>
    </message>
    <message>
        <location filename="../src/gui/main_window.cpp" line="709"/>
        <source>Open file</source>
        <translation>Otevřít soubor</translation>
    </message>
    <message>
        <location filename="../src/gui/main_window.cpp" line="1057"/>
        <source>Save file</source>
        <translation>Uložit soubor</translation>
    </message>
    <message>
        <location filename="../src/gui/main_window.cpp" line="1078"/>
        <source>File could not be saved:</source>
        <translation>Soubor se nepodařilo uložit:</translation>
    </message>
    <message>
        <location filename="../src/gui/main_window.cpp" line="1079"/>
        <source>There was a problem in determining the file format.</source>
        <translation>Při určení souborového formátu se vyskytly potíže.</translation>
    </message>
    <message>
        <location filename="../src/gui/main_window.cpp" line="1080"/>
        <source>Please report this as a bug.</source>
        <translation>Ohlaste to prosím jako chybu.</translation>
    </message>
    <message>
        <location filename="../src/gui/main_window.cpp" line="365"/>
        <source>Show information about this application</source>
        <translation>Ukázat informace o tomto programu</translation>
    </message>
    <message>
        <location filename="../src/gui/main_window.cpp" line="369"/>
        <source>About &amp;Qt</source>
        <translation>O &amp;Qt</translation>
    </message>
    <message>
        <location filename="../src/gui/main_window.cpp" line="376"/>
        <source>&amp;Help</source>
        <translation>Nápo&amp;věda</translation>
    </message>
    <message>
        <location filename="../src/gui/main_window.cpp" line="397"/>
        <source>Unsaved file</source>
        <translation>Neuložený soubor</translation>
    </message>
    <message>
        <location filename="../src/gui/main_window.cpp" line="671"/>
        <location filename="../src/gui/main_window.cpp" line="965"/>
        <location filename="../src/gui/widgets/home_screen_widget.cpp" line="443"/>
        <source>Warning</source>
        <translation>Varování</translation>
    </message>
    <message>
        <location filename="../src/gui/main_window.cpp" line="834"/>
        <source>The file has been modified.
Do you want to discard your changes?</source>
        <translation>Soubor byl změněn.
Chcete zahodit změny?</translation>
    </message>
    <message>
        <location filename="../src/gui/main_window.cpp" line="1021"/>
        <source>All files</source>
        <translation>Všechny soubory</translation>
    </message>
    <message>
        <location filename="../src/gui/main_window.cpp" line="885"/>
        <source>&amp;%1 %2</source>
        <translatorcomment>Nicht zu übersetzen</translatorcomment>
        <translation>&amp;%1 %2</translation>
    </message>
    <message>
        <location filename="../src/gui/main_window.cpp" line="964"/>
        <source>This map is being saved as a &quot;%1&quot; file. Information may be lost.

Press Yes to save in this format.
Press No to choose a different format.</source>
        <translation>Mapa se ukládá jako soubor %1. U tohoto souborového formátu může dojít ke ztrátě informací.

Stiskněte Ano pro uložení souboru v tomto formátu.
Stiskněte Ne pro vyhledání jiného souborového formátu.</translation>
    </message>
</context>
<context>
    <name>Map</name>
    <message>
        <location filename="../src/core/map.cpp" line="662"/>
        <location filename="../src/core/map.cpp" line="667"/>
        <location filename="../src/core/map.cpp" line="685"/>
        <location filename="../src/core/map.cpp" line="696"/>
        <location filename="../src/core/map.cpp" line="720"/>
        <location filename="../src/core/map.cpp" line="797"/>
        <location filename="../src/core/map.cpp" line="825"/>
        <location filename="../src/gui/map/map_editor.cpp" line="3969"/>
        <location filename="../src/gui/symbols/replace_symbol_set_dialog.cpp" line="285"/>
        <location filename="../src/gui/symbols/replace_symbol_set_dialog.cpp" line="343"/>
        <source>Error</source>
        <translation>Chyba</translation>
    </message>
    <message>
        <location filename="../src/core/map.cpp" line="667"/>
        <source>Cannot export the map as
&quot;%1&quot;
because saving as %2 (.%3) is not supported.</source>
        <translation>Mapu nelze exportovat jako
&quot;%1&quot;,
protože uložení jako %2 (.%3) není podporováno.</translation>
    </message>
    <message>
        <location filename="../src/core/map.cpp" line="662"/>
        <source>Cannot export the map as
&quot;%1&quot;
because the format is unknown.</source>
        <translation>Mapu nelze exportovat jako
&quot;%1&quot;,
protože formát je neznámý.</translation>
    </message>
    <message>
        <source>File does not exist or insufficient permissions to open:
%1</source>
        <translation type="vanished">Soubor neexistuje, nebo oprávnění k otevření jsou nedostatečná:
%1</translation>
    </message>
    <message>
        <location filename="../src/core/map.cpp" line="703"/>
        <location filename="../src/core/map.cpp" line="765"/>
        <source>Warning</source>
        <translation>Varování</translation>
    </message>
    <message>
        <location filename="../src/core/map.cpp" line="704"/>
        <source>The map export generated warnings.</source>
        <translation>Při exportu mapy se vyskytla varovná hlášení.</translation>
    </message>
    <message>
        <location filename="../src/core/map.cpp" line="685"/>
        <source>Internal error while saving:
%1</source>
        <translation>Vnitřní chyba při ukládání:
%1</translation>
    </message>
    <message>
        <location filename="../src/core/map.cpp" line="766"/>
        <source>The map import generated warnings.</source>
        <translation>Při importu mapy se vyskytla varovná hlášení.</translation>
    </message>
    <message>
        <location filename="../src/core/map.cpp" line="721"/>
        <location filename="../src/gui/map/map_editor.cpp" line="3970"/>
        <source>Cannot open file:
%1
for reading.</source>
        <translation>%1:
Soubor nelze otevřít pro čtení.</translation>
    </message>
    <message>
        <location filename="../src/core/map.cpp" line="735"/>
        <source>Invalid file type.</source>
        <translation>Neplatný typ souboru.</translation>
    </message>
    <message>
        <location filename="../src/core/map.cpp" line="798"/>
        <source>Cannot open file:
%1

%2</source>
        <translation>Nelze otevřít soubor:
%1

%2</translation>
    </message>
    <message>
        <location filename="../src/core/map.cpp" line="697"/>
        <source>Cannot save file
%1:
%2</source>
        <translation>Nelze uložit soubor:
%1:
%2</translation>
    </message>
    <message>
        <location filename="../src/core/map.cpp" line="825"/>
        <source>Nothing to import.</source>
        <translation>Nic k importu.</translation>
    </message>
    <message>
        <location filename="../src/core/map.cpp" line="834"/>
        <source>Question</source>
        <translation>Otázka</translation>
    </message>
    <message>
        <location filename="../src/core/map.cpp" line="835"/>
        <source>The scale of the imported data is 1:%1 which is different from this map&apos;s scale of 1:%2.

Rescale the imported data?</source>
        <translation>Měřítko importovaných dat je 1:%1, ale měřítko mapy je 1:%2.

Změnit měřítko importovaných dat na měřítko mapy?</translation>
    </message>
    <message>
        <location filename="../src/core/map.cpp" line="497"/>
        <source>default part</source>
        <translation>Výchozí část</translation>
    </message>
    <message>
        <location filename="../src/core/map_color.cpp" line="34"/>
        <location filename="../src/core/map_color.cpp" line="48"/>
        <source>New color</source>
        <translation>Nová barva</translation>
    </message>
    <message>
        <location filename="../src/gui/map/map_editor.cpp" line="3975"/>
        <source>Import...</source>
        <translation>Import...</translation>
    </message>
    <message>
        <location filename="../src/gui/map/map_editor.cpp" line="3976"/>
        <source>Symbol replacement was canceled.
Import the data anyway?</source>
        <translation>Nahrazení symbolů bylo zrušeno.
Importovat data tak jako tak?</translation>
    </message>
</context>
<context>
    <name>MapColor</name>
    <message>
        <location filename="../src/core/map_color.cpp" line="77"/>
        <source>Registration black (all printed colors)</source>
        <translation>Registrační černá (všechny tištěné barvy)</translation>
    </message>
</context>
<context>
    <name>MapCoord</name>
    <message>
        <location filename="../src/core/map_coord.cpp" line="180"/>
        <source>Coordinates are out-of-bounds.</source>
        <translation>Souřadnice jsou mimo specifikovaný rozsah.</translation>
    </message>
</context>
<context>
    <name>MapEditorController</name>
    <message>
        <location filename="../src/gui/map/map_editor.cpp" line="837"/>
        <source>Print...</source>
        <translation>Tisk...</translation>
    </message>
    <message>
        <location filename="../src/gui/map/map_editor.cpp" line="849"/>
        <source>Undo</source>
        <translation>Zpět</translation>
    </message>
    <message>
        <location filename="../src/gui/map/map_editor.cpp" line="849"/>
        <source>Undo the last step</source>
        <translation>Poslední krok vrátit zpět</translation>
    </message>
    <message>
        <location filename="../src/gui/map/map_editor.cpp" line="850"/>
        <source>Redo</source>
        <translation>Znovu</translation>
    </message>
    <message>
        <location filename="../src/gui/map/map_editor.cpp" line="850"/>
        <source>Redo the last step</source>
        <translation>Poslední krok udělat znovu</translation>
    </message>
    <message>
        <location filename="../src/gui/map/map_editor.cpp" line="851"/>
        <source>Cu&amp;t</source>
        <translation>Vyj&amp;mout</translation>
    </message>
    <message>
        <location filename="../src/gui/map/map_editor.cpp" line="852"/>
        <source>C&amp;opy</source>
        <translation>&amp;Kopírovat</translation>
    </message>
    <message>
        <location filename="../src/gui/map/map_editor.cpp" line="853"/>
        <source>&amp;Paste</source>
        <translation>&amp;Vložit</translation>
    </message>
    <message>
        <location filename="../src/gui/map/map_editor.cpp" line="869"/>
        <source>Zoom in</source>
        <translation>Přiblížit</translation>
    </message>
    <message>
        <location filename="../src/gui/map/map_editor.cpp" line="870"/>
        <source>Zoom out</source>
        <translation>Oddálit</translation>
    </message>
    <message>
        <location filename="../src/gui/map/map_editor.cpp" line="872"/>
        <source>Toggle fullscreen mode</source>
        <translation>Přepnout zobrazení na celou obrazovku</translation>
    </message>
    <message>
        <location filename="../src/gui/map/map_editor.cpp" line="873"/>
        <source>Set custom zoom factor...</source>
        <translation>Nastavit vlastní zvětšení...</translation>
    </message>
    <message>
        <location filename="../src/gui/map/map_editor.cpp" line="880"/>
        <source>Symbol window</source>
        <translation>Okno se symboly</translation>
    </message>
    <message>
        <location filename="../src/gui/map/map_editor.cpp" line="880"/>
        <source>Show/Hide the symbol window</source>
        <translation>Ukázat/Skrýt okno se symboly</translation>
    </message>
    <message>
        <location filename="../src/gui/map/map_editor.cpp" line="881"/>
        <source>Color window</source>
        <translation>Okno s barvami</translation>
    </message>
    <message>
        <location filename="../src/gui/map/map_editor.cpp" line="881"/>
        <source>Show/Hide the color window</source>
        <translation>Ukázat/Skrýt okno s barvami</translation>
    </message>
    <message>
        <location filename="../src/gui/map/map_editor.cpp" line="883"/>
        <source>Replace the symbols with those from another map file</source>
        <translatorcomment>Replace map file with either map or file</translatorcomment>
        <translation>Symboly nahradit symboly z jiného souboru</translation>
    </message>
    <message>
        <location filename="../src/gui/map/map_editor.cpp" line="887"/>
        <source>Scale all symbols...</source>
        <translation>Změnit velikost všech symbolů...</translation>
    </message>
    <message>
        <location filename="../src/gui/map/map_editor.cpp" line="887"/>
        <source>Scale the whole symbol set</source>
        <translation>Změnit velikost celé sady symbolů</translation>
    </message>
    <message>
        <location filename="../src/gui/map/map_editor.cpp" line="889"/>
        <source>Change map scale...</source>
        <translation>Změnit měřítko mapy...</translation>
    </message>
    <message>
        <location filename="../src/gui/map/map_editor.cpp" line="889"/>
        <source>Change the map scale and adjust map objects and symbol sizes</source>
        <translation>Změnit měřítko mapy a přizpůsobit velikost všech objektů a symbolů</translation>
    </message>
    <message>
        <location filename="../src/gui/map/map_editor.cpp" line="891"/>
        <source>Map notes...</source>
        <translation>Poznámky k mapě...</translation>
    </message>
    <message>
        <location filename="../src/gui/map/map_editor.cpp" line="893"/>
        <source>Template setup window</source>
        <translation>Okno s nastavením podkladů</translation>
    </message>
    <message>
        <location filename="../src/gui/map/map_editor.cpp" line="893"/>
        <source>Show/Hide the template window</source>
        <translation>Ukázat/Skrýt okno s podklady</translation>
    </message>
    <message>
        <location filename="../src/gui/map/map_editor.cpp" line="896"/>
        <source>Open template...</source>
        <translation>Otevřít podklad...</translation>
    </message>
    <message>
        <location filename="../src/gui/map/map_editor.cpp" line="871"/>
        <source>Show whole map</source>
        <translation>Ukázat celou mapu</translation>
    </message>
    <message>
        <location filename="../src/gui/map/map_editor.cpp" line="789"/>
        <source>Ctrl+A</source>
        <translation>Ctrl+A</translation>
    </message>
    <message>
        <location filename="../src/gui/map/map_editor.cpp" line="790"/>
        <source>Ctrl+Shift+A</source>
        <translation>Ctrl+Shift+A</translation>
    </message>
    <message>
        <location filename="../src/gui/map/map_editor.cpp" line="791"/>
        <source>Ctrl+I</source>
        <translation>Ctrl+I</translation>
    </message>
    <message>
        <location filename="../src/gui/map/map_editor.cpp" line="793"/>
        <source>G</source>
        <translation>G</translation>
    </message>
    <message>
        <location filename="../src/gui/map/map_editor.cpp" line="807"/>
        <source>E</source>
        <translation>E</translation>
    </message>
    <message>
        <location filename="../src/gui/map/map_editor.cpp" line="808"/>
        <source>L</source>
        <translation>L</translation>
    </message>
    <message>
        <location filename="../src/gui/map/map_editor.cpp" line="809"/>
        <source>S</source>
        <translation>S</translation>
    </message>
    <message>
        <location filename="../src/gui/map/map_editor.cpp" line="810"/>
        <source>P</source>
        <translation>P</translation>
    </message>
    <message>
        <location filename="../src/gui/map/map_editor.cpp" line="811"/>
        <source>O</source>
        <translation>O</translation>
    </message>
    <message>
        <location filename="../src/gui/map/map_editor.cpp" line="812"/>
        <source>Ctrl+R</source>
        <translation>Ctrl+R</translation>
    </message>
    <message>
        <location filename="../src/gui/map/map_editor.cpp" line="813"/>
        <source>F</source>
        <translation>F</translation>
    </message>
    <message>
        <location filename="../src/gui/map/map_editor.cpp" line="814"/>
        <source>T</source>
        <translation>T</translation>
    </message>
    <message>
        <location filename="../src/gui/map/map_editor.cpp" line="816"/>
        <source>D</source>
        <translation>D</translation>
    </message>
    <message>
        <location filename="../src/gui/map/map_editor.cpp" line="817"/>
        <source>Ctrl+G</source>
        <translation>Ctrl+G</translation>
    </message>
    <message>
        <location filename="../src/gui/map/map_editor.cpp" line="818"/>
        <source>Ctrl+F</source>
        <translation>Ctrl+F</translation>
    </message>
    <message>
        <location filename="../src/gui/map/map_editor.cpp" line="819"/>
        <source>Ctrl+D</source>
        <translation>Ctrl+D</translation>
    </message>
    <message>
        <location filename="../src/gui/map/map_editor.cpp" line="820"/>
        <source>C</source>
        <translation>C</translation>
    </message>
    <message>
        <location filename="../src/gui/map/map_editor.cpp" line="821"/>
        <source>R</source>
        <translation>R</translation>
    </message>
    <message>
        <location filename="../src/gui/map/map_editor.cpp" line="822"/>
        <source>Z</source>
        <translation>Z</translation>
    </message>
    <message>
        <location filename="../src/gui/map/map_editor.cpp" line="823"/>
        <source>K</source>
        <translation>K</translation>
    </message>
    <message>
        <location filename="../src/gui/map/map_editor.cpp" line="824"/>
        <source>H</source>
        <translation>H</translation>
    </message>
    <message>
        <location filename="../src/gui/map/map_editor.cpp" line="825"/>
        <source>M</source>
        <translation>M</translation>
    </message>
    <message>
        <location filename="../src/gui/map/map_editor.cpp" line="826"/>
        <source>U</source>
        <translation>U</translation>
    </message>
    <message>
        <location filename="../src/gui/map/map_editor.cpp" line="827"/>
        <source>N</source>
        <translation>N</translation>
    </message>
    <message>
        <location filename="../src/gui/map/map_editor.cpp" line="828"/>
        <source>Ctrl+M</source>
        <translation>Ctrl+M</translation>
    </message>
    <message>
        <location filename="../src/gui/map/map_editor.cpp" line="855"/>
        <source>Select all</source>
        <translation>Vybrat vše</translation>
    </message>
    <message>
        <location filename="../src/gui/map/map_editor.cpp" line="856"/>
        <source>Select nothing</source>
        <translation>Zrušit výběr</translation>
    </message>
    <message>
        <location filename="../src/gui/map/map_editor.cpp" line="857"/>
        <source>Invert selection</source>
        <translation>Obrátit výběr</translation>
    </message>
    <message>
        <location filename="../src/gui/map/map_editor.cpp" line="882"/>
        <source>Symbol set ID...</source>
        <translation>ID sady symbolů...</translation>
    </message>
    <message>
        <location filename="../src/gui/map/map_editor.cpp" line="882"/>
        <source>Edit the symbol set ID</source>
        <translation>Změnit ID sady symbolů</translation>
    </message>
    <message>
        <location filename="../src/gui/map/map_editor.cpp" line="884"/>
        <source>Load CRT file...</source>
        <translation>Načíst CRT soubor...</translation>
    </message>
    <message>
        <location filename="../src/gui/map/map_editor.cpp" line="884"/>
        <source>Assign new symbols by cross-reference table</source>
        <translation>Přiřadit nové symboly pomocí cross-reference table</translation>
    </message>
    <message>
        <location filename="../src/gui/map/map_editor.cpp" line="901"/>
        <source>Tag Selection</source>
        <translation>Výběr tagů</translation>
    </message>
    <message>
        <location filename="../src/gui/map/map_editor.cpp" line="901"/>
        <source>Show/Hide the tag selection window</source>
        <translation>Zobrazit/Skrýt okno s výběrem tagů</translation>
    </message>
    <message>
        <location filename="../src/gui/map/map_editor.cpp" line="903"/>
        <source>Edit objects</source>
        <translation>Upravit objekty</translation>
    </message>
    <message>
        <location filename="../src/gui/map/map_editor.cpp" line="905"/>
        <source>Set point objects</source>
        <translation>Kreslit body</translation>
    </message>
    <message>
        <location filename="../src/gui/map/map_editor.cpp" line="906"/>
        <source>Draw paths</source>
        <translation>Kreslit cesty</translation>
    </message>
    <message>
        <location filename="../src/gui/map/map_editor.cpp" line="907"/>
        <source>Draw circles and ellipses</source>
        <translation>Kreslit kruhy a elipsy</translation>
    </message>
    <message>
        <location filename="../src/gui/map/map_editor.cpp" line="911"/>
        <source>Write text</source>
        <translation>Psát text</translation>
    </message>
    <message>
        <location filename="../src/gui/map/map_editor.cpp" line="912"/>
        <source>Duplicate</source>
        <translation>Zdvojit</translation>
    </message>
    <message>
        <location filename="../src/gui/map/map_editor.cpp" line="913"/>
        <source>Switch symbol</source>
        <translation>Zaměnit symbol</translation>
    </message>
    <message>
        <location filename="../src/gui/map/map_editor.cpp" line="914"/>
        <source>Fill / Create border</source>
        <translatorcomment>Consider two separate actions or change text according to context</translatorcomment>
        <translation>Vyplnit / Vytvořit okraj</translation>
    </message>
    <message>
        <location filename="../src/gui/map/map_editor.cpp" line="915"/>
        <source>Switch dash direction</source>
        <translation>Obrátit směr symbolů</translation>
    </message>
    <message>
        <location filename="../src/gui/map/map_editor.cpp" line="916"/>
        <source>Connect paths</source>
        <translation>Spojit cesty</translation>
    </message>
    <message>
        <location filename="../src/gui/map/map_editor.cpp" line="918"/>
        <source>Cut object</source>
        <translation>Rozstřihnout objekt</translation>
    </message>
    <message>
        <source>Rotate object(s)</source>
        <translation type="vanished">Otočit objekty</translation>
    </message>
    <message>
        <location filename="../src/gui/map/map_editor.cpp" line="931"/>
        <source>Measure lengths and areas</source>
        <translation>Měřit délky a plochy</translation>
    </message>
    <message>
        <location filename="../src/gui/map/map_editor.cpp" line="934"/>
        <source>Cut away from area</source>
        <translation>Vystřihnout z plochy</translation>
    </message>
    <message>
        <location filename="../src/gui/map/map_editor.cpp" line="936"/>
        <source>Merge area holes</source>
        <translation>Sloučit díry plochy</translation>
    </message>
    <message>
        <location filename="../src/gui/map/map_editor.cpp" line="948"/>
        <source>Paint on template settings</source>
        <translation>Nastavení pro kreslení na podklady</translation>
    </message>
    <message>
        <location filename="../src/gui/map/map_editor.cpp" line="954"/>
        <source>Enable touch cursor</source>
        <translation>Povolit dotykové ukazovátko</translation>
    </message>
    <message>
        <location filename="../src/gui/map/map_editor.cpp" line="955"/>
        <source>Enable GPS display</source>
        <translation>Povolit zobrazení GPS</translation>
    </message>
    <message>
        <location filename="../src/gui/map/map_editor.cpp" line="957"/>
        <source>Enable GPS distance rings</source>
        <translation>Povolit vzdálenostní kruhy GPS</translation>
    </message>
    <message>
        <location filename="../src/gui/map/map_editor.cpp" line="959"/>
        <source>Set point object at GPS position</source>
        <translation>Nastavit bodový objekt v poloze GPS</translation>
    </message>
    <message>
        <location filename="../src/gui/map/map_editor.cpp" line="961"/>
        <source>Set temporary marker at GPS position</source>
        <translation>Nastavit dočasnou značku v poloze GPS</translation>
    </message>
    <message>
        <location filename="../src/gui/map/map_editor.cpp" line="963"/>
        <source>Create temporary path at GPS position</source>
        <translation>Vytvořit dočasnou trasu v poloze GPS</translation>
    </message>
    <message>
        <location filename="../src/gui/map/map_editor.cpp" line="965"/>
        <source>Clear temporary GPS markers</source>
        <translation>Smazat dočasné polohové značky GPS</translation>
    </message>
    <message>
        <location filename="../src/gui/map/map_editor.cpp" line="968"/>
        <source>Enable compass display</source>
        <translation>Povolit zobrazení kompasu</translation>
    </message>
    <message>
        <location filename="../src/gui/map/map_editor.cpp" line="969"/>
        <source>Align map with north</source>
        <translation>Zarovnat mapu na sever</translation>
    </message>
    <message>
        <source>Toggle template visibility</source>
        <translation type="vanished">Přepnout viditelnost podkladu</translation>
    </message>
    <message>
        <location filename="../src/gui/map/map_editor.cpp" line="971"/>
        <location filename="../src/gui/map/map_editor.cpp" line="3579"/>
        <source>Add new part...</source>
        <translation>Přidat novou část mapy...</translation>
    </message>
    <message>
        <location filename="../src/gui/map/map_editor.cpp" line="972"/>
        <location filename="../src/gui/map/map_editor.cpp" line="3639"/>
        <source>Rename current part...</source>
        <translation>Přejmenovat nynější část...</translation>
    </message>
    <message>
        <location filename="../src/gui/map/map_editor.cpp" line="973"/>
        <location filename="../src/gui/map/map_editor.cpp" line="3600"/>
        <source>Remove current part</source>
        <translation>Odstranit nynější část</translation>
    </message>
    <message>
        <location filename="../src/gui/map/map_editor.cpp" line="974"/>
        <source>Merge all parts</source>
        <translation>Sloučit všechny části</translation>
    </message>
    <message>
        <location filename="../src/gui/map/map_editor.cpp" line="976"/>
        <source>Import...</source>
        <translation>Import...</translation>
    </message>
    <message>
        <location filename="../src/gui/map/map_editor.cpp" line="1028"/>
        <location filename="../src/gui/widgets/color_list_widget.cpp" line="110"/>
        <location filename="../src/gui/widgets/template_list_widget.cpp" line="238"/>
        <source>&amp;Edit</source>
        <translation>Úp&amp;ravy</translation>
    </message>
    <message>
        <location filename="../src/gui/map/map_editor.cpp" line="1049"/>
        <source>&amp;View</source>
        <translation>&amp;Pohled</translation>
    </message>
    <message>
        <location filename="../src/gui/map/map_editor.cpp" line="1079"/>
        <source>&amp;Tools</source>
        <translation>&amp;Nástroje</translation>
    </message>
    <message>
        <location filename="../src/gui/map/map_editor.cpp" line="1132"/>
        <source>Sy&amp;mbols</source>
        <translation>S&amp;ymboly</translation>
    </message>
    <message>
        <location filename="../src/gui/map/map_editor.cpp" line="1114"/>
        <source>M&amp;ap</source>
        <translation>&amp;Mapa</translation>
    </message>
    <message>
        <location filename="../src/gui/map/map_editor.cpp" line="1144"/>
        <source>&amp;Templates</source>
        <translation>Po&amp;dklady</translation>
    </message>
    <message>
        <location filename="../src/gui/map/map_editor.cpp" line="1200"/>
        <source>Drawing</source>
        <translation>Kreslení</translation>
    </message>
    <message>
        <location filename="../src/gui/map/map_editor.cpp" line="943"/>
        <source>Paint on template</source>
        <translatorcomment>To be checked</translatorcomment>
        <translation>Kreslit na podklad</translation>
    </message>
    <message>
        <location filename="../src/gui/map/map_editor.cpp" line="546"/>
        <source>Editing in progress</source>
        <translation>Mapa je nyní upravována</translation>
    </message>
    <message>
        <location filename="../src/gui/map/map_editor.cpp" line="546"/>
        <source>The map is currently being edited. Please finish the edit operation before saving.</source>
        <translation>Mapa je nyní upravována. Před uložením dokončete prosím úpravy.</translation>
    </message>
    <message>
        <location filename="../src/gui/map/map_editor.cpp" line="551"/>
        <source>Map saved</source>
        <translation>Mapa uložena</translation>
    </message>
    <message>
        <location filename="../src/gui/map/map_editor.cpp" line="863"/>
        <source>Show grid</source>
        <translation>Ukázat mřížku</translation>
    </message>
    <message>
        <location filename="../src/gui/map/map_editor.cpp" line="864"/>
        <location filename="../src/gui/map/map_editor.cpp" line="1175"/>
        <source>Configure grid...</source>
        <translation>Nastavit mřížku...</translation>
    </message>
    <message>
        <location filename="../src/gui/map/map_editor.cpp" line="875"/>
        <source>Hatch areas</source>
        <translation>Šrafování ploch</translation>
    </message>
    <message>
        <location filename="../src/gui/map/map_editor.cpp" line="876"/>
        <source>Baseline view</source>
        <translation>Zobrazit základní linie</translation>
    </message>
    <message>
        <location filename="../src/gui/map/map_editor.cpp" line="877"/>
        <location filename="../src/gui/widgets/template_list_widget.cpp" line="100"/>
        <source>Hide all templates</source>
        <translation>Skrýt všechny podklady</translation>
    </message>
    <message>
        <location filename="../src/gui/map/map_editor.cpp" line="883"/>
        <source>Replace symbol set...</source>
        <translation>Nahradit sadu symbolů...</translation>
    </message>
    <message>
        <location filename="../src/gui/map/map_editor.cpp" line="888"/>
        <source>Georeferencing...</source>
        <translation>Nastavení souřadnicového systému...</translation>
    </message>
    <message>
        <location filename="../src/gui/map/map_editor.cpp" line="890"/>
        <source>Rotate map...</source>
        <translation>Otočit mapu...</translation>
    </message>
    <message>
        <location filename="../src/gui/map/map_editor.cpp" line="890"/>
        <source>Rotate the whole map</source>
        <translation>Otočit celou mapu</translation>
    </message>
    <message>
        <location filename="../src/gui/map/map_editor.cpp" line="897"/>
        <source>Reopen template...</source>
        <translation>Otevřít podklad znovu...</translation>
    </message>
    <message>
        <location filename="../src/gui/map/map_editor.cpp" line="899"/>
        <source>Tag editor</source>
        <translation>Editor tagů</translation>
    </message>
    <message>
        <location filename="../src/gui/map/map_editor.cpp" line="899"/>
        <source>Show/Hide the tag editor window</source>
        <translation>Ukázat/Skrýt okno s editorem tagů</translation>
    </message>
    <message>
        <location filename="../src/gui/map/map_editor.cpp" line="908"/>
        <source>Draw rectangles</source>
        <translation>Kreslit obdélníky</translation>
    </message>
    <message>
        <location filename="../src/gui/map/map_editor.cpp" line="909"/>
        <source>Draw free-handedly</source>
        <translation>Kreslit volnou rukou</translation>
    </message>
    <message>
        <location filename="../src/gui/map/map_editor.cpp" line="910"/>
        <source>Fill bounded areas</source>
        <translation>Vyplnit ohraničené plochy</translation>
    </message>
    <message>
        <location filename="../src/gui/map/map_editor.cpp" line="854"/>
        <source>Delete</source>
        <translation>Smazat</translation>
    </message>
    <message>
        <location filename="../src/gui/map/map_editor.cpp" line="919"/>
        <source>Cut free form hole</source>
        <translation>Vystřihnout nepravidelně tvarovaný otvor</translation>
    </message>
    <message>
        <location filename="../src/gui/map/map_editor.cpp" line="920"/>
        <source>Cut round hole</source>
        <translation>Vystřihnout kulatý otvor</translation>
    </message>
    <message>
        <location filename="../src/gui/map/map_editor.cpp" line="921"/>
        <source>Cut rectangular hole</source>
        <translation>Vystřihnout pravoúhlý otvor</translation>
    </message>
    <message>
        <location filename="../src/gui/map/map_editor.cpp" line="929"/>
        <source>Rotate pattern</source>
        <translation>Otočit vzor</translation>
    </message>
    <message>
        <source>Scale object(s)</source>
        <translation type="vanished">Změnit velikost objektů</translation>
    </message>
    <message>
        <location filename="../src/gui/map/map_editor.cpp" line="932"/>
        <source>Unify areas</source>
        <translation>Sloučit plochy</translation>
    </message>
    <message>
        <location filename="../src/gui/map/map_editor.cpp" line="933"/>
        <source>Intersect areas</source>
        <translation>Protnout plochy</translation>
    </message>
    <message>
        <source>Area difference</source>
        <translation type="vanished">Odečíst plochy</translation>
    </message>
    <message>
        <location filename="../src/gui/map/map_editor.cpp" line="935"/>
        <source>Area XOr</source>
        <translation>Odstranit překrytí (XOr)</translation>
    </message>
    <message>
        <location filename="../src/gui/map/map_editor.cpp" line="939"/>
        <source>Cutout</source>
        <translation>Oříznout</translation>
    </message>
    <message>
        <location filename="../src/gui/map/map_editor.cpp" line="940"/>
        <source>Cut away</source>
        <translation>Vystřihnout</translation>
    </message>
    <message>
        <location filename="../src/gui/map/map_editor.cpp" line="941"/>
        <source>Distribute points along path</source>
        <translation>Rozložit body podél cesty</translation>
    </message>
    <message>
        <location filename="../src/gui/map/map_editor.cpp" line="978"/>
        <source>Map coordinates</source>
        <translation>Souřadnice mapy</translation>
    </message>
    <message>
        <location filename="../src/gui/map/map_editor.cpp" line="980"/>
        <source>Projected coordinates</source>
        <translation>Rovinné souřadnice (m)</translation>
    </message>
    <message>
        <location filename="../src/gui/map/map_editor.cpp" line="982"/>
        <source>Latitude/Longitude (Dec)</source>
        <translation>Zeměpisná šířka/délka (desetinná)</translation>
    </message>
    <message>
        <location filename="../src/gui/map/map_editor.cpp" line="984"/>
        <source>Latitude/Longitude (DMS)</source>
        <translation>Šířka/Délka (DMS)</translation>
    </message>
    <message>
        <location filename="../src/gui/map/map_editor.cpp" line="1063"/>
        <source>Display coordinates as...</source>
        <translation>Zobrazit souřadnice jako...</translation>
    </message>
    <message>
        <location filename="../src/gui/map/map_editor.cpp" line="922"/>
        <source>Cut hole</source>
        <translation>Vystřihnout otvor</translation>
    </message>
    <message>
        <source>Dummy</source>
        <translation type="vanished">Falešný</translation>
    </message>
    <message>
        <location filename="../src/gui/map/map_editor.cpp" line="1168"/>
        <source>View</source>
        <translation>Pohled</translation>
    </message>
    <message>
        <location filename="../src/gui/map/map_editor.cpp" line="1186"/>
        <location filename="../src/gui/map/map_editor.cpp" line="1191"/>
        <location filename="../src/gui/map/map_editor.cpp" line="1323"/>
        <location filename="../src/gui/map/map_editor.cpp" line="3514"/>
        <source>Map parts</source>
        <translation>Části mapy</translation>
    </message>
    <message>
        <location filename="../src/gui/map/map_editor.cpp" line="1218"/>
        <source>Select template...</source>
        <translation>Vybrat podklad...</translation>
    </message>
    <message>
        <location filename="../src/gui/map/map_editor.cpp" line="1224"/>
        <source>Editing</source>
        <translation>Úpravy</translation>
    </message>
    <message>
        <location filename="../src/gui/map/map_editor.cpp" line="1249"/>
        <source>Advanced editing</source>
        <translation>Pokročilé úpravy</translation>
    </message>
    <message>
        <location filename="../src/gui/map/map_editor.cpp" line="1276"/>
        <source>Select symbol</source>
        <translation>Vybrat symbol</translation>
    </message>
    <message>
        <location filename="../src/gui/map/map_editor.cpp" line="1316"/>
        <source>Hide top bar</source>
        <translation>Skrýt horní pruh</translation>
    </message>
    <message>
        <location filename="../src/gui/map/map_editor.cpp" line="1319"/>
        <source>Show top bar</source>
        <translation>Ukázat horní pruh</translation>
    </message>
    <message>
        <location filename="../src/gui/map/map_editor.cpp" line="1584"/>
        <location filename="../src/gui/map/map_editor.cpp" line="1604"/>
        <location filename="../src/gui/map/map_editor.cpp" line="1661"/>
        <location filename="../src/gui/map/map_editor.cpp" line="1681"/>
        <location filename="../src/gui/map/map_editor.cpp" line="1694"/>
        <location filename="../src/gui/map/map_editor.cpp" line="3095"/>
        <location filename="../src/gui/map/map_editor.cpp" line="3101"/>
        <location filename="../src/gui/map/map_editor.cpp" line="3107"/>
        <location filename="../src/gui/map/map_editor.cpp" line="3113"/>
        <location filename="../src/gui/map/map_editor.cpp" line="3122"/>
        <location filename="../src/gui/map/map_editor.cpp" line="3929"/>
        <location filename="../src/gui/map/map_editor.cpp" line="3936"/>
        <source>Error</source>
        <translation>Chyba</translation>
    </message>
    <message>
        <location filename="../src/gui/map/map_editor.cpp" line="1584"/>
        <source>Print / Export is not available in this program version!</source>
        <translation>Tisk / Export není v této verzi programu dostupný!</translation>
    </message>
    <message>
        <location filename="../src/gui/map/map_editor.cpp" line="1604"/>
        <source>No undo steps available.</source>
        <translation>Kroky zpět nejsou možné.</translation>
    </message>
    <message>
        <source>Cut %1 object(s)</source>
        <extracomment>Past tense. Displayed when an Edit &gt; Cut operation is completed.</extracomment>
        <translation type="vanished">Vyjmout %1 objekt(y)</translation>
    </message>
    <message>
        <location filename="../src/gui/map/map_editor.cpp" line="1661"/>
        <location filename="../src/gui/map/map_editor.cpp" line="1694"/>
        <source>An internal error occurred, sorry!</source>
        <translation>Vyskytla se vnitřní chyba, promiňte!</translation>
    </message>
    <message>
        <source>Copied %1 object(s)</source>
        <translation type="vanished">Zkopírován %1 objekt(y)</translation>
    </message>
    <message>
        <location filename="../src/gui/map/map_editor.cpp" line="1681"/>
        <source>There are no objects in clipboard which could be pasted!</source>
        <translation>Ve schránce nejsou objekty, které by bylo možné vložit!</translation>
    </message>
    <message>
        <source>Pasted %1 object(s)</source>
        <translation type="vanished">Vložen %1 objekt(y)</translation>
    </message>
    <message>
        <location filename="../src/gui/map/map_editor.cpp" line="1769"/>
        <source>Set custom zoom factor</source>
        <translation>Nastavit násobek zvětšení</translation>
    </message>
    <message>
        <location filename="../src/gui/map/map_editor.cpp" line="1769"/>
        <source>Zoom factor:</source>
        <translation>Násobek zvětšení:</translation>
    </message>
    <message>
        <location filename="../src/gui/map/map_editor.cpp" line="1843"/>
        <source>Symbols</source>
        <translation>Symboly</translation>
    </message>
    <message>
        <location filename="../src/gui/map/map_editor.cpp" line="1857"/>
        <source>Colors</source>
        <translation>Barvy</translation>
    </message>
    <message>
        <location filename="../src/gui/map/map_editor.cpp" line="1878"/>
        <source>Symbol set ID</source>
        <translation>ID sady symbolů</translation>
    </message>
    <message>
        <location filename="../src/gui/map/map_editor.cpp" line="1879"/>
        <source>Edit the symbol set ID:</source>
        <translation>Změnit ID sady symbolů:</translation>
    </message>
    <message>
        <location filename="../src/gui/map/map_editor.cpp" line="1906"/>
        <source>Scale all symbols</source>
        <translation>Změnit velikost všech symbolů</translation>
    </message>
    <message>
        <location filename="../src/gui/map/map_editor.cpp" line="1906"/>
        <source>Scale to percentage:</source>
        <translation>Změnit velikost na procentní hodnotu:</translation>
    </message>
    <message>
        <location filename="../src/gui/map/map_editor.cpp" line="1930"/>
        <source>Map notes</source>
        <translation>Poznámky k mapě</translation>
    </message>
    <message>
        <location filename="../src/gui/map/map_editor.cpp" line="1935"/>
        <source>Cancel</source>
        <translatorcomment>FIXME: Ersetzen durch ButtonBox.</translatorcomment>
        <translation>Zrušit</translation>
    </message>
    <message>
        <location filename="../src/gui/map/map_editor.cpp" line="1936"/>
        <source>OK</source>
        <translation>OK</translation>
    </message>
    <message>
        <location filename="../src/gui/map/map_editor.cpp" line="1976"/>
        <source>Templates</source>
        <translation>Podklady</translation>
    </message>
    <message>
        <location filename="../src/gui/map/map_editor.cpp" line="2038"/>
        <source>Tag Editor</source>
        <translation>Editor tagů</translation>
    </message>
    <message>
        <location filename="../src/gui/map/map_editor.cpp" line="2060"/>
        <source>Tag Selector</source>
        <translation>Výběr tagů</translation>
    </message>
    <message>
        <location filename="../src/gui/map/map_editor.cpp" line="2123"/>
        <source>No
symbol
selected</source>
        <comment>Keep it short. Should not be much longer per line than the longest word in the original.</comment>
        <translation>Nevybrán
žádný
symbol</translation>
    </message>
    <message>
        <location filename="../src/gui/map/map_editor.cpp" line="2124"/>
        <source>Multiple
symbols
selected</source>
        <comment>Keep it short. Should not be much longer per line than the longest word in the original.</comment>
        <translation>Vybráno
více
symbolů</translation>
    </message>
    <message>
        <location filename="../src/gui/map/map_editor.cpp" line="2213"/>
        <source>Place point objects on the map.</source>
        <translation>Umístit bodové objekty na mapu.</translation>
    </message>
    <message>
        <location filename="../src/gui/map/map_editor.cpp" line="2213"/>
        <source>Select a point symbol to be able to use this tool.</source>
        <translation>Vyberte bodový symbol, abyste mohli tento nástroj používat.</translation>
    </message>
    <message>
        <location filename="../src/gui/map/map_editor.cpp" line="2215"/>
        <source>Draw polygonal and curved lines.</source>
        <translatorcomment>More information</translatorcomment>
        <translation>Kreslit hranaté nebo zahnuté linie.</translation>
    </message>
    <message>
        <location filename="../src/gui/map/map_editor.cpp" line="2215"/>
        <location filename="../src/gui/map/map_editor.cpp" line="2217"/>
        <location filename="../src/gui/map/map_editor.cpp" line="2219"/>
        <location filename="../src/gui/map/map_editor.cpp" line="2221"/>
        <location filename="../src/gui/map/map_editor.cpp" line="2223"/>
        <source>Select a line, area or combined symbol to be able to use this tool.</source>
        <translatorcomment>Distinction between line and combined symbol probably not relevant here.</translatorcomment>
        <translation>Vyberte liniový, plošný nebo kombinovaný symbol, abyste mohli tento nástroj používat.</translation>
    </message>
    <message>
        <location filename="../src/gui/map/map_editor.cpp" line="2217"/>
        <source>Draw circles and ellipses.</source>
        <translation>Kreslit kruhy a elipsy.</translation>
    </message>
    <message>
        <location filename="../src/gui/map/map_editor.cpp" line="2221"/>
        <source>Draw paths free-handedly.</source>
        <translation>Kreslit cesty volnou rukou.</translation>
    </message>
    <message>
        <location filename="../src/gui/map/map_editor.cpp" line="2223"/>
        <source>Fill bounded areas.</source>
        <translation>Vyplnit ohraničené plochy.</translation>
    </message>
    <message>
        <source>Deletes the selected object(s).</source>
        <translation type="vanished">Smazat vybrané objekty.</translation>
    </message>
    <message>
        <location filename="../src/gui/map/map_editor.cpp" line="2328"/>
        <source>Set the direction of area fill patterns or point objects.</source>
        <translation>Nastavit směr vzorů výplně plochy nebo bodových objektů.</translation>
    </message>
    <message>
        <location filename="../src/gui/map/map_editor.cpp" line="2328"/>
        <source>Select an area object with rotatable fill pattern or a rotatable point object to activate this tool.</source>
        <translation>Vyberte objekt plochy s otočným vzorem výplně nebo otočný bodový objekt, abyste tento nástroj zapnuli a mohli jej používat.</translation>
    </message>
    <message>
        <location filename="../src/gui/map/map_editor.cpp" line="2358"/>
        <source>Resulting symbol: %1 %2.</source>
        <translation>Výsledný symbol: %1 %2.</translation>
    </message>
    <message>
        <location filename="../src/gui/map/map_editor.cpp" line="2359"/>
        <source>Select at least two area or path objects activate this tool.</source>
        <translation>Vyberte alespoň dva plošné nebo liniové objekty, abyste tento nástroj zapnuli.</translation>
    </message>
    <message>
        <location filename="../src/gui/map/map_editor.cpp" line="2361"/>
        <source>Unify overlapping objects.</source>
        <translation>Sloučí překrývající se objekty.</translation>
    </message>
    <message>
        <location filename="../src/gui/map/map_editor.cpp" line="2363"/>
        <source>Remove all parts which are not overlaps with the first selected object.</source>
        <translation>Odstraní všechny části, které se nepřekrývají s prvním vybraným objektem.</translation>
    </message>
    <message>
        <location filename="../src/gui/map/map_editor.cpp" line="2365"/>
        <source>Remove overlapped parts of the first selected object.</source>
        <translation>Odstraní všechny překryté části prvního vybraného objektu.</translation>
    </message>
    <message>
        <location filename="../src/gui/map/map_editor.cpp" line="2367"/>
        <source>Remove all parts which overlap the first selected object.</source>
        <translation>Odstraní všechny části, které překrývají první vybraný objekt.</translation>
    </message>
    <message>
        <location filename="../src/gui/map/map_editor.cpp" line="2371"/>
        <source>Merge area holes together, or merge holes with the object boundary to cut out this part.</source>
        <translation>Sloučí díry v plochách, nebo díry spojí s okrajem objektu pro vystřižení této části.</translation>
    </message>
    <message>
        <location filename="../src/gui/map/map_editor.cpp" line="2371"/>
        <source>Select one area object with holes to activate this tool.</source>
        <translation>Vyberte jeden objekty plochy s dírami, abyste tento nástroj zapnuli.</translation>
    </message>
    <message>
        <location filename="../src/gui/map/map_editor.cpp" line="2376"/>
        <source>Create a cutout of some objects or the whole map.</source>
        <translation>Vytvoří oříznutí některých objektů nebo celé mapy.</translation>
    </message>
    <message>
        <location filename="../src/gui/map/map_editor.cpp" line="2376"/>
        <location filename="../src/gui/map/map_editor.cpp" line="2378"/>
        <source>Select a closed path object as cutout shape to activate this tool.</source>
        <translation>Vyberte uzavřený objekt cesty jako tvar oříznutí, abyste tento nástroj zapnuli.</translation>
    </message>
    <message>
        <location filename="../src/gui/map/map_editor.cpp" line="2378"/>
        <source>Cut away some objects or everything in a limited area.</source>
        <translation>Vystřihne některé nebo všechny objekty nacházející se uvnitř vybrané (ohraničené) plochy.</translation>
    </message>
    <message>
        <location filename="../src/gui/map/map_editor.cpp" line="2397"/>
        <source>Places evenly spaced point objects along an existing path object</source>
        <translation>Umístí rovnoměrně rozestavené bodové objekty podél stávajícího objektu cesty</translation>
    </message>
    <message>
        <location filename="../src/gui/map/map_editor.cpp" line="2397"/>
        <source>Select at least one path object and a single point symbol to activate this tool.</source>
        <translation>Vyberte alespoň jeden objekt cesty a jeden bodový symbol, abyste tento nástroj zapnuli.</translation>
    </message>
    <message>
        <location filename="../src/gui/map/map_editor.cpp" line="3122"/>
        <source>Merging holes failed.</source>
        <translation>Sloučení děr se nezdařilo.</translation>
    </message>
    <message>
        <location filename="../src/gui/map/map_editor.cpp" line="3406"/>
        <source>Clear temporary markers</source>
        <translation>Smazat dočasné značky</translation>
    </message>
    <message>
        <location filename="../src/gui/map/map_editor.cpp" line="3406"/>
        <source>Are you sure you want to delete all temporary GPS markers? This cannot be undone.</source>
        <translation>Jste si jistý, že chcete smazat všechny dočasné značky GPS? Tento krok nelze vrátit zpět.</translation>
    </message>
    <message>
        <location filename="../src/gui/map/map_editor.cpp" line="3520"/>
        <source>Merge this part with</source>
        <translation>Sloučit tuto část s</translation>
    </message>
    <message>
        <location filename="../src/gui/map/map_editor.cpp" line="3526"/>
        <source>Move selected objects to</source>
        <translation>Přesunout vybrané objekty do</translation>
    </message>
    <message>
        <location filename="../src/gui/map/map_editor.cpp" line="3580"/>
        <location filename="../src/gui/map/map_editor.cpp" line="3640"/>
        <source>Enter the name of the map part:</source>
        <translation>Zadat název části mapy:</translation>
    </message>
    <message>
        <source>Do you want to remove map part &quot;%1&quot; and all its objects? This cannot be undone.</source>
        <translation type="vanished">Chcete odstranit část mapy &quot;%1&quot; a všechny její objekty? Tento krok nelze vrátit zpět.</translation>
    </message>
    <message>
        <location filename="../src/gui/map/map_editor.cpp" line="3678"/>
        <location filename="../src/gui/map/map_editor.cpp" line="3710"/>
        <source>Merge map parts</source>
        <translation>Sloučit mapové části</translation>
    </message>
    <message>
        <location filename="../src/gui/map/map_editor.cpp" line="3679"/>
        <source>Do you want to move all objects from map part &quot;%1&quot; to &quot;%2&quot;, and to remove &quot;%1&quot;?</source>
        <translation>Chcete přesunout všechny objekty z části mapy &quot;%1&quot; do &quot;%2&quot; a &quot;%1&quot; odstranit?</translation>
    </message>
    <message>
        <location filename="../src/gui/map/map_editor.cpp" line="3711"/>
        <source>Do you want to move all objects to map part &quot;%1&quot;, and to remove all other map parts?</source>
        <translation>Chcete přesunout všechny objekty do části mapy &quot;%1&quot; a odstranit všechny ostatní části mapy?</translation>
    </message>
    <message>
        <location filename="../src/gui/map/map_editor.cpp" line="3936"/>
        <source>Cannot import the selected map file because it could not be loaded.</source>
        <translation>Vybraný soubor s mapou nelze importovat, protože se jej nepodařilo nahrát.</translation>
    </message>
    <message>
        <location filename="../src/gui/map/map_editor.cpp" line="2219"/>
        <source>Draw rectangles.</source>
        <translation>Kreslit obdélníky.</translation>
    </message>
    <message>
        <location filename="../src/gui/map/map_editor.cpp" line="839"/>
        <source>&amp;Image</source>
        <translation>&amp;Obrázek</translation>
    </message>
    <message>
        <location filename="../src/gui/map/map_editor.cpp" line="841"/>
        <source>&amp;PDF</source>
        <translation>&amp;PDF</translation>
    </message>
    <message>
        <location filename="../src/gui/map/map_editor.cpp" line="861"/>
        <source>Clear undo / redo history</source>
        <translation>Vyprázdnit historii kroků zpět/znovu</translation>
    </message>
    <message>
        <location filename="../src/gui/map/map_editor.cpp" line="861"/>
        <source>Clear the undo / redo history to reduce map file size.</source>
        <translation>Smazat historii kroků zpět/znovu kvůli zmenšení velikosti souboru.</translation>
    </message>
    <message>
        <location filename="../src/gui/map/map_editor.cpp" line="868"/>
        <source>Pan</source>
        <translation>Posunovat</translation>
    </message>
    <message>
        <location filename="../src/gui/map/map_editor.cpp" line="878"/>
        <source>Overprinting simulation</source>
        <translation>Simulovat přetisk</translation>
    </message>
    <message>
        <location filename="../src/gui/map/map_editor.cpp" line="904"/>
        <source>Edit lines</source>
        <translation>Upravit linie</translation>
    </message>
    <message>
        <location filename="../src/gui/map/map_editor.cpp" line="937"/>
        <source>Convert to curves</source>
        <translation>Převést na křivky</translation>
    </message>
    <message>
        <location filename="../src/gui/map/map_editor.cpp" line="938"/>
        <source>Simplify path</source>
        <translation>Zjednodušit cestu</translation>
    </message>
    <message>
        <location filename="../src/gui/map/map_editor.cpp" line="996"/>
        <source>Copy position</source>
        <translation>Kopírovat polohu</translation>
    </message>
    <message>
        <location filename="../src/gui/map/map_editor.cpp" line="996"/>
        <source>Copy position to clipboard.</source>
        <translation>Kopírovat souřadnice polohy do schránky.</translation>
    </message>
    <message>
        <location filename="../src/gui/map/map_editor.cpp" line="1020"/>
        <source>&amp;Export as...</source>
        <translation>&amp;Exportovat jako ...</translation>
    </message>
    <message>
        <location filename="../src/gui/map/map_editor.cpp" line="2225"/>
        <source>Write text on the map.</source>
        <translation>Napíše text na mapu.</translation>
    </message>
    <message>
        <location filename="../src/gui/map/map_editor.cpp" line="2225"/>
        <source>Select a text symbol to be able to use this tool.</source>
        <translation>Vyberte symbol pro text, abyste mohli tento nástroj používat.</translation>
    </message>
    <message>
        <source>Duplicate the selected object(s).</source>
        <translation type="vanished">Zdvojí vybrané objekty.</translation>
    </message>
    <message>
        <location filename="../src/gui/map/map_editor.cpp" line="2317"/>
        <location filename="../src/gui/map/map_editor.cpp" line="2319"/>
        <location filename="../src/gui/map/map_editor.cpp" line="2321"/>
        <location filename="../src/gui/map/map_editor.cpp" line="2323"/>
        <source>Select at least one object to activate this tool.</source>
        <translation>Vyberte alespoň jeden objekt, abyste tento nástroj zapnuli.</translation>
    </message>
    <message>
        <location filename="../src/gui/map/map_editor.cpp" line="2332"/>
        <source>Switch the direction of symbols on line objects.</source>
        <translation>Přepne směr symbolů u liniových objektů.</translation>
    </message>
    <message>
        <location filename="../src/gui/map/map_editor.cpp" line="2332"/>
        <location filename="../src/gui/map/map_editor.cpp" line="2334"/>
        <source>Select at least one line object to activate this tool.</source>
        <translation>Vyberte alespoň jeden objekt linie, abyste tento nástroj zapnuli.</translation>
    </message>
    <message>
        <location filename="../src/gui/map/map_editor.cpp" line="2334"/>
        <source>Connect endpoints of paths which are close together.</source>
        <translation>Spojí dohromady konce cest, jež jsou blízko.</translation>
    </message>
    <message>
        <source>Cut the selected object(s) into smaller parts.</source>
        <translation type="vanished">Rozstřihne vybrané objekty na menší části.</translation>
    </message>
    <message>
        <location filename="../src/gui/map/map_editor.cpp" line="2338"/>
        <source>Select at least one line or area object to activate this tool.</source>
        <translation>Vyberte alespoň jeden liniový nebo plošný objekt, abyste tento nástroj zapnuli.</translation>
    </message>
    <message>
        <location filename="../src/gui/map/map_editor.cpp" line="2347"/>
        <source>Cut a hole into the selected area object.</source>
        <translation>Vystřihne otvor ve vybraném objektu plochy.</translation>
    </message>
    <message>
        <location filename="../src/gui/map/map_editor.cpp" line="2347"/>
        <source>Select a single area object to activate this tool.</source>
        <translation>Vyberte jeden objekt plochy, abyste tento nástroj zapnuli.</translation>
    </message>
    <message>
        <source>Rotate the selected object(s).</source>
        <translation type="vanished">Otočí vybrané objekty.</translation>
    </message>
    <message>
        <source>Scale the selected object(s).</source>
        <translation type="vanished">Změní velikost vybraných objektů.</translation>
    </message>
    <message>
        <source>Unify overlapping areas.</source>
        <translation type="vanished">Sloučí překrývající se plochy.</translation>
    </message>
    <message>
        <source>Select at least two area objects with the same symbol to activate this tool.</source>
        <translation type="vanished">Vyberte alespoň dva objekty plochy shodného symbolu, abyste tento nástroj zapnuli.</translation>
    </message>
    <message>
        <source>Intersect the first selected area object with all other selected overlapping areas.</source>
        <translation type="vanished">Protne první vybraný objekt plochy se všemi ostatními vybranými překrývajícími se plochami.</translation>
    </message>
    <message>
        <source>Subtract all other selected area objects from the first selected area object.</source>
        <translation type="vanished">Odečte všechny ostatní vybrané objekty plochy z prvního vybraného objektu plochy.</translation>
    </message>
    <message>
        <source>Select at least two area objects to activate this tool.</source>
        <translation type="vanished">Vyberte alespoň dva objekty plochy, abyste tento nástroj zapnuli.</translation>
    </message>
    <message>
        <source>Calculate nonoverlapping parts of areas.</source>
        <translation type="vanished">Vypočítat nepřekrývající se části objektů ploch.</translation>
    </message>
    <message>
        <location filename="../src/gui/map/map_editor.cpp" line="2340"/>
        <source>Turn paths made of straight segments into smooth bezier splines.</source>
        <translation>Změní cesty sestávající z rovných částí na hladké Beziérovy křivky.</translation>
    </message>
    <message>
        <location filename="../src/gui/map/map_editor.cpp" line="2340"/>
        <location filename="../src/gui/map/map_editor.cpp" line="2342"/>
        <source>Select a path object to activate this tool.</source>
        <translation>Vyberte jeden objekt cesty, abyste tento nástroj zapnuli.</translation>
    </message>
    <message>
        <location filename="../src/gui/map/map_editor.cpp" line="2342"/>
        <source>Reduce the number of points in path objects while trying to retain their shape.</source>
        <translation>Zmenší počet bodů u objektů cesty se snahou zachovat jejich tvar.</translation>
    </message>
    <message>
        <source>Switches the symbol of the selected object(s) to the selected symbol.</source>
        <translation type="vanished">Zamění symbol vybraného objektu za vybraný symbol.</translation>
    </message>
    <message>
        <location filename="../src/gui/map/map_editor.cpp" line="2392"/>
        <location filename="../src/gui/map/map_editor.cpp" line="2394"/>
        <source>Select at least one object and a fitting, different symbol to activate this tool.</source>
        <translation>Vyberte alespoň jeden objekt a vhodný náhradní symbol, abyste tento nástroj zapnuli.</translation>
    </message>
    <message>
        <source>Fill the selected line(s) or create a border for the selected area(s).</source>
        <translation type="vanished">Vyplnit vybraný liniový objekt nebo vytvořit okrajovou čáru pro vybrané plochy.</translation>
    </message>
    <message>
        <source>%1 object(s) duplicated</source>
        <translation type="vanished">%1 objekt(y) zdvojen(y)</translation>
    </message>
    <message>
        <location filename="../src/gui/map/map_editor.cpp" line="2723"/>
        <source>Object selection</source>
        <translation>Výběr objektu</translation>
    </message>
    <message>
        <source>No objects were selected because there are no objects with the selected symbol(s).</source>
        <translation type="vanished">Objekty nebyly vybrány, protože neexistují objekty s vybraným symbolem.</translation>
    </message>
    <message>
        <location filename="../src/gui/map/map_editor.cpp" line="3081"/>
        <source>Measure</source>
        <translation>Měření</translation>
    </message>
    <message>
        <location filename="../src/gui/map/map_editor.cpp" line="3095"/>
        <source>Unification failed.</source>
        <translation>Sloučení se nezdařilo.</translation>
    </message>
    <message>
        <location filename="../src/gui/map/map_editor.cpp" line="3101"/>
        <source>Intersection failed.</source>
        <translation>Protnutí se nezdařilo.</translation>
    </message>
    <message>
        <location filename="../src/gui/map/map_editor.cpp" line="3107"/>
        <source>Difference failed.</source>
        <translation>Odečtení se nezdařilo.</translation>
    </message>
    <message>
        <location filename="../src/gui/map/map_editor.cpp" line="3113"/>
        <source>XOr failed.</source>
        <translation>Odstranit překrytí (XOr) se nezdařilo.</translation>
    </message>
    <message>
        <location filename="../src/gui/map/map_editor.cpp" line="3601"/>
        <source>Do you want to remove map part &quot;%1&quot; and all its objects?</source>
        <translation>Chcete odstranit část mapy &quot;%1&quot; a všechny objekty na ní?</translation>
    </message>
    <message>
        <location filename="../src/gui/map/map_editor.cpp" line="3656"/>
        <source>Switched to map part &apos;%1&apos;.</source>
        <translation>Přepnuto na část mapy &apos;%1&apos;.</translation>
    </message>
    <message>
        <location filename="../src/gui/map/map_editor.cpp" line="3765"/>
        <source>Paint free-handedly on a template</source>
        <translation>Kreslit volnou rukou na podklad</translation>
    </message>
    <message>
        <location filename="../src/gui/map/map_editor.cpp" line="3767"/>
        <source>Paint free-handedly on a template. Create or load a template which can be drawn onto to activate this button</source>
        <translatorcomment>First part duplicated. Check punctuation.</translatorcomment>
        <translation>Kreslit volnou rukou na podklad. Vytvořte nebo nahrajte podklad, na který je možné kreslit, pro zapnutí tohoto nástroje</translation>
    </message>
    <message>
        <location filename="../src/gui/map/map_editor.cpp" line="3896"/>
        <source>Import %1, GPX, OSM or DXF file</source>
        <translation>Importovat soubor %1, GPX, OSM nebo DXF</translation>
    </message>
    <message>
        <location filename="../src/gui/map/map_editor.cpp" line="3900"/>
        <source>Importable files</source>
        <translation>Importovatelné soubory</translation>
    </message>
    <message>
        <location filename="../src/gui/map/map_editor.cpp" line="3900"/>
        <source>All files</source>
        <translation>Všechny soubory</translation>
    </message>
    <message>
        <location filename="../src/gui/map/map_editor.cpp" line="3929"/>
        <source>Cannot import the selected file because its file format is not supported.</source>
        <translation>Vybraný soubor se nepodařilo importovat, protože jeho formát není podporován.</translation>
    </message>
    <message>
        <location filename="../src/gui/map/map_editor.cpp" line="928"/>
        <source>Rotate objects</source>
        <translation>Rotovat objekty</translation>
    </message>
    <message>
        <location filename="../src/gui/map/map_editor.cpp" line="930"/>
        <source>Scale objects</source>
        <translation>Změnit velikost objektů</translation>
    </message>
    <message numerus="yes">
        <location filename="../src/gui/map/map_editor.cpp" line="1618"/>
        <source>Cut %n object(s)</source>
        <extracomment>Past tense. Displayed when an Edit &gt; Cut operation is completed.</extracomment>
        <translation>
            <numerusform>Vyjmut %n objekt</numerusform>
            <numerusform>Vyjmuty %n objekty</numerusform>
            <numerusform>Vyjmuto %n objektů</numerusform>
        </translation>
    </message>
    <message numerus="yes">
        <location filename="../src/gui/map/map_editor.cpp" line="1671"/>
        <source>Copied %n object(s)</source>
        <translation>
            <numerusform>Zkopírován %n objekt</numerusform>
            <numerusform>Zkopírovány %n objekty</numerusform>
            <numerusform>Zkopírováno %n objektů</numerusform>
        </translation>
    </message>
    <message numerus="yes">
        <location filename="../src/gui/map/map_editor.cpp" line="1711"/>
        <source>Pasted %n object(s)</source>
        <translation>
            <numerusform>Vložen %n objekt</numerusform>
            <numerusform>Vloženy %n objekty</numerusform>
            <numerusform>Vloženo %n objektů</numerusform>
        </translation>
    </message>
    <message>
        <location filename="../src/gui/map/map_editor.cpp" line="2317"/>
        <source>Deletes the selected objects.</source>
        <translation>Smaže vybrané objekty.</translation>
    </message>
    <message>
        <location filename="../src/gui/map/map_editor.cpp" line="2319"/>
        <source>Duplicate the selected objects.</source>
        <translation>Zdvojí vybrané objekty.</translation>
    </message>
    <message>
        <location filename="../src/gui/map/map_editor.cpp" line="2321"/>
        <source>Rotate the selected objects.</source>
        <translation>Otočí vybrané objekty.</translation>
    </message>
    <message>
        <location filename="../src/gui/map/map_editor.cpp" line="2323"/>
        <source>Scale the selected objects.</source>
        <translation>Změní velikost vybraných objektů.</translation>
    </message>
    <message>
        <location filename="../src/gui/map/map_editor.cpp" line="2338"/>
        <source>Cut the selected objects into smaller parts.</source>
        <translation>Rozstřihne vybrané objekty na menší části.</translation>
    </message>
    <message>
        <location filename="../src/gui/map/map_editor.cpp" line="2392"/>
        <source>Switches the symbol of the selected objects to the selected symbol.</source>
        <translation>Zamění symbol vybraného objektu za vybraný symbol.</translation>
    </message>
    <message>
        <location filename="../src/gui/map/map_editor.cpp" line="2394"/>
        <source>Fill the selected lines or create a border for the selected areas.</source>
        <translation>Vyplní vybraný liniový objekt nebo vytvoří okrajovou čáru pro vybrané plochy.</translation>
    </message>
    <message numerus="yes">
        <location filename="../src/gui/map/map_editor.cpp" line="2513"/>
        <source>Duplicated %n object(s)</source>
        <translation>
            <numerusform>Zdvojen %n objekt</numerusform>
            <numerusform>Zdvojeny %n objekty</numerusform>
            <numerusform>Zdvojeno %n objektů</numerusform>
        </translation>
    </message>
    <message>
        <location filename="../src/gui/map/map_editor.cpp" line="2723"/>
        <source>No objects were selected because there are no objects with the selected symbols.</source>
        <translation>Objekty nebyly vybrány, protože objekty s označeným symbolem neexistují.</translation>
    </message>
</context>
<context>
    <name>MapEditorTool</name>
    <message>
        <location filename="../src/templates/template_adjust.cpp" line="599"/>
        <location filename="../src/tools/cutout_tool.cpp" line="154"/>
        <location filename="../src/tools/draw_path_tool.cpp" line="1224"/>
        <location filename="../src/tools/draw_circle_tool.cpp" line="318"/>
        <location filename="../src/tools/draw_rectangle_tool.cpp" line="772"/>
        <location filename="../src/tools/draw_freehand_tool.cpp" line="282"/>
        <source>&lt;b&gt;%1&lt;/b&gt;: Abort. </source>
        <translation>&lt;b&gt;%1&lt;/b&gt;: Zrušit. </translation>
    </message>
    <message>
        <location filename="../src/tools/draw_path_tool.cpp" line="1243"/>
        <location filename="../src/tools/draw_rectangle_tool.cpp" line="725"/>
        <location filename="../src/tools/draw_rectangle_tool.cpp" line="726"/>
        <location filename="../src/tools/edit_point_tool.cpp" line="768"/>
        <source>More: %1, %2</source>
        <translation>Více: %1, %2</translation>
    </message>
    <message>
        <location filename="../src/tools/draw_path_tool.cpp" line="1240"/>
        <location filename="../src/tools/edit_line_tool.cpp" line="540"/>
        <source>More: %1</source>
        <translation>Více: %1</translation>
    </message>
    <message>
        <location filename="../src/tools/draw_path_tool.cpp" line="1246"/>
        <location filename="../src/tools/draw_rectangle_tool.cpp" line="724"/>
        <source>More: %1, %2, %3</source>
        <translation>Více: %1, %2, %3</translation>
    </message>
</context>
<context>
    <name>MapFindFeature</name>
    <message>
        <location filename="../src/gui/map/map_find_feature.cpp" line="50"/>
        <source>&amp;Find...</source>
        <translation>&amp;Najít...</translation>
    </message>
    <message>
        <location filename="../src/gui/map/map_find_feature.cpp" line="57"/>
        <source>Find &amp;next</source>
        <translation>Najít &amp;další</translation>
    </message>
    <message>
        <location filename="../src/gui/map/map_find_feature.cpp" line="96"/>
        <source>Find objects</source>
        <translation>Najít objekty</translation>
    </message>
    <message>
        <location filename="../src/gui/map/map_find_feature.cpp" line="101"/>
        <source>&amp;Find next</source>
        <translation>&amp;Najít další</translation>
    </message>
    <message>
        <location filename="../src/gui/map/map_find_feature.cpp" line="104"/>
        <source>Find &amp;all</source>
        <translation>Najít &amp;vše</translation>
    </message>
</context>
<context>
    <name>MapPrinter</name>
    <message>
        <location filename="../src/core/map_printer.cpp" line="487"/>
        <source>- Map -</source>
        <translation>- Mapa -</translation>
    </message>
    <message>
        <location filename="../src/core/map_printer.cpp" line="1238"/>
        <source>Processing separations of page %1...</source>
        <translation>Probíhá zpracování separací na straně %1...</translation>
    </message>
    <message>
        <location filename="../src/core/map_printer.cpp" line="1239"/>
        <source>Processing page %1...</source>
        <translation>Probíhá zpracování strany %1...</translation>
    </message>
    <message>
        <location filename="../src/core/map_printer.cpp" line="1289"/>
        <source>Canceled</source>
        <translation>Zrušeno</translation>
    </message>
    <message>
        <location filename="../src/core/map_printer.cpp" line="1293"/>
        <source>Error</source>
        <translation>Chyba</translation>
    </message>
    <message>
        <location filename="../src/core/map_printer.cpp" line="1298"/>
        <source>Finished</source>
        <translation>Dokončeno</translation>
    </message>
</context>
<context>
    <name>MapSymbolTranslation</name>
    <message>
        <location filename="../src/gui/color_dialog.cpp" line="272"/>
        <location filename="../src/gui/symbols/symbol_properties_widget.cpp" line="81"/>
        <source>Text source:</source>
        <translation>Zdroj textu:</translation>
    </message>
    <message>
        <location filename="../src/gui/color_dialog.cpp" line="514"/>
        <location filename="../src/gui/symbols/symbol_properties_widget.cpp" line="323"/>
        <source>Map (%1)</source>
        <translation>Mapa (%1)</translation>
    </message>
    <message>
        <location filename="../src/gui/color_dialog.cpp" line="515"/>
        <location filename="../src/gui/color_dialog.cpp" line="530"/>
        <location filename="../src/gui/symbols/symbol_properties_widget.cpp" line="324"/>
        <location filename="../src/gui/symbols/symbol_properties_widget.cpp" line="337"/>
        <source>undefined language</source>
        <translation>nedefinovaný jazyk</translation>
    </message>
    <message>
        <location filename="../src/gui/color_dialog.cpp" line="533"/>
        <location filename="../src/gui/symbols/symbol_properties_widget.cpp" line="340"/>
        <source>Translation (%1)</source>
        <translation>Překlad (%1)</translation>
    </message>
    <message>
        <location filename="../src/gui/color_dialog.cpp" line="585"/>
        <location filename="../src/gui/symbols/symbol_properties_widget.cpp" line="214"/>
        <source>Before editing, the stored text will be replaced with the current translation. Do you want to continue?</source>
        <translation>Před změnami bude uložený text nahrazen současným překladem. Chcete pokračovat?</translation>
    </message>
    <message>
        <location filename="../src/gui/color_dialog.cpp" line="592"/>
        <location filename="../src/gui/symbols/symbol_properties_widget.cpp" line="221"/>
        <source>After modifying the stored text, the translation may no longer be found. Do you want to continue?</source>
        <translation>Po úpravě uloženého textu překlad nemusí být nalezen. Chcete pokračovat?</translation>
    </message>
</context>
<context>
    <name>MapWidget</name>
    <message>
        <location filename="../src/gui/map/map_widget.cpp" line="574"/>
        <source>%1x</source>
        <comment>Zoom factor</comment>
        <translation>%1x</translation>
    </message>
    <message>
        <location filename="../src/gui/map/map_widget.cpp" line="595"/>
        <source>mm</source>
        <comment>millimeters</comment>
        <translation>mm</translation>
    </message>
    <message>
        <location filename="../src/gui/map/map_widget.cpp" line="611"/>
        <source>m</source>
        <comment>meters</comment>
        <translation>m</translation>
    </message>
    <message>
        <location filename="../src/gui/map/map_widget.cpp" line="648"/>
        <source>Error</source>
        <translation>Chyba</translation>
    </message>
    <message>
        <location filename="../src/gui/map/map_widget.cpp" line="830"/>
        <source>Empty map!

Start by defining some colors:
Select Symbols -&gt; Color window to
open the color dialog and
define the colors there.</source>
        <translation>Prázdná mapa!

Nejprve definujte nějaké barvy:
Vyberte Symboly -&gt; Okno s barvami
k otevření okna pro barvy
a definování barev.</translation>
    </message>
    <message>
        <location filename="../src/gui/map/map_widget.cpp" line="832"/>
        <source>No symbols!

Now define some symbols:
Right-click in the symbol bar
and select &quot;New symbol&quot;
to create one.</source>
        <translation>Prázdná sada symbolů!

Pro definování symbolů:
klepněte pravým tlačítkem myši 
do pruhu se symboly a vyberte
&quot;Nový symbol&quot;, abyste jeden vytvořili.</translation>
    </message>
    <message>
        <location filename="../src/gui/map/map_widget.cpp" line="834"/>
        <source>Ready to draw!

Start drawing or load a base map.
To load a base map, click
Templates -&gt; Open template...</source>
        <translation>Připraven ke kreslení.

Začněte kreslit, nebo nahrajte podklad.
Pro nahrání podkladu klepněte na
Podklady -&gt; Otevřít podklad...</translation>
    </message>
    <message>
        <location filename="../src/gui/map/map_widget.cpp" line="834"/>
        <source>Hint: Hold the middle mouse button to drag the map,
zoom using the mouse wheel, if available.</source>
        <translation>Rada: Podržte prostřední tlačítko myši pro tažení
mapy. Změna zvětšení je možná pomocí kolečka myši.</translation>
    </message>
</context>
<context>
    <name>MeasureWidget</name>
    <message>
        <location filename="../src/gui/widgets/measure_widget.cpp" line="96"/>
        <source>Boundary length:</source>
        <translation>Obvod:</translation>
    </message>
    <message>
        <location filename="../src/gui/widgets/measure_widget.cpp" line="134"/>
        <source>Length:</source>
        <translation>Délka:</translation>
    </message>
    <message>
        <location filename="../src/gui/widgets/measure_widget.cpp" line="112"/>
        <source>Area:</source>
        <translation>Plocha:</translation>
    </message>
    <message>
        <location filename="../src/gui/widgets/measure_widget.cpp" line="59"/>
        <source>No object selected.</source>
        <translation>Nevybrán žádný objekt.</translation>
    </message>
    <message>
        <location filename="../src/gui/widgets/measure_widget.cpp" line="63"/>
        <source>%1 objects selected.</source>
        <translation>Vybrán %1 objekt(y).</translation>
    </message>
    <message>
        <location filename="../src/gui/widgets/measure_widget.cpp" line="73"/>
        <source>The selected object is not a path.</source>
        <translation>Vybraný objekt není cesta.</translation>
    </message>
    <message>
        <location filename="../src/gui/widgets/measure_widget.cpp" line="97"/>
        <location filename="../src/gui/widgets/measure_widget.cpp" line="135"/>
        <source>mm</source>
        <comment>millimeters</comment>
        <translation>mm</translation>
    </message>
    <message>
        <location filename="../src/gui/widgets/measure_widget.cpp" line="98"/>
        <location filename="../src/gui/widgets/measure_widget.cpp" line="136"/>
        <source>m</source>
        <comment>meters</comment>
        <translation>m</translation>
    </message>
    <message>
        <location filename="../src/gui/widgets/measure_widget.cpp" line="113"/>
        <source>mm²</source>
        <comment>square millimeters</comment>
        <translation>mm²</translation>
    </message>
    <message>
        <location filename="../src/gui/widgets/measure_widget.cpp" line="114"/>
        <source>m²</source>
        <comment>square meters</comment>
        <translation>m²</translation>
    </message>
    <message>
        <location filename="../src/gui/widgets/measure_widget.cpp" line="126"/>
        <source>This object is too small.</source>
        <translation>Tento objekt je příliš malý.</translation>
    </message>
    <message>
        <location filename="../src/gui/widgets/measure_widget.cpp" line="127"/>
        <source>The minimimum area is %1 %2.</source>
        <translation>Nejmenší velikost plochy je %1 %2.</translation>
    </message>
    <message>
        <location filename="../src/gui/widgets/measure_widget.cpp" line="127"/>
        <source>mm²</source>
        <translation>mm²</translation>
    </message>
    <message>
        <location filename="../src/gui/widgets/measure_widget.cpp" line="130"/>
        <source>Note: Boundary length and area are correct only if there are no self-intersections and holes are used as such.</source>
        <translation>Rada: Obvod a plocha jsou správné jen tehdy, pokud se nevyskytují vlastní protnutí a otvory se používají jako takové.</translation>
    </message>
    <message>
        <location filename="../src/gui/widgets/measure_widget.cpp" line="148"/>
        <source>This line is too short.</source>
        <translation>Tato linie je příliš krátká.</translation>
    </message>
    <message>
        <location filename="../src/gui/widgets/measure_widget.cpp" line="149"/>
        <source>The minimum length is %1 %2.</source>
        <translation>Minimální délka je %1 %2.</translation>
    </message>
    <message>
        <location filename="../src/gui/widgets/measure_widget.cpp" line="149"/>
        <source>mm</source>
        <translation>mm</translation>
    </message>
</context>
<context>
    <name>NewMapDialog</name>
    <message>
        <location filename="../src/gui/map/new_map_dialog.cpp" line="64"/>
        <source>Create new map</source>
        <translation>Vytvořit novou mapu</translation>
    </message>
    <message>
        <location filename="../src/gui/map/new_map_dialog.cpp" line="68"/>
        <source>Choose the scale and symbol set for the new map.</source>
        <translation>Vyberte měřítko a sadu symbolů pro novou mapu.</translation>
    </message>
    <message>
        <location filename="../src/gui/map/new_map_dialog.cpp" line="75"/>
        <source>Scale:  1 : </source>
        <translatorcomment>Check spaces.</translatorcomment>
        <translation>Měřítko:  1 : </translation>
    </message>
    <message>
        <location filename="../src/gui/map/new_map_dialog.cpp" line="80"/>
        <source>Symbol sets:</source>
        <translation>Sady symbolů:</translation>
    </message>
    <message>
        <location filename="../src/gui/map/new_map_dialog.cpp" line="85"/>
        <source>Only show symbol sets matching the selected scale</source>
        <translation>Ukázat jen sady symbolů odpovídající vybranému měřítku</translation>
    </message>
    <message>
        <source>Cancel</source>
        <translation type="vanished">Zrušit</translation>
    </message>
    <message>
        <location filename="../src/gui/map/new_map_dialog.cpp" line="93"/>
        <source>Create</source>
        <translation>Vytvořit</translation>
    </message>
    <message>
        <location filename="../src/gui/map/new_map_dialog.cpp" line="169"/>
        <source>Empty symbol set</source>
        <translation>Prázdná sada symbolů</translation>
    </message>
    <message>
        <location filename="../src/gui/map/new_map_dialog.cpp" line="207"/>
        <location filename="../src/gui/map/new_map_dialog.cpp" line="262"/>
        <source>Load symbol set from a file...</source>
        <translation>Nahrát sadu symbolů ze souboru...</translation>
    </message>
    <message>
        <location filename="../src/gui/map/new_map_dialog.cpp" line="258"/>
        <source>All symbol set files</source>
        <translation>Všechny soubory se sadami symbolů</translation>
    </message>
    <message>
        <location filename="../src/gui/map/new_map_dialog.cpp" line="260"/>
        <source>All files</source>
        <translation>Všechny soubory</translation>
    </message>
</context>
<context>
    <name>OCAD8FileExport</name>
    <message>
        <location filename="../src/fileformats/ocad8_file_format.cpp" line="1555"/>
        <source>The map contains more than 256 colors which is not supported by ocd version 8.</source>
        <translation>Mapa obsahuje více než 256 barev, což není podporováno v ocd verze 8.</translation>
    </message>
    <message>
        <location filename="../src/fileformats/ocad8_file_format.cpp" line="1559"/>
        <source>libocad returned %1</source>
        <translation>Chyba libocad. Vrácená hodnota %1</translation>
    </message>
    <message>
        <location filename="../src/fileformats/ocad8_file_format.cpp" line="1604"/>
        <source>Registration black is exported as a regular color.</source>
        <translation>Registrační černá je exportována jako běžná barva.</translation>
    </message>
    <message>
        <location filename="../src/fileformats/ocad8_file_format.cpp" line="1712"/>
        <source>Unable to export fill pattern shift for an area object</source>
        <translation>Nelze exportovat posun vzoru výplně pro objekt plochy</translation>
    </message>
    <message>
        <location filename="../src/fileformats/ocad8_file_format.cpp" line="1862"/>
        <source>Unable to export template: file type of &quot;%1&quot; is not supported yet</source>
        <translation>Nelze exportovat podklad: Souborový typ &quot;%1&quot; není podporován</translation>
    </message>
    <message>
        <location filename="../src/fileformats/ocad8_file_format.cpp" line="1885"/>
        <location filename="../src/fileformats/ocad8_file_format.cpp" line="1896"/>
        <source>Coordinates are adjusted to fit into the OCAD 8 drawing area (-2 m ... 2 m).</source>
        <translation>Souřadnice jsou upraveny aby odpovídaly oblasti kresby v OCAD 8 (-2 m ... 2 m).</translation>
    </message>
    <message>
        <location filename="../src/fileformats/ocad8_file_format.cpp" line="1907"/>
        <source>Some coordinates remain outside of the OCAD 8 drawing area. They might be unreachable in OCAD.</source>
        <translation>Některé souřadnice zůstávají mimo oblast kresby v OCAD 8. Mohou být v OCADu nedosažitelné.</translation>
    </message>
    <message>
        <location filename="../src/fileformats/ocad8_file_format.cpp" line="2135"/>
        <source>In line symbol &quot;%1&quot;, cannot represent cap/join combination.</source>
        <translation>V liniovém symbolu &quot;%1&quot; nelze znázornit kombinaci koncovek/napojení linií.</translation>
    </message>
    <message>
        <location filename="../src/fileformats/ocad8_file_format.cpp" line="2159"/>
        <source>In line symbol &quot;%1&quot;, neglecting the dash grouping.</source>
        <translation>V liniovém symbolu &quot;%1&quot; se přehlíží seskupení čárek.</translation>
    </message>
    <message>
        <location filename="../src/fileformats/ocad8_file_format.cpp" line="2170"/>
        <source>In line symbol &quot;%1&quot;, the number of dashes in a group has been reduced to 2.</source>
        <translation>V liniovém symbolu &quot;%1&quot; je počet čárek v jedné skupině zmenšen na 2.</translation>
    </message>
    <message>
        <location filename="../src/fileformats/ocad8_file_format.cpp" line="2226"/>
        <source>In line symbol &quot;%1&quot;, cannot export the borders correctly.</source>
        <translation>V liniovém symbolu &quot;%1&quot; nemohou být okraje správně exportovány.</translation>
    </message>
    <message>
        <location filename="../src/fileformats/ocad8_file_format.cpp" line="2285"/>
        <source>In area symbol &quot;%1&quot;, skipping a fill pattern.</source>
        <translation>V plošném symbolu &quot;%1&quot; vynechávám vzor výplně.</translation>
    </message>
    <message>
        <location filename="../src/fileformats/ocad8_file_format.cpp" line="2332"/>
        <source>In area symbol &quot;%1&quot;, assuming a &quot;shifted rows&quot; point pattern. This might be correct as well as incorrect.</source>
        <translation>V plošném symbolu &quot;%1&quot; předpokládám bodový vzor s &quot;posunutými řádky&quot;. To může být správně, ale také to může být chybně.</translation>
    </message>
    <message>
        <location filename="../src/fileformats/ocad8_file_format.cpp" line="2371"/>
        <source>In text symbol %1: custom character spacing is set, its implementation does not match OCAD&apos;s behavior yet</source>
        <translation>V textovém symbolu &quot;%1&quot; je nastaven vlastní rozestup znaků. Jeho provedení prozatím neodpovídá chování v OCADu</translation>
    </message>
    <message>
        <location filename="../src/fileformats/ocad8_file_format.cpp" line="2378"/>
        <source>In text symbol %1: ignoring underlining</source>
        <translation>V textovém symbolu %1: přehlíží se podtržení</translation>
    </message>
    <message>
        <location filename="../src/fileformats/ocad8_file_format.cpp" line="2380"/>
        <source>In text symbol %1: ignoring kerning</source>
        <translation>V textovém symbolu %1: přehlíží se podřezávání</translation>
    </message>
    <message>
        <location filename="../src/fileformats/ocad8_file_format.cpp" line="2795"/>
        <source>String truncated (truncation marked with three &apos;|&apos;): %1</source>
        <translation>Řetězec znaků zkrácen (místo ukončení je označeno třemi &apos;|&apos;): %1</translation>
    </message>
</context>
<context>
    <name>OCAD8FileImport</name>
    <message>
        <location filename="../src/fileformats/ocad8_file_format.cpp" line="114"/>
        <source>Could not allocate buffer.</source>
        <translation>Nepodařilo se přidělit vyrovnávací paměť.</translation>
    </message>
    <message>
        <location filename="../src/fileformats/ocad8_file_format.cpp" line="118"/>
        <source>libocad returned %1</source>
        <translation>Chyba libocad. Vrácená hodnota %1</translation>
    </message>
    <message>
        <location filename="../src/fileformats/ocad8_file_format.cpp" line="121"/>
        <source>OCAD files of version %1 are not supported!</source>
        <translation>Soubory OCAD verze %1 nejsou podporovány!</translation>
    </message>
    <message numerus="yes">
        <location filename="../src/fileformats/ocad8_file_format.cpp" line="145"/>
        <source>%n color separation(s) were skipped, reason: Import disabled.</source>
        <translation>
            <numerusform>Byla přeskočena %n barevná separace. Důvod: Import zakázán.</numerusform>
            <numerusform>Byly přeskočeny %n barevné separace. Důvod: Import zakázán.</numerusform>
            <numerusform>Bylo přeskočeno %n barevných separací. Důvod: Import zakázán.</numerusform>
        </translation>
    </message>
    <message>
        <location filename="../src/fileformats/ocad8_file_format.cpp" line="150"/>
        <source>Could not load the spot color definitions, error: %1</source>
        <translation>Nepodařilo se nahrát definice přímých barev. Chyba: %1</translation>
    </message>
    <message>
        <location filename="../src/fileformats/ocad8_file_format.cpp" line="211"/>
        <source>Color &quot;Registration black&quot; is imported as a special color.</source>
        <translation>Barva &quot;Registrační černá&quot; je importována jako zvláštní barva.</translation>
    </message>
    <message>
        <location filename="../src/fileformats/ocad8_file_format.cpp" line="275"/>
        <source>Unable to import symbol &quot;%3&quot; (%1.%2)</source>
        <translation>Nelze importovat symbol &quot;%3&quot; (%1.%2)</translation>
    </message>
    <message>
        <location filename="../src/fileformats/ocad8_file_format.cpp" line="288"/>
        <source>OCAD import layer</source>
        <translation>Vrstva importu OCAD</translation>
    </message>
    <message>
        <location filename="../src/fileformats/ocad8_file_format.cpp" line="428"/>
        <source>In dashed line symbol %1, pointed cap lengths for begin and end are different (%2 and %3). Using %4.</source>
        <translation>V čárkovaném liniovém symbolu %1 jsou délky pro špičaté konce na začátku a na konci rozdílné (%2 a %3). Používá se %4.</translation>
    </message>
    <message>
        <location filename="../src/fileformats/ocad8_file_format.cpp" line="445"/>
        <source>In dashed line symbol %1, the end length cannot be imported correctly.</source>
        <translation>V čárkovaném liniovém symbolu %1 nelze importovat správně délku koncového kusu.</translation>
    </message>
    <message>
        <location filename="../src/fileformats/ocad8_file_format.cpp" line="447"/>
        <source>In dashed line symbol %1, the end gap cannot be imported correctly.</source>
        <translation>V čárkovaném liniovém symbolu %1 nelze importovat správně koncovou mezeru.</translation>
    </message>
    <message>
        <location filename="../src/fileformats/ocad8_file_format.cpp" line="456"/>
        <source>In dashed line symbol %1, main and end length are different (%2 and %3). Using %4.</source>
        <translation>V čárkovaném liniovém symbolu %1 jsou hlavní a koncová délka rozdílné (%2 a %3). Používá se %4.</translation>
    </message>
    <message>
        <location filename="../src/fileformats/ocad8_file_format.cpp" line="466"/>
        <source>In dashed line symbol %1, gaps D and E are different (%2 and %3). Using %4.</source>
        <translation>V čárkovaném liniovém symbolu %1 jsou mezery D a E rozdílné (%2 a %3). Používá se %4.</translation>
    </message>
    <message>
        <location filename="../src/fileformats/ocad8_file_format.cpp" line="616"/>
        <source>Line symbol %1: suppressing dash symbol at line ends.</source>
        <translation>Liniový symbol %1: potlačuje se symbol čárkování na koncích linie.</translation>
    </message>
    <message>
        <location filename="../src/fileformats/ocad8_file_format.cpp" line="754"/>
        <source>During import of text symbol %1: ignoring justified alignment</source>
        <translation>Při importu textového symbolu %1: přehlíží se zarovnání do bloku</translation>
    </message>
    <message>
        <location filename="../src/fileformats/ocad8_file_format.cpp" line="760"/>
        <source>During import of text symbol %1: ignoring custom weight (%2)</source>
        <translation>Při importu textového symbolu %1 se ignoruje vlastní tloušťka písma (%2)</translation>
    </message>
    <message>
        <location filename="../src/fileformats/ocad8_file_format.cpp" line="765"/>
        <source>During import of text symbol %1: custom character spacing is set, its implementation does not match OCAD&apos;s behavior yet</source>
        <translation>Při importu textového symbolu %1 jsou nastaveny vlastní rozestupy znaků. Jeho provedení zatím neodpovídá chování v OCADu</translation>
    </message>
    <message>
        <location filename="../src/fileformats/ocad8_file_format.cpp" line="770"/>
        <source>During import of text symbol %1: ignoring custom word spacing (%2%)</source>
        <translation>Při importu textového symbolu %1 se přehlíží vlastní rozestupy slov (%2%)</translation>
    </message>
    <message>
        <location filename="../src/fileformats/ocad8_file_format.cpp" line="775"/>
        <source>During import of text symbol %1: ignoring custom indents (%2/%3)</source>
        <translation>Při importu textového symbolu %1 se ignoruje vlastní odsazení (%2/%3)</translation>
    </message>
    <message>
        <location filename="../src/fileformats/ocad8_file_format.cpp" line="796"/>
        <source>During import of text symbol %1: ignoring text framing (mode %2)</source>
        <translation>Při importu textového symbolu %1 se ignoruje rámování textu (režim %2)</translation>
    </message>
    <message>
        <location filename="../src/fileformats/ocad8_file_format.cpp" line="950"/>
        <source>Unable to load object</source>
        <translation>Nelze nahrát objekt</translation>
    </message>
    <message>
        <location filename="../src/fileformats/ocad8_file_format.cpp" line="957"/>
        <source>Unable to import rectangle object</source>
        <translation>Nelze importovat obdélníkový objekt</translation>
    </message>
    <message>
        <location filename="../src/fileformats/ocad8_file_format.cpp" line="1004"/>
        <source>Not importing text symbol, couldn&apos;t figure out path&apos; (npts=%1): %2</source>
        <translation>Textový symbol se neimportuje, nepodařilo se vypátrat cestu (npts=%1): %2</translation>
    </message>
    <message>
        <source>Unable to import template: %1</source>
        <translation type="obsolete">Kann Vorlage nicht importieren: %1</translation>
    </message>
    <message>
        <location filename="../src/fileformats/ocad8_file_format.cpp" line="1196"/>
        <location filename="../src/fileformats/ocad8_file_format.cpp" line="1303"/>
        <source>Unable to import template: background &quot;%1&quot; doesn&apos;t seem to be a raster image</source>
        <translation>Nelze importovat podklad: Zdá se, že &quot;%1&quot; není rastrovým obrázkem</translation>
    </message>
    <message>
        <location filename="../src/fileformats/ocad8_file_format.cpp" line="1408"/>
        <source>Trying to import a text object with unknown coordinate format</source>
        <translation>Pokus o import textového objektu s neznámým formátem souřadnic</translation>
    </message>
    <message>
        <location filename="../src/fileformats/ocad8_file_format.cpp" line="1519"/>
        <source>Color id not found: %1, ignoring this color</source>
        <translation>ID barvy nenalezeno: %1. Tato barva se ignoruje</translation>
    </message>
</context>
<context>
    <name>ObjectQuery</name>
    <message>
        <location filename="../src/core/objects/object_query.cpp" line="296"/>
        <source>is</source>
        <extracomment>Very short label</extracomment>
        <translation>je</translation>
    </message>
    <message>
        <location filename="../src/core/objects/object_query.cpp" line="299"/>
        <source>is not</source>
        <extracomment>Very short label</extracomment>
        <translation>není</translation>
    </message>
    <message>
        <location filename="../src/core/objects/object_query.cpp" line="302"/>
        <source>contains</source>
        <extracomment>Very short label</extracomment>
        <translation>obsahuje</translation>
    </message>
    <message>
        <location filename="../src/core/objects/object_query.cpp" line="305"/>
        <source>Search</source>
        <extracomment>Very short label</extracomment>
        <translation>Hledat</translation>
    </message>
    <message>
        <location filename="../src/core/objects/object_query.cpp" line="309"/>
        <source>and</source>
        <extracomment>Very short label</extracomment>
        <translation>a</translation>
    </message>
    <message>
        <location filename="../src/core/objects/object_query.cpp" line="312"/>
        <source>or</source>
        <extracomment>Very short label</extracomment>
        <translation>nebo</translation>
    </message>
    <message>
        <location filename="../src/core/objects/object_query.cpp" line="316"/>
        <source>Symbol</source>
        <extracomment>Very short label</extracomment>
        <translation>Symbol</translation>
    </message>
    <message>
        <location filename="../src/core/objects/object_query.cpp" line="320"/>
        <source>invalid</source>
        <extracomment>Very short label</extracomment>
        <translation>neplatný</translation>
    </message>
</context>
<context>
    <name>OcdFileImport</name>
    <message>
        <location filename="../src/fileformats/ocd_file_import.cpp" line="127"/>
        <source>In line symbol %1 &apos;%2&apos;: %3</source>
        <translation>V liniovém symbolu %1 &apos;%2&apos;: %3</translation>
    </message>
    <message>
        <location filename="../src/fileformats/ocd_file_import.cpp" line="133"/>
        <source>In text symbol %1 &apos;%2&apos;: %3</source>
        <translation>V textovém symbolu %1 &apos;%2&apos;: %3</translation>
    </message>
    <message>
        <location filename="../src/fileformats/ocd_file_import.cpp" line="391"/>
        <source>Could not load the coordinate reference system &apos;%1&apos;.</source>
        <translation>Nepodařilo se načíst souřadnicový systém: &apos;%1&apos;.</translation>
    </message>
    <message>
        <location filename="../src/fileformats/ocd_file_import.cpp" line="425"/>
        <location filename="../src/fileformats/ocd_file_import.cpp" line="432"/>
        <source>Spot color information was ignored.</source>
        <translation>Informace o přímých barvách byla ignorována.</translation>
    </message>
    <message>
        <location filename="../src/fileformats/ocd_file_import.cpp" line="560"/>
        <source>Unable to import symbol %1.%2 &quot;%3&quot;: %4</source>
        <translation>Nelze importovat symbol %1.%2 &quot;%3&quot;: %4</translation>
    </message>
    <message>
        <location filename="../src/fileformats/ocd_file_import.cpp" line="564"/>
        <source>Unsupported type &quot;%1&quot;.</source>
        <translation>Nepodporovaný typ &quot;%1&quot;.</translation>
    </message>
    <message>
        <location filename="../src/fileformats/ocd_file_import.cpp" line="657"/>
        <source>Unable to import template: &quot;%1&quot; is not a supported template type.</source>
        <translation>Nelze importovat podklad: &quot;%1&quot; není podporovaný typ podkladu.</translation>
    </message>
    <message>
        <location filename="../src/fileformats/ocd_file_import.cpp" line="905"/>
        <location filename="../src/fileformats/ocd_file_import.cpp" line="967"/>
        <source>Unsupported line style &apos;%1&apos;.</source>
        <translation>Nepodporovaný styl linie &apos;%1&apos;.</translation>
    </message>
    <message>
        <location filename="../src/fileformats/ocd_file_import.cpp" line="1004"/>
        <source>Different lengths for pointed caps at begin (%1 mm) and end (%2 mm) are not supported. Using %3 mm.</source>
        <translation>Rozdílné délky pro špičaté konce na začátku (%1 mm) a konci (%2 mm) nejsou podporovány. Používá se %3 mm.</translation>
    </message>
    <message>
        <location filename="../src/fileformats/ocd_file_import.cpp" line="1020"/>
        <source>The dash pattern cannot be imported correctly.</source>
        <translation>Čárkovaný vzor se nepodařilo správně importovat.</translation>
    </message>
    <message>
        <location filename="../src/fileformats/ocd_file_import.cpp" line="1035"/>
        <location filename="../src/fileformats/ocd_file_import.cpp" line="1067"/>
        <source>The dash pattern&apos;s end length (%1 mm) cannot be imported correctly. Using %2 mm.</source>
        <translation>Délku koncového kusu v čárkovaném vzoru (%1 mm) nelze správně importovat. Používá se %2 mm.</translation>
    </message>
    <message>
        <location filename="../src/fileformats/ocd_file_import.cpp" line="1042"/>
        <location filename="../src/fileformats/ocd_file_import.cpp" line="1082"/>
        <source>The dash pattern&apos;s end gap (%1 mm) cannot be imported correctly. Using %2 mm.</source>
        <translation>Délku koncové mezery v čárkovaném vzoru (%1 mm) nelze správně importovat. Používá se %2 mm.</translation>
    </message>
    <message>
        <location filename="../src/fileformats/ocd_file_import.cpp" line="1124"/>
        <source>Unsupported framing line style &apos;%1&apos;.</source>
        <translation>Nepodporovaný styl linie rámování &apos;%1&apos;.</translation>
    </message>
    <message>
        <location filename="../src/fileformats/ocd_file_import.cpp" line="1196"/>
        <source>Skipped secondary point symbol.</source>
        <translation>Přehlíží se dodatečný symbol bodu.</translation>
    </message>
    <message>
        <location filename="../src/fileformats/ocd_file_import.cpp" line="1232"/>
        <source>Suppressing dash symbol at line ends.</source>
        <translation>Symbol pro čárkování na začátku a konci linie je potlačen.</translation>
    </message>
    <message>
        <source>During import of text symbol %1: ignoring justified alignment</source>
        <translation type="obsolete">Ignoriere Ausrichtung bei Textsymbol %1</translation>
    </message>
    <message>
        <source>During import of text symbol %1: ignoring custom weight (%2)</source>
        <translation type="obsolete">Ignoriere Höhe (%2) bei Textsymbol %1</translation>
    </message>
    <message>
        <source>During import of text symbol %1: custom character spacing is set, its implementation does not match OCAD&apos;s behavior yet</source>
        <translation type="obsolete">Vom Original abweichende Zeichenabstände bei Textsymbol %1</translation>
    </message>
    <message>
        <source>During import of text symbol %1: ignoring custom word spacing (%2%)</source>
        <translation type="obsolete">Ignoriere Wordabstand (%2%) bei Textsymbol %1</translation>
    </message>
    <message>
        <source>During import of text symbol %1: ignoring custom indents (%2/%3)</source>
        <translation type="obsolete">Ignoriere Enrückung (%2/%3) bei Textsymbol %1</translation>
    </message>
    <message>
        <source>During import of text symbol %1: ignoring text framing (mode %2)</source>
        <translation type="obsolete">Ignoriere Textrahmen (Modus %2) bei Textsymbol %1</translation>
    </message>
    <message>
        <location filename="../src/fileformats/ocd_file_import.cpp" line="948"/>
        <location filename="../src/fileformats/ocd_file_import.cpp" line="1301"/>
        <source>This symbol cannot be saved as a proper OCD symbol again.</source>
        <translation>Tento symbol nelze znovu uložit jako řádný symbol OCD.</translation>
    </message>
    <message>
        <location filename="../src/fileformats/ocd_file_import.cpp" line="1956"/>
        <source>Justified alignment is not supported.</source>
        <translation>Zarovnání do bloku není podporováno.</translation>
    </message>
    <message>
        <location filename="../src/fileformats/ocd_file_import.cpp" line="1971"/>
        <source>Vertical alignment &apos;%1&apos; is not supported.</source>
        <translation>Svislé zarovnání &apos;%1&apos; není podporováno.</translation>
    </message>
    <message>
        <location filename="../src/fileformats/ocd_file_import.cpp" line="1943"/>
        <source>Ignoring custom weight (%1).</source>
        <translation>Přehlíží se vlastní tloušťka písma (%1).</translation>
    </message>
    <message>
        <location filename="../src/fileformats/ocd_file_import.cpp" line="1980"/>
        <source>Custom character spacing may be incorrect.</source>
        <translation>Vlastní rozestupy znaků nemusí být správně.</translation>
    </message>
    <message>
        <location filename="../src/fileformats/ocd_file_import.cpp" line="1985"/>
        <source>Ignoring custom word spacing (%1 %).</source>
        <translation>Přehlíží se vlastní rozestupy slov (%1 %).</translation>
    </message>
    <message>
        <location filename="../src/fileformats/ocd_file_import.cpp" line="2009"/>
        <source>Ignoring custom indents (%1/%2).</source>
        <translation>Přehlíží se vlastní odsazení (%1/%2).</translation>
    </message>
    <message>
        <location filename="../src/fileformats/ocd_file_import.cpp" line="2031"/>
        <source>Ignoring text framing (mode %1).</source>
        <translation>Přehlíží se rámování textu (režim %1).</translation>
    </message>
    <message>
        <location filename="../src/fileformats/ocd_file_import.cpp" line="1390"/>
        <source>Line text symbols are not yet supported. Marking the symbol as hidden.</source>
        <translation>Liniové textové symboly ještě nejsou podporovány. Symbol je označen jako skrytý.</translation>
    </message>
    <message>
        <location filename="../src/fileformats/ocd_file_import.cpp" line="84"/>
        <source>Encoding &apos;%1&apos; is not available. Check the settings.</source>
        <translation>Kódování &apos;%1&apos; není k dispozici. Zkontrolujte nastavení.</translation>
    </message>
    <message>
        <location filename="../src/fileformats/ocd_file_import.cpp" line="121"/>
        <source>In area symbol %1 &apos;%2&apos;: %3</source>
        <translation>V plošném symbolu %1 &apos;%2&apos;: %3</translation>
    </message>
    <message>
        <location filename="../src/fileformats/ocd_file_import.cpp" line="1567"/>
        <source>Unable to load object</source>
        <translation>Nelze nahrát objekt</translation>
    </message>
    <message>
        <location filename="../src/fileformats/ocd_file_import.cpp" line="1577"/>
        <source>Unable to import rectangle object</source>
        <translation>Nelze importovat obdélníkový objekt</translation>
    </message>
    <message>
        <location filename="../src/fileformats/ocd_file_import.cpp" line="1618"/>
        <source>Not importing text symbol, couldn&apos;t figure out path&apos; (npts=%1): %2</source>
        <translation>Textový symbol nebyl importován: Nepodařilo se vypátrat cestu (npts=%1): %2</translation>
    </message>
    <message>
        <location filename="../src/fileformats/ocd_file_import.cpp" line="1918"/>
        <source>Trying to import a text object with unknown coordinate format</source>
        <translation>Pokus o import textového objektu s neznámým formátem souřadnic</translation>
    </message>
    <message>
        <location filename="../src/fileformats/ocd_file_import.cpp" line="2048"/>
        <location filename="../src/fileformats/ocd_file_import.cpp" line="2052"/>
        <source>Invalid data.</source>
        <translation>Neplatná data.</translation>
    </message>
    <message>
        <source>Untested file importer for format: OCD %1</source>
        <translation type="vanished">Nevyzkoušená funkce importu pro souborový formát OCD %1</translation>
    </message>
    <message>
        <location filename="../src/fileformats/ocd_file_import.cpp" line="2083"/>
        <source>OCD files of version %1 are not supported!</source>
        <translation>Soubory OCD verze %1 nejsou podporovány!</translation>
    </message>
    <message>
        <location filename="../src/fileformats/ocd_file_import.h" line="454"/>
        <source>Color id not found: %1, ignoring this color</source>
        <translation>ID barvy nenalezeno: %1. Tato barva se ignoruje</translation>
    </message>
</context>
<context>
    <name>OgrFileImport</name>
    <message>
        <location filename="../src/gdal/ogr_file_format.cpp" line="388"/>
        <source>Unable to setup &quot;%1&quot; SRS for GDAL: %2</source>
        <translation>Nelze nastavit &quot;%1&quot; SRS pro GDAL: %2</translation>
    </message>
    <message>
        <location filename="../src/gdal/ogr_file_format.cpp" line="322"/>
        <source>Purple</source>
        <translation>Fialová</translation>
    </message>
    <message>
        <location filename="../src/gdal/ogr_file_format.cpp" line="335"/>
        <source>Point</source>
        <translation>Bod</translation>
    </message>
    <message>
        <location filename="../src/gdal/ogr_file_format.cpp" line="342"/>
        <source>Line</source>
        <translation>Linie</translation>
    </message>
    <message>
        <location filename="../src/gdal/ogr_file_format.cpp" line="351"/>
        <source>Area</source>
        <translation>Plocha</translation>
    </message>
    <message>
        <location filename="../src/gdal/ogr_file_format.cpp" line="357"/>
        <source>Text</source>
        <translation>Text</translation>
    </message>
    <message>
        <location filename="../src/gdal/ogr_file_format.cpp" line="448"/>
        <source>Unable to load layer %1.</source>
        <translation>Nelze načíst vrstvu %1.</translation>
    </message>
    <message numerus="yes">
        <location filename="../src/gdal/ogr_file_format.cpp" line="496"/>
        <location filename="../src/gdal/ogr_file_format.cpp" line="501"/>
        <location filename="../src/gdal/ogr_file_format.cpp" line="506"/>
        <location filename="../src/gdal/ogr_file_format.cpp" line="511"/>
        <location filename="../src/gdal/ogr_file_format.cpp" line="516"/>
        <source>Unable to load %n objects, reason: %1</source>
        <translation>
            <numerusform>Nelze načíst %n objekt, důvod: %1</numerusform>
            <numerusform>Nelze načíst %n objekty, důvod: %1</numerusform>
            <numerusform>Nelze načíst %n objektů, důvod: %1</numerusform>
        </translation>
    </message>
    <message>
        <location filename="../src/gdal/ogr_file_format.cpp" line="497"/>
        <source>Empty geometry.</source>
        <translation>Prázdná geometrie.</translation>
    </message>
    <message>
        <location filename="../src/gdal/ogr_file_format.cpp" line="502"/>
        <source>Can&apos;t determine the coordinate transformation: %1</source>
        <translation>Nelze určit transformaci souřadnic: %1</translation>
    </message>
    <message>
        <location filename="../src/gdal/ogr_file_format.cpp" line="507"/>
        <source>Failed to transform the coordinates.</source>
        <translation>Nepodařilo se transformovat souřadnice.</translation>
    </message>
    <message>
        <location filename="../src/gdal/ogr_file_format.cpp" line="512"/>
        <source>Unknown or unsupported geometry type.</source>
        <translation>Neznámý nebo nepodporovaný typ geometrie.</translation>
    </message>
    <message>
        <location filename="../src/gdal/ogr_file_format.cpp" line="517"/>
        <source>Not enough coordinates.</source>
        <translation>Nedostatečné souřadnice.</translation>
    </message>
    <message>
        <location filename="../src/gdal/ogr_file_format.cpp" line="560"/>
        <source>Cannot use this spatial reference:
%s</source>
        <translation>Nemohu použít tento souřadnicový systém:
%1</translation>
    </message>
    <message>
        <location filename="../src/gdal/ogr_file_format.cpp" line="619"/>
        <source>The geospatial data has no suitable spatial reference.</source>
        <translation>Geoprostorová data mají nevhodnou prostorovou referenci.</translation>
    </message>
</context>
<context>
    <name>OpenOrienteering</name>
    <message>
        <location filename="../packaging/translations.cpp" line="10"/>
        <source>Orienteering map</source>
        <translation>Mapa pro orientační běh</translation>
    </message>
    <message>
        <location filename="../packaging/translations.cpp" line="11"/>
        <source>Software for drawing orienteering maps</source>
        <translation>Software pro kresbu map pro orientační běh</translation>
    </message>
</context>
<context>
    <name>PaintOnTemplateSelectDialog</name>
    <message>
        <location filename="../src/templates/template_tool_paint.cpp" line="335"/>
        <source>Select template to draw onto</source>
        <translation>Vybrat podklad, na který se kreslí</translation>
    </message>
    <message>
        <location filename="../src/templates/template_tool_paint.cpp" line="349"/>
        <source>Cancel</source>
        <translation>Zrušit</translation>
    </message>
    <message>
        <location filename="../src/templates/template_tool_paint.cpp" line="350"/>
        <source>Draw</source>
        <translation>Kreslit</translation>
    </message>
</context>
<context>
    <name>PaintOnTemplateTool</name>
    <message>
        <location filename="../src/templates/template_tool_paint.cpp" line="59"/>
        <source>&lt;b&gt;Click and drag&lt;/b&gt;: Paint. &lt;b&gt;Right click and drag&lt;/b&gt;: Erase. </source>
        <translation>&lt;b&gt;Klepnutí a táhnutí&lt;/b&gt;: Maluje. &lt;b&gt;Klepnutí pravým tlačítkem myši a táhnutí&lt;/b&gt;: Gumuje. </translation>
    </message>
    <message>
        <location filename="../src/templates/template_tool_paint.cpp" line="62"/>
        <source>Color selection</source>
        <translation>Výběr barvy</translation>
    </message>
</context>
<context>
    <name>PanTool</name>
    <message>
        <location filename="../src/tools/pan_tool.cpp" line="72"/>
        <source>&lt;b&gt;Drag&lt;/b&gt;: Move the map. </source>
        <translation>&lt;b&gt;Tažení&lt;/b&gt;: Posune mapu. </translation>
    </message>
</context>
<context>
    <name>PercentageDelegate</name>
    <message>
        <location filename="../src/util/item_delegates.cpp" line="153"/>
        <location filename="../src/util/item_delegates.cpp" line="160"/>
        <source>%</source>
        <translation>%</translation>
    </message>
</context>
<context>
    <name>PointSymbolEditorTool</name>
    <message>
        <location filename="../src/gui/symbols/point_symbol_editor_widget.cpp" line="985"/>
        <source>&lt;b&gt;Click&lt;/b&gt;: Add a coordinate. &lt;b&gt;%1+Click&lt;/b&gt;: Change the selected coordinate. </source>
        <translation>&lt;b&gt;Klepnutí&lt;/b&gt;: Přidá souřadnice. &lt;b&gt;%1 + klepnutí&lt;/b&gt;: Změní vybrané souřadnice. </translation>
    </message>
</context>
<context>
    <name>PointSymbolEditorWidget</name>
    <message>
        <location filename="../src/gui/symbols/point_symbol_editor_widget.cpp" line="103"/>
        <source>Always oriented to north (not rotatable)</source>
        <translation>Vždy orientováno na sever (není otočný)</translation>
    </message>
    <message>
        <location filename="../src/gui/symbols/point_symbol_editor_widget.cpp" line="106"/>
        <source>Elements</source>
        <translation>Prvky</translation>
    </message>
    <message>
        <location filename="../src/gui/symbols/point_symbol_editor_widget.cpp" line="118"/>
        <location filename="../src/gui/symbols/point_symbol_editor_widget.cpp" line="944"/>
        <source>Point</source>
        <translation>Bod</translation>
    </message>
    <message>
        <location filename="../src/gui/symbols/point_symbol_editor_widget.cpp" line="119"/>
        <location filename="../src/gui/symbols/point_symbol_editor_widget.cpp" line="946"/>
        <source>Line</source>
        <translation>Linie</translation>
    </message>
    <message>
        <location filename="../src/gui/symbols/point_symbol_editor_widget.cpp" line="120"/>
        <location filename="../src/gui/symbols/point_symbol_editor_widget.cpp" line="948"/>
        <source>Area</source>
        <translation>Plocha</translation>
    </message>
    <message>
        <location filename="../src/gui/symbols/point_symbol_editor_widget.cpp" line="123"/>
        <source>Center all elements</source>
        <translation>Vycentrovat všechny prvky</translation>
    </message>
    <message>
        <location filename="../src/gui/symbols/point_symbol_editor_widget.cpp" line="125"/>
        <source>Current element</source>
        <translation>Aktuální prvek</translation>
    </message>
    <message>
        <location filename="../src/gui/symbols/point_symbol_editor_widget.cpp" line="131"/>
        <source>Diameter &lt;b&gt;a&lt;/b&gt;:</source>
        <translation>Průměr &lt;b&gt;a&lt;/b&gt;:</translation>
    </message>
    <message>
        <location filename="../src/gui/symbols/point_symbol_editor_widget.cpp" line="132"/>
        <location filename="../src/gui/symbols/point_symbol_editor_widget.cpp" line="138"/>
        <location filename="../src/gui/symbols/point_symbol_editor_widget.cpp" line="166"/>
        <source>mm</source>
        <translation>mm</translation>
    </message>
    <message>
        <location filename="../src/gui/symbols/point_symbol_editor_widget.cpp" line="134"/>
        <source>Inner color:</source>
        <translation>Vnitřní barva:</translation>
    </message>
    <message>
        <location filename="../src/gui/symbols/point_symbol_editor_widget.cpp" line="137"/>
        <source>Outer width &lt;b&gt;b&lt;/b&gt;:</source>
        <translation>Šířka okraje &lt;b&gt;b&lt;/b&gt;:</translation>
    </message>
    <message>
        <location filename="../src/gui/symbols/point_symbol_editor_widget.cpp" line="140"/>
        <source>Outer color:</source>
        <translation>Barva okraje:</translation>
    </message>
    <message>
        <location filename="../src/gui/symbols/point_symbol_editor_widget.cpp" line="165"/>
        <source>Line width:</source>
        <translation>Šířka linie:</translation>
    </message>
    <message>
        <location filename="../src/gui/symbols/point_symbol_editor_widget.cpp" line="168"/>
        <source>Line color:</source>
        <translation>Barva linie:</translation>
    </message>
    <message>
        <location filename="../src/gui/symbols/point_symbol_editor_widget.cpp" line="171"/>
        <source>Line cap:</source>
        <translation>Konec linie:</translation>
    </message>
    <message>
        <location filename="../src/gui/symbols/point_symbol_editor_widget.cpp" line="173"/>
        <source>flat</source>
        <translation>rovný</translation>
    </message>
    <message>
        <location filename="../src/gui/symbols/point_symbol_editor_widget.cpp" line="174"/>
        <location filename="../src/gui/symbols/point_symbol_editor_widget.cpp" line="181"/>
        <source>round</source>
        <translation>kulatý</translation>
    </message>
    <message>
        <location filename="../src/gui/symbols/point_symbol_editor_widget.cpp" line="175"/>
        <source>square</source>
        <translation>čtvercový</translation>
    </message>
    <message>
        <location filename="../src/gui/symbols/point_symbol_editor_widget.cpp" line="178"/>
        <source>Line join:</source>
        <translation>Spojení linie:</translation>
    </message>
    <message>
        <location filename="../src/gui/symbols/point_symbol_editor_widget.cpp" line="180"/>
        <source>miter</source>
        <translation>ostrý</translation>
    </message>
    <message>
        <location filename="../src/gui/symbols/point_symbol_editor_widget.cpp" line="182"/>
        <source>bevel</source>
        <translation>plochý</translation>
    </message>
    <message>
        <location filename="../src/gui/symbols/point_symbol_editor_widget.cpp" line="184"/>
        <source>Line closed</source>
        <translation>Zavřená linie</translation>
    </message>
    <message>
        <location filename="../src/gui/symbols/point_symbol_editor_widget.cpp" line="204"/>
        <source>Area color:</source>
        <translation>Barva plochy:</translation>
    </message>
    <message>
        <location filename="../src/gui/symbols/point_symbol_editor_widget.cpp" line="217"/>
        <source>Coordinates:</source>
        <translation>Souřadnice:</translation>
    </message>
    <message>
        <location filename="../src/gui/symbols/point_symbol_editor_widget.cpp" line="222"/>
        <source>X</source>
        <translation>X</translation>
    </message>
    <message>
        <location filename="../src/gui/symbols/point_symbol_editor_widget.cpp" line="222"/>
        <source>Y</source>
        <translation>Y</translation>
    </message>
    <message>
        <location filename="../src/gui/symbols/point_symbol_editor_widget.cpp" line="222"/>
        <source>Curve start</source>
        <translation>Začátek křivky</translation>
    </message>
    <message>
        <location filename="../src/gui/symbols/point_symbol_editor_widget.cpp" line="233"/>
        <source>Center by coordinate average</source>
        <translation>Vycentrovat dle průměru souřadnic</translation>
    </message>
    <message>
        <location filename="../src/gui/symbols/point_symbol_editor_widget.cpp" line="417"/>
        <source>[Midpoint]</source>
        <translation>[Středový bod]</translation>
    </message>
    <message>
        <location filename="../src/gui/symbols/point_symbol_editor_widget.cpp" line="951"/>
        <source>Unknown</source>
        <translation>Neznámý</translation>
    </message>
</context>
<context>
    <name>PointSymbolSettings</name>
    <message>
        <location filename="../src/gui/symbols/point_symbol_settings.cpp" line="56"/>
        <source>Point symbol</source>
        <translation>Bodový symbol</translation>
    </message>
</context>
<context>
    <name>PrintProgressDialog</name>
    <message>
        <location filename="../src/gui/print_progress_dialog.cpp" line="56"/>
        <source>Printing</source>
        <comment>PrintWidget</comment>
        <translation>Tisk</translation>
    </message>
    <message>
        <location filename="../src/gui/print_progress_dialog.cpp" line="57"/>
        <source>An error occurred during processing.</source>
        <comment>PrintWidget</comment>
        <translation>Při zpracování se vyskytla chyba.</translation>
    </message>
</context>
<context>
    <name>PrintTool</name>
    <message>
        <source>&lt;b&gt;Drag&lt;/b&gt;: Move the print area or its borders. </source>
        <translation type="obsolete">&lt;b&gt;Ziehen&lt;/b&gt;: Druckbereich oder dessen Ränder verschieben. </translation>
    </message>
    <message>
        <location filename="../src/gui/print_tool.cpp" line="57"/>
        <location filename="../src/gui/print_tool.cpp" line="369"/>
        <source>&lt;b&gt;Drag&lt;/b&gt;: Move the map, the print area or the area&apos;s borders. </source>
        <translation>&lt;b&gt;Táhnutí&lt;/b&gt;: Posune mapu, oblast tisku nebo okraje oblasti. </translation>
    </message>
    <message>
        <location filename="../src/gui/print_tool.cpp" line="341"/>
        <source>&lt;b&gt;Drag&lt;/b&gt;: Move the print area. </source>
        <translation>&lt;b&gt;Táhnutí&lt;/b&gt;: Posune oblast tisku. </translation>
    </message>
    <message>
        <location filename="../src/gui/print_tool.cpp" line="345"/>
        <source>&lt;b&gt;Drag&lt;/b&gt;: Move the map. </source>
        <translation>&lt;b&gt;Táhnutí&lt;/b&gt;: Posune mapu. </translation>
    </message>
    <message>
        <location filename="../src/gui/print_tool.cpp" line="350"/>
        <location filename="../src/gui/print_tool.cpp" line="355"/>
        <source>&lt;b&gt;Drag&lt;/b&gt;: Move the print area&apos;s border. </source>
        <translation>&lt;b&gt;Táhnutí&lt;/b&gt;: Posune okraj oblasti tisku. </translation>
    </message>
    <message>
        <location filename="../src/gui/print_tool.cpp" line="360"/>
        <location filename="../src/gui/print_tool.cpp" line="365"/>
        <source>&lt;b&gt;Drag&lt;/b&gt;: Move the print area&apos;s borders. </source>
        <translation>&lt;b&gt;Táhnutí&lt;/b&gt;: Posune okraje oblasti tisku. </translation>
    </message>
</context>
<context>
    <name>PrintWidget</name>
    <message>
        <source>Export to PDF or PS</source>
        <translation type="vanished">Export do PDF nebo PS</translation>
    </message>
    <message>
        <location filename="../src/gui/print_widget.cpp" line="219"/>
        <source>Show templates</source>
        <translation>Ukázat podklady</translation>
    </message>
    <message>
        <location filename="../src/gui/print_widget.cpp" line="230"/>
        <source>Show grid</source>
        <translation>Ukázat mřížku</translation>
    </message>
    <message>
        <location filename="../src/gui/print_widget.cpp" line="143"/>
        <source>Page orientation:</source>
        <translation>Orientace stránky:</translation>
    </message>
    <message>
        <location filename="../src/gui/print_widget.cpp" line="103"/>
        <source>Printer:</source>
        <translation>Tiskárna:</translation>
    </message>
    <message>
        <location filename="../src/gui/print_widget.cpp" line="136"/>
        <source>Portrait</source>
        <translation>Na výšku</translation>
    </message>
    <message>
        <location filename="../src/gui/print_widget.cpp" line="138"/>
        <source>Landscape</source>
        <translation>Na šířku</translation>
    </message>
    <message>
        <location filename="../src/gui/print_widget.cpp" line="117"/>
        <source>Page format:</source>
        <translation>Formát stránky:</translation>
    </message>
    <message>
        <location filename="../src/gui/print_widget.cpp" line="108"/>
        <source>Properties</source>
        <translation>Vlastnosti</translation>
    </message>
    <message>
        <location filename="../src/gui/print_widget.cpp" line="146"/>
        <source>Copies:</source>
        <translation>Počet kopií:</translation>
    </message>
    <message>
        <location filename="../src/gui/print_widget.cpp" line="159"/>
        <source>Left:</source>
        <translation>Vlevo:</translation>
    </message>
    <message>
        <location filename="../src/gui/print_widget.cpp" line="162"/>
        <source>Top:</source>
        <translation>Nahoře:</translation>
    </message>
    <message>
        <location filename="../src/gui/print_widget.cpp" line="165"/>
        <source>Width:</source>
        <translation>Šířka:</translation>
    </message>
    <message>
        <location filename="../src/gui/print_widget.cpp" line="168"/>
        <source>Height:</source>
        <translation>Výška:</translation>
    </message>
    <message>
        <location filename="../src/gui/print_widget.cpp" line="182"/>
        <source>Vector
graphics</source>
        <translation>Vektorová
grafika</translation>
    </message>
    <message>
        <location filename="../src/gui/print_widget.cpp" line="183"/>
        <source>Raster
graphics</source>
        <translation>Rastrová
grafika</translation>
    </message>
    <message>
        <location filename="../src/gui/print_widget.cpp" line="184"/>
        <source>Color
separations</source>
        <translation>Separace
barev</translation>
    </message>
    <message>
        <location filename="../src/gui/print_widget.cpp" line="197"/>
        <source>Mode:</source>
        <translation>Režim:</translation>
    </message>
    <message>
        <location filename="../src/gui/print_widget.cpp" line="262"/>
        <source>Preview...</source>
        <translation>Náhled...</translation>
    </message>
    <message>
        <location filename="../src/gui/print_widget.cpp" line="151"/>
        <source>Single page</source>
        <translation>Jedna stránka</translation>
    </message>
    <message>
        <location filename="../src/gui/print_widget.cpp" line="152"/>
        <source>Custom area</source>
        <translation>Vlastní oblast</translation>
    </message>
    <message>
        <location filename="../src/gui/print_widget.cpp" line="153"/>
        <source>Map area:</source>
        <translation>Oblast mapy:</translation>
    </message>
    <message>
        <location filename="../src/gui/print_widget.cpp" line="155"/>
        <source>Center print area</source>
        <translation>Vycentrovat oblast tisku</translation>
    </message>
    <message>
        <location filename="../src/gui/print_widget.cpp" line="123"/>
        <location filename="../src/gui/print_widget.cpp" line="127"/>
        <location filename="../src/gui/print_widget.cpp" line="158"/>
        <location filename="../src/gui/print_widget.cpp" line="161"/>
        <location filename="../src/gui/print_widget.cpp" line="164"/>
        <location filename="../src/gui/print_widget.cpp" line="167"/>
        <location filename="../src/gui/print_widget.cpp" line="170"/>
        <source>mm</source>
        <translation>mm</translation>
    </message>
    <message>
        <location filename="../src/gui/print_widget.cpp" line="171"/>
        <source>Page overlap:</source>
        <translation>Překrytí mezi stránkami:</translation>
    </message>
    <message>
        <location filename="../src/gui/print_widget.cpp" line="175"/>
        <source>Options</source>
        <translation>Volby</translation>
    </message>
    <message>
        <source>Normal output</source>
        <translation type="vanished">Normální výstup</translation>
    </message>
    <message>
        <source>Color separations</source>
        <translation type="vanished">Separace barev</translation>
    </message>
    <message>
        <location filename="../src/gui/print_widget.cpp" line="203"/>
        <source>Resolution:</source>
        <translation>Rozlišení:</translation>
    </message>
    <message>
        <location filename="../src/gui/print_widget.cpp" line="205"/>
        <source>Print in different scale:</source>
        <translation>Tisknout v jiném měřítku:</translation>
    </message>
    <message>
        <location filename="../src/gui/print_widget.cpp" line="226"/>
        <source>Template appearance may differ.</source>
        <translation>Vzhled podkladů se může lišit.</translation>
    </message>
    <message>
        <location filename="../src/gui/print_widget.cpp" line="233"/>
        <source>Simulate overprinting</source>
        <translation>Simulovat přetisk</translation>
    </message>
    <message>
        <location filename="../src/gui/print_widget.cpp" line="238"/>
        <source>Default</source>
        <translation>Výchozí</translation>
    </message>
    <message>
        <location filename="../src/gui/print_widget.cpp" line="239"/>
        <source>Device CMYK (experimental)</source>
        <translation>Zařízení CMYK (experimentální)</translation>
    </message>
    <message>
        <location filename="../src/gui/print_widget.cpp" line="240"/>
        <source>Color mode:</source>
        <translation>Barevný režim:</translation>
    </message>
    <message>
        <location filename="../src/gui/print_widget.cpp" line="264"/>
        <location filename="../src/gui/print_widget.cpp" line="370"/>
        <source>Print</source>
        <translation>Tisk</translation>
    </message>
    <message>
        <location filename="../src/gui/print_widget.cpp" line="268"/>
        <source>Export...</source>
        <translation>Export...</translation>
    </message>
    <message>
        <location filename="../src/gui/print_widget.cpp" line="375"/>
        <source>PDF export</source>
        <translation>Exportovat jako PDF</translation>
    </message>
    <message>
        <location filename="../src/gui/print_widget.cpp" line="386"/>
        <source>Image export</source>
        <translation>Exportovat jako obrázek</translation>
    </message>
    <message>
        <location filename="../src/gui/print_widget.cpp" line="492"/>
        <source>Save to PDF</source>
        <translation>Uložit jako PDF</translation>
    </message>
    <message>
        <location filename="../src/gui/print_widget.cpp" line="201"/>
        <location filename="../src/gui/print_widget.cpp" line="896"/>
        <location filename="../src/gui/print_widget.cpp" line="937"/>
        <source>dpi</source>
        <translation>dpi</translation>
    </message>
    <message>
        <location filename="../src/gui/print_widget.cpp" line="1067"/>
        <source>Not supported on Android.</source>
        <translation>Není podporováno v systému Android.</translation>
    </message>
    <message>
        <location filename="../src/gui/print_widget.cpp" line="1075"/>
        <source>Failed to prepare the preview.</source>
        <translation>Nepodařilo se připravit náhled.</translation>
    </message>
    <message>
        <location filename="../src/gui/print_widget.cpp" line="1086"/>
        <source>Print Preview Progress</source>
        <translation>Postup zobrazení náhledu tisku</translation>
    </message>
    <message>
        <location filename="../src/gui/print_widget.cpp" line="1103"/>
        <source>Warning</source>
        <translation>Varování</translation>
    </message>
    <message>
        <location filename="../src/gui/print_widget.cpp" line="1104"/>
        <source>A non-standard view mode is activated. Are you sure to print / export the map like this?</source>
        <translation>Je aktivní nestandardní režim zobrazení. Opravdu chcete mapu takto vytisknout / exportovat?</translation>
    </message>
    <message>
        <location filename="../src/gui/print_widget.cpp" line="1121"/>
        <source>PNG</source>
        <translation>PNG</translation>
    </message>
    <message>
        <location filename="../src/gui/print_widget.cpp" line="1122"/>
        <source>BMP</source>
        <translation>BMP</translation>
    </message>
    <message>
        <location filename="../src/gui/print_widget.cpp" line="1123"/>
        <source>TIFF</source>
        <translation>TIFF</translation>
    </message>
    <message>
        <location filename="../src/gui/print_widget.cpp" line="1124"/>
        <source>JPEG</source>
        <translation>JPEG</translation>
    </message>
    <message>
        <location filename="../src/gui/print_widget.cpp" line="1178"/>
        <source>Failed to prepare the PDF export.</source>
        <translation>Nepodařilo se připravit export do PDF.</translation>
    </message>
    <message>
        <location filename="../src/gui/print_widget.cpp" line="1188"/>
        <source>PDF</source>
        <translation>PDF</translation>
    </message>
    <message>
        <location filename="../src/gui/print_widget.cpp" line="1241"/>
        <source>An error occurred during printing.</source>
        <translation>Při tisku se vyskytla chyba.</translation>
    </message>
    <message>
        <location filename="../src/gui/print_widget.cpp" line="1126"/>
        <location filename="../src/gui/print_widget.cpp" line="1154"/>
        <location filename="../src/gui/print_widget.cpp" line="1190"/>
        <location filename="../src/gui/print_widget.cpp" line="1202"/>
        <source>Export map ...</source>
        <translatorcomment>Check original</translatorcomment>
        <translation>Exportovat mapu...</translation>
    </message>
    <message>
        <location filename="../src/gui/print_widget.cpp" line="1125"/>
        <location filename="../src/gui/print_widget.cpp" line="1189"/>
        <source>All files (*.*)</source>
        <translation>Všechny soubory (*.*)</translation>
    </message>
    <message>
        <location filename="../src/gui/print_widget.cpp" line="1067"/>
        <location filename="../src/gui/print_widget.cpp" line="1075"/>
        <location filename="../src/gui/print_widget.cpp" line="1144"/>
        <location filename="../src/gui/print_widget.cpp" line="1163"/>
        <location filename="../src/gui/print_widget.cpp" line="1178"/>
        <location filename="../src/gui/print_widget.cpp" line="1208"/>
        <location filename="../src/gui/print_widget.cpp" line="1227"/>
        <location filename="../src/gui/print_widget.cpp" line="1241"/>
        <location filename="../src/gui/print_widget.cpp" line="1254"/>
        <location filename="../src/gui/print_widget.cpp" line="1318"/>
        <source>Error</source>
        <translation>Chyba</translation>
    </message>
    <message>
        <location filename="../src/gui/print_widget.cpp" line="1163"/>
        <source>Failed to save the image. Does the path exist? Do you have sufficient rights?</source>
        <translatorcomment>Check original.</translatorcomment>
        <translation>Nepodařilo se uložit obrázek. Existuje cesta? Máte dostatečná práva?</translation>
    </message>
    <message>
        <location filename="../src/gui/print_widget.cpp" line="1167"/>
        <location filename="../src/gui/print_widget.cpp" line="1212"/>
        <source>Exported successfully to %1</source>
        <translatorcomment>Check original</translatorcomment>
        <translation>Úspěšně exportováno do %1</translation>
    </message>
    <message>
        <location filename="../src/gui/print_widget.cpp" line="1208"/>
        <source>Failed to finish the PDF export.</source>
        <translation>Nepodařilo se dokončit export do PDF.</translation>
    </message>
    <message>
        <location filename="../src/gui/print_widget.cpp" line="1227"/>
        <source>Failed to prepare the printing.</source>
        <translation>Nepodařilo se připravit tisk.</translation>
    </message>
    <message>
        <location filename="../src/gui/print_widget.cpp" line="1236"/>
        <source>Printing Progress</source>
        <translation>Průběh tisku</translation>
    </message>
    <message>
        <location filename="../src/gui/print_widget.cpp" line="1144"/>
        <source>Failed to prepare the image. Not enough memory.</source>
        <translation>Nepodařilo se připravit obrázek. Nedostatek paměti.</translation>
    </message>
    <message>
        <location filename="../src/gui/print_widget.cpp" line="1218"/>
        <location filename="../src/gui/print_widget.cpp" line="1250"/>
        <source>Canceled.</source>
        <translation>Zrušeno.</translation>
    </message>
    <message>
        <source>Printing</source>
        <translation type="vanished">Tisk</translation>
    </message>
    <message>
        <location filename="../src/gui/print_widget.cpp" line="1254"/>
        <source>The print job could not be stopped.</source>
        <translation>Tiskovou úlohu se nepodařilo zastavit.</translation>
    </message>
    <message>
        <location filename="../src/gui/print_widget.cpp" line="1245"/>
        <source>Successfully created print job</source>
        <translation>Tisková úloha úspěšně vytvořena</translation>
    </message>
    <message>
        <location filename="../src/gui/print_widget.cpp" line="1302"/>
        <location filename="../src/gui/print_widget.cpp" line="1310"/>
        <source>Unknown</source>
        <comment>Paper size</comment>
        <translation>Neznámý</translation>
    </message>
    <message>
        <location filename="../src/gui/print_widget.cpp" line="1318"/>
        <source>The map area is empty. Output canceled.</source>
        <translation>Oblast mapy je prázdná. Výstup zrušen.</translation>
    </message>
</context>
<context>
    <name>ProjectedCRSSelector</name>
    <message>
        <source>&amp;Coordinate reference system:</source>
        <translation type="vanished">&amp;Souřadnicový systém:</translation>
    </message>
</context>
<context>
    <name>ReopenTemplateDialog</name>
    <message>
        <location filename="../src/templates/template_dialog_reopen.cpp" line="38"/>
        <source>Reopen template</source>
        <translation>Otevřít podklad znovu</translation>
    </message>
    <message>
        <location filename="../src/templates/template_dialog_reopen.cpp" line="40"/>
        <source>Drag items from the left list to the desired spot in the right list to reload them.</source>
        <translation>Přetáhněte položky ze seznamu vlevo na požadované místo v seznamu vpravo pro jejich opětovné nahrání.</translation>
    </message>
    <message>
        <location filename="../src/templates/template_dialog_reopen.cpp" line="42"/>
        <source>Closed templates:</source>
        <translation>Zavřené podklady:</translation>
    </message>
    <message>
        <location filename="../src/templates/template_dialog_reopen.cpp" line="45"/>
        <source>Clear list</source>
        <translation>Vyprázdnit seznam</translation>
    </message>
    <message>
        <location filename="../src/templates/template_dialog_reopen.cpp" line="48"/>
        <source>Active templates:</source>
        <translation>Aktivní podklady:</translation>
    </message>
    <message>
        <location filename="../src/templates/template_dialog_reopen.cpp" line="57"/>
        <source>- Map -</source>
        <translation>- Mapa -</translation>
    </message>
</context>
<context>
    <name>ReplaceSymbolSetDialog</name>
    <message>
        <location filename="../src/gui/symbols/replace_symbol_set_dialog.cpp" line="104"/>
        <source>Replace symbol set</source>
        <translation>Nahradit sadu symbolů</translation>
    </message>
    <message>
        <location filename="../src/gui/symbols/replace_symbol_set_dialog.cpp" line="106"/>
        <source>Configure how the symbols should be replaced, and which.</source>
        <translation>Nastavte, jak se mají symboly nahrazovat, a které.</translation>
    </message>
    <message>
        <location filename="../src/gui/symbols/replace_symbol_set_dialog.cpp" line="109"/>
        <source>Import all new symbols, even if not used as replacement</source>
        <translation>Importovat všechny nové symboly, i když nejsou použity pro nahrazení</translation>
    </message>
    <message>
        <location filename="../src/gui/symbols/replace_symbol_set_dialog.cpp" line="115"/>
        <source>Delete original symbols which are unused after the replacement</source>
        <translation>Smazat původní symboly, které nejsou po nahrazení používány</translation>
    </message>
    <message>
        <location filename="../src/gui/symbols/replace_symbol_set_dialog.cpp" line="118"/>
        <source>Delete unused colors after the replacement</source>
        <translation>Po nahrazení smazat nepoužité barvy</translation>
    </message>
    <message>
        <location filename="../src/gui/symbols/replace_symbol_set_dialog.cpp" line="164"/>
        <source>Symbol mapping:</source>
        <translation>Přiřazení symbolů:</translation>
    </message>
    <message>
        <location filename="../src/gui/symbols/replace_symbol_set_dialog.cpp" line="112"/>
        <source>Keep the symbols&apos; hidden / protected states of the old symbol set</source>
        <translation>Zachovat skrytý / chráněný stav staré sady symbolů</translation>
    </message>
    <message>
        <location filename="../src/gui/symbols/replace_symbol_set_dialog.cpp" line="135"/>
        <source>Match replacement symbols by symbol number</source>
        <translation>Přiřadit nahrazovací symboly podle čísla symbolu</translation>
    </message>
    <message>
        <location filename="../src/gui/symbols/replace_symbol_set_dialog.cpp" line="133"/>
        <source>Original</source>
        <translation>Původní</translation>
    </message>
    <message>
        <location filename="../src/gui/symbols/replace_symbol_set_dialog.cpp" line="130"/>
        <source>Edit the symbol set ID:</source>
        <translation>Změnit ID sady symbolů:</translation>
    </message>
    <message>
        <location filename="../src/gui/symbols/replace_symbol_set_dialog.cpp" line="133"/>
        <location filename="../src/gui/symbols/replace_symbol_set_dialog.cpp" line="143"/>
        <source>Replacement</source>
        <translation>Nahrazení</translation>
    </message>
    <message>
        <location filename="../src/gui/symbols/replace_symbol_set_dialog.cpp" line="137"/>
        <source>Match by symbol name</source>
        <translation>Spárovat dle názvu symbolu</translation>
    </message>
    <message>
        <location filename="../src/gui/symbols/replace_symbol_set_dialog.cpp" line="142"/>
        <source>Assign new symbols</source>
        <translation>Přiřadit nové symboly</translation>
    </message>
    <message>
        <location filename="../src/gui/symbols/replace_symbol_set_dialog.cpp" line="143"/>
        <source>Pattern</source>
        <translation>Vzor</translation>
    </message>
    <message>
        <location filename="../src/gui/symbols/replace_symbol_set_dialog.cpp" line="155"/>
        <source>Clear replacements</source>
        <translation>Vymazat nahrazení</translation>
    </message>
    <message>
        <location filename="../src/gui/symbols/replace_symbol_set_dialog.cpp" line="158"/>
        <location filename="../src/gui/symbols/replace_symbol_set_dialog.cpp" line="234"/>
        <source>Open CRT file...</source>
        <translation>Otevřít CRT soubor...</translation>
    </message>
    <message>
        <location filename="../src/gui/symbols/replace_symbol_set_dialog.cpp" line="160"/>
        <location filename="../src/gui/symbols/replace_symbol_set_dialog.cpp" line="330"/>
        <source>Save CRT file...</source>
        <translation>Uložit CRT soubor...</translation>
    </message>
    <message>
        <location filename="../src/gui/symbols/replace_symbol_set_dialog.cpp" line="165"/>
        <source>Symbol mapping</source>
        <translation>Mapování symbolů</translation>
    </message>
    <message>
        <location filename="../src/gui/symbols/replace_symbol_set_dialog.cpp" line="233"/>
        <location filename="../src/gui/symbols/replace_symbol_set_dialog.cpp" line="329"/>
        <source>CRT file</source>
        <translation>CRT soubor</translation>
    </message>
    <message>
        <location filename="../src/gui/symbols/replace_symbol_set_dialog.cpp" line="283"/>
        <source>There are multiple replacements for symbol %1.</source>
        <translation>Existuje více náhrad pro symbol %1.</translation>
    </message>
    <message>
        <location filename="../src/gui/symbols/replace_symbol_set_dialog.cpp" line="286"/>
        <source>Cannot open file:
%1

%2</source>
        <translation>Nelze otevřít soubor:
%1

%2</translation>
    </message>
    <message>
        <location filename="../src/gui/symbols/replace_symbol_set_dialog.cpp" line="344"/>
        <source>Cannot save file:
%1

%2</source>
        <translation>Nelze uložit soubor:
%1

%2</translation>
    </message>
    <message>
        <location filename="../src/gui/symbols/replace_symbol_set_dialog.cpp" line="360"/>
        <source>The cross reference table has been modified.
Do you want to save your changes?</source>
        <translation>Cross reference table byla změněna.
Chcete uložit vaše změny?</translation>
    </message>
    <message>
        <location filename="../src/gui/symbols/replace_symbol_set_dialog.cpp" line="517"/>
        <source>- None -</source>
        <translation>- Žádný -</translation>
    </message>
    <message>
        <location filename="../src/gui/symbols/replace_symbol_set_dialog.cpp" line="562"/>
        <source>Choose map file to load symbols from</source>
        <translation>Vybrat soubor s mapou, ze které se mají symboly nahrát</translation>
    </message>
    <message>
        <location filename="../src/gui/symbols/replace_symbol_set_dialog.cpp" line="570"/>
        <location filename="../src/gui/symbols/replace_symbol_set_dialog.cpp" line="655"/>
        <source>Error</source>
        <translation>Chyba</translation>
    </message>
    <message>
        <location filename="../src/gui/symbols/replace_symbol_set_dialog.cpp" line="570"/>
        <source>Cannot load map file, aborting.</source>
        <translation>Nelze nahrát soubor s mapou. Přerušuje se.</translation>
    </message>
    <message>
        <location filename="../src/gui/symbols/replace_symbol_set_dialog.cpp" line="576"/>
        <source>Warning</source>
        <translation>Varování</translation>
    </message>
    <message>
        <location filename="../src/gui/symbols/replace_symbol_set_dialog.cpp" line="577"/>
        <source>The chosen symbol set has a scale of 1:%1, while the map scale is 1:%2. Do you really want to choose this set?</source>
        <translation>Vybraná sada symbolů má měřítko1:%1, ale měřítko mapy je 1:%2. Opravdu chcete vybrat tuto sadu symbolů?</translation>
    </message>
    <message>
        <location filename="../src/gui/symbols/replace_symbol_set_dialog.cpp" line="655"/>
        <source>Cannot load CRT file, aborting.</source>
        <translation>Nemohu načíst CRT soubor, přerušuji.</translation>
    </message>
</context>
<context>
    <name>RotateMapDialog</name>
    <message>
        <location filename="../src/gui/map/map_dialog_rotate.cpp" line="44"/>
        <source>Rotate map</source>
        <translation>Rotovat mapu</translation>
    </message>
    <message>
        <location filename="../src/gui/map/map_dialog_rotate.cpp" line="52"/>
        <source>Angle (counter-clockwise):</source>
        <translation>Úhel (proti směru hodinových ručiček):</translation>
    </message>
    <message>
        <location filename="../src/gui/map/map_dialog_rotate.cpp" line="50"/>
        <source>°</source>
        <translation>°</translation>
    </message>
    <message>
        <location filename="../src/gui/map/map_dialog_rotate.cpp" line="48"/>
        <source>Rotation parameters</source>
        <translation>Parametry rotace</translation>
    </message>
    <message>
        <location filename="../src/gui/map/map_dialog_rotate.cpp" line="54"/>
        <source>Rotate around:</source>
        <translation>Rotovat okolo:</translation>
    </message>
    <message>
        <location filename="../src/gui/map/map_dialog_rotate.cpp" line="56"/>
        <source>Map coordinate system origin</source>
        <comment>Rotation center point</comment>
        <translation>Počátku souřadnicového systému mapy</translation>
    </message>
    <message>
        <location filename="../src/gui/map/map_dialog_rotate.cpp" line="60"/>
        <source>Georeferencing reference point</source>
        <comment>Rotation center point</comment>
        <translation>Souřadnicového referenčního bodu</translation>
    </message>
    <message>
        <location filename="../src/gui/map/map_dialog_rotate.cpp" line="65"/>
        <source>Other point,</source>
        <comment>Rotation center point</comment>
        <translation>Jiného bodu,</translation>
    </message>
    <message>
        <location filename="../src/gui/map/map_dialog_rotate.cpp" line="66"/>
        <location filename="../src/gui/map/map_dialog_rotate.cpp" line="67"/>
        <source>mm</source>
        <translation>mm</translation>
    </message>
    <message>
        <location filename="../src/gui/map/map_dialog_rotate.cpp" line="70"/>
        <source>X:</source>
        <comment>x coordinate</comment>
        <translation>X:</translation>
    </message>
    <message>
        <location filename="../src/gui/map/map_dialog_rotate.cpp" line="72"/>
        <source>Y:</source>
        <comment>y coordinate</comment>
        <translation>Y:</translation>
    </message>
    <message>
        <location filename="../src/gui/map/map_dialog_rotate.cpp" line="78"/>
        <source>Options</source>
        <translation>Volby</translation>
    </message>
    <message>
        <location filename="../src/gui/map/map_dialog_rotate.cpp" line="80"/>
        <source>Adjust georeferencing reference point</source>
        <translation>Upravit souřadnicový referenční bod</translation>
    </message>
    <message>
        <location filename="../src/gui/map/map_dialog_rotate.cpp" line="87"/>
        <source>Adjust georeferencing declination</source>
        <translation>Upravit deklinaci souřadnicového systému</translation>
    </message>
    <message>
        <location filename="../src/gui/map/map_dialog_rotate.cpp" line="94"/>
        <source>Rotate non-georeferenced templates</source>
        <translation>Rotovat negeoreferencované podklady</translation>
    </message>
</context>
<context>
    <name>RotatePatternTool</name>
    <message>
        <location filename="../src/tools/rotate_pattern_tool.cpp" line="72"/>
        <source>&lt;b&gt;Angle:&lt;/b&gt; %1° </source>
        <translation>&lt;b&gt;Úhel:&lt;/b&gt; %1° </translation>
    </message>
    <message>
        <location filename="../src/tools/rotate_pattern_tool.cpp" line="82"/>
        <source>&lt;b&gt;%1&lt;/b&gt;: Fixed angles. </source>
        <translation>&lt;b&gt;%1&lt;/b&gt;: Pevné úhly. </translation>
    </message>
    <message>
        <location filename="../src/tools/rotate_pattern_tool.cpp" line="76"/>
        <source>&lt;b&gt;Drag&lt;/b&gt;: Set the direction of area fill patterns or point objects. </source>
        <translation>&lt;b&gt;Táhnutí&lt;/b&gt;: Nastaví směr vzorů u výplně ploch nebo bodových objektů. </translation>
    </message>
</context>
<context>
    <name>RotateTool</name>
    <message>
        <location filename="../src/tools/rotate_tool.cpp" line="193"/>
        <source>&lt;b&gt;Rotation:&lt;/b&gt; %1° </source>
        <translation>&lt;b&gt;Rotace:&lt;/b&gt; %1° </translation>
    </message>
    <message>
        <location filename="../src/tools/rotate_tool.cpp" line="205"/>
        <source>&lt;b&gt;%1&lt;/b&gt;: Fixed angles. </source>
        <translation>&lt;b&gt;%1&lt;/b&gt;: Pevné úhly. </translation>
    </message>
    <message>
        <location filename="../src/tools/rotate_tool.cpp" line="199"/>
        <source>&lt;b&gt;Click&lt;/b&gt;: Set the center of rotation. </source>
        <translation>&lt;b&gt;Klepnutí&lt;/b&gt;: Nastaví střed rotace. </translation>
    </message>
    <message>
        <location filename="../src/tools/rotate_tool.cpp" line="200"/>
        <source>&lt;b&gt;Drag&lt;/b&gt;: Rotate the selected objects. </source>
        <translation>&lt;b&gt;Táhnutí&lt;/b&gt;: Otočí vybrané objekty. </translation>
    </message>
</context>
<context>
    <name>ScaleMapDialog</name>
    <message>
        <location filename="../src/gui/map/map_dialog_scale.cpp" line="38"/>
        <source>Change map scale</source>
        <translation>Změnit měřítko mapy</translation>
    </message>
    <message>
        <location filename="../src/gui/map/map_dialog_scale.cpp" line="42"/>
        <source>Scaling parameters</source>
        <translation>Parametry změny měřítka</translation>
    </message>
    <message>
        <location filename="../src/gui/map/map_dialog_scale.cpp" line="46"/>
        <source>New scale:  1 :</source>
        <translation>Nové měřítko:  1 :</translation>
    </message>
    <message>
        <location filename="../src/gui/map/map_dialog_scale.cpp" line="48"/>
        <source>Scaling center:</source>
        <translation>Střed změny měřítka:</translation>
    </message>
    <message>
        <location filename="../src/gui/map/map_dialog_scale.cpp" line="50"/>
        <source>Map coordinate system origin</source>
        <comment>Scaling center point</comment>
        <translation>Počátek souřadnicového systému mapy</translation>
    </message>
    <message>
        <location filename="../src/gui/map/map_dialog_scale.cpp" line="54"/>
        <source>Georeferencing reference point</source>
        <comment>Scaling center point</comment>
        <translation>Souřadnicový referenční bod</translation>
    </message>
    <message>
        <location filename="../src/gui/map/map_dialog_scale.cpp" line="59"/>
        <source>Other point,</source>
        <comment>Scaling center point</comment>
        <translation>Jiný bod,</translation>
    </message>
    <message>
        <location filename="../src/gui/map/map_dialog_scale.cpp" line="60"/>
        <location filename="../src/gui/map/map_dialog_scale.cpp" line="61"/>
        <source>mm</source>
        <translation>mm</translation>
    </message>
    <message>
        <location filename="../src/gui/map/map_dialog_scale.cpp" line="64"/>
        <source>X:</source>
        <comment>x coordinate</comment>
        <translation>X:</translation>
    </message>
    <message>
        <location filename="../src/gui/map/map_dialog_scale.cpp" line="66"/>
        <source>Y:</source>
        <comment>y coordinate</comment>
        <translation>Y:</translation>
    </message>
    <message>
        <location filename="../src/gui/map/map_dialog_scale.cpp" line="71"/>
        <source>Options</source>
        <translation>Volby</translation>
    </message>
    <message>
        <location filename="../src/gui/map/map_dialog_scale.cpp" line="73"/>
        <source>Scale symbol sizes</source>
        <translation>Přizpůsobit velikost symbolů</translation>
    </message>
    <message>
        <location filename="../src/gui/map/map_dialog_scale.cpp" line="80"/>
        <source>Scale map object positions</source>
        <translation>Přizpůsobit polohy objektů mapy</translation>
    </message>
    <message>
        <location filename="../src/gui/map/map_dialog_scale.cpp" line="87"/>
        <source>Adjust georeferencing reference point</source>
        <translation>Upravit souřadnicový referenční bod</translation>
    </message>
    <message>
        <location filename="../src/gui/map/map_dialog_scale.cpp" line="94"/>
        <source>Scale non-georeferenced templates</source>
        <translation>Přizpůsobit negeoreferencované podklady</translation>
    </message>
</context>
<context>
    <name>ScaleTool</name>
    <message>
        <location filename="../src/tools/scale_tool.cpp" line="60"/>
        <source>&lt;b&gt;Scaling:&lt;/b&gt; %1%</source>
        <translatorcomment>TODO: Check proper % escaping.</translatorcomment>
        <translation>&lt;b&gt;Změna velikosti:&lt;/b&gt; %1%</translation>
    </message>
    <message>
        <location filename="../src/tools/scale_tool.cpp" line="62"/>
        <source>&lt;b&gt;Click&lt;/b&gt;: Set the scaling center. </source>
        <translation>&lt;b&gt;Klepnutí&lt;/b&gt;: Nastaví střed změny velikosti. </translation>
    </message>
    <message>
        <location filename="../src/tools/scale_tool.cpp" line="63"/>
        <source>&lt;b&gt;Drag&lt;/b&gt;: Scale the selected objects. </source>
        <translation>&lt;b&gt;Táhnutí&lt;/b&gt;: Změní velikost vybraných objektů. </translation>
    </message>
</context>
<context>
    <name>SelectCRSDialog</name>
    <message>
        <location filename="../src/gui/select_crs_dialog.cpp" line="58"/>
        <source>Select coordinate reference system</source>
        <translation>Vybrat souřadnicový systém</translation>
    </message>
    <message>
        <source>Same as map&apos;s</source>
        <translation type="vanished">Stejný jako v mapě</translation>
    </message>
    <message>
        <location filename="../src/gui/select_crs_dialog.cpp" line="66"/>
        <source>Same as map</source>
        <translation>Stejný jako v mapě</translation>
    </message>
    <message>
        <location filename="../src/gui/select_crs_dialog.cpp" line="72"/>
        <source>Local</source>
        <translation>Místní</translation>
    </message>
    <message>
        <location filename="../src/gui/select_crs_dialog.cpp" line="77"/>
        <source>Geographic coordinates (WGS84)</source>
        <translation>Geografické souřadnice (WGS 84)</translation>
    </message>
    <message>
        <source>From list</source>
        <translation type="vanished">Ze seznamu</translation>
    </message>
    <message>
        <source>From specification</source>
        <translation type="vanished">Ze specifikace</translation>
    </message>
    <message>
        <source>(local)</source>
        <translation type="vanished">(místní)</translation>
    </message>
    <message>
        <source>CRS Specification:</source>
        <translation type="vanished">Specifikace souřadnicového systému:</translation>
    </message>
    <message>
        <location filename="../src/gui/select_crs_dialog.cpp" line="89"/>
        <source>Status:</source>
        <translation>Stav:</translation>
    </message>
    <message>
        <location filename="../src/gui/select_crs_dialog.cpp" line="134"/>
        <source>valid</source>
        <translation>platný</translation>
    </message>
</context>
<context>
    <name>SettingsDialog</name>
    <message>
        <location filename="../src/gui/settings_dialog.cpp" line="52"/>
        <source>Settings</source>
        <translation>Nastavení</translation>
    </message>
</context>
<context>
    <name>StorageLocation</name>
    <message>
        <location filename="../src/core/storage_location.cpp" line="282"/>
        <source>&apos;%1&apos; is stored in a regular location.</source>
        <translation>&apos;%1&apos; je uložen v obvyklém úložišti.</translation>
    </message>
    <message>
        <location filename="../src/core/storage_location.cpp" line="285"/>
        <source>&apos;%1&apos; is located in app storage. The files will be removed when uninstalling the app.</source>
        <translation>&apos;%1&apos; je umístěn v úložišti aplikace. Soubory budou při odinstalaci aplikace odstraněny.</translation>
    </message>
    <message>
        <location filename="../src/core/storage_location.cpp" line="288"/>
        <source>&apos;%1&apos; is not writable. Changes cannot be saved.</source>
        <translation>&apos;%1&apos; není zapisovatelný. Změny nemohou být uloženy.</translation>
    </message>
    <message>
        <location filename="../src/core/storage_location.cpp" line="291"/>
        <source>&apos;%1&apos; is not a valid storage location.</source>
        <translation>&apos;%1&apos; není platné umístění úložiště.</translation>
    </message>
</context>
<context>
    <name>SymbolDropDown</name>
    <message>
        <location filename="../src/gui/widgets/symbol_dropdown.cpp" line="52"/>
        <source>- none -</source>
        <translation>- žádný -</translation>
    </message>
</context>
<context>
    <name>SymbolDropDownDelegate</name>
    <message>
        <location filename="../src/gui/widgets/symbol_dropdown.cpp" line="166"/>
        <source>- None -</source>
        <translation>- Žádný -</translation>
    </message>
</context>
<context>
    <name>SymbolPropertiesWidget</name>
    <message>
        <location filename="../src/gui/symbols/symbol_properties_widget.cpp" line="72"/>
        <source>Number:</source>
        <translation>Číslo:</translation>
    </message>
    <message>
        <location filename="../src/gui/symbols/symbol_properties_widget.cpp" line="83"/>
        <source>Edit</source>
        <translation>Upravit</translation>
    </message>
    <message>
        <location filename="../src/gui/symbols/symbol_properties_widget.cpp" line="84"/>
        <source>Name:</source>
        <translation>Název:</translation>
    </message>
    <message>
        <location filename="../src/gui/symbols/symbol_properties_widget.cpp" line="86"/>
        <source>Description:</source>
        <translation>Popis:</translation>
    </message>
    <message>
        <location filename="../src/gui/symbols/symbol_properties_widget.cpp" line="88"/>
        <source>Helper symbol (not shown in finished map)</source>
        <translation>Pomocný symbol (není viditelný v hotové mapě)</translation>
    </message>
    <message>
        <location filename="../src/gui/symbols/symbol_properties_widget.cpp" line="135"/>
        <source>General</source>
        <translation>Obecné</translation>
    </message>
    <message>
        <location filename="../src/gui/symbols/symbol_properties_widget.cpp" line="226"/>
        <source>Warning</source>
        <translation>Varování</translation>
    </message>
    <message>
        <location filename="../src/gui/map/map_editor.cpp" line="1281"/>
        <source>Description</source>
        <translation>Popis</translation>
    </message>
</context>
<context>
    <name>SymbolRenderWidget</name>
    <message>
        <location filename="../src/gui/widgets/symbol_render_widget.cpp" line="245"/>
        <source>For symbols with description, press F1 while the tooltip is visible to show it</source>
        <translation>Pokud je viditelná bublinová nápověda k symbolu, popis symbolu zobrazíte stiskem F1</translation>
    </message>
    <message>
        <location filename="../src/gui/widgets/symbol_render_widget.cpp" line="249"/>
        <source>New symbol</source>
        <translation>Nový symbol</translation>
    </message>
    <message>
        <location filename="../src/gui/symbols/replace_symbol_set_dialog.cpp" line="438"/>
        <location filename="../src/gui/widgets/symbol_render_widget.cpp" line="251"/>
        <source>Point</source>
        <translation>Bod</translation>
    </message>
    <message>
        <location filename="../src/gui/symbols/replace_symbol_set_dialog.cpp" line="433"/>
        <location filename="../src/gui/widgets/symbol_render_widget.cpp" line="252"/>
        <source>Line</source>
        <translation>Linie</translation>
    </message>
    <message>
        <location filename="../src/gui/symbols/replace_symbol_set_dialog.cpp" line="423"/>
        <location filename="../src/gui/widgets/symbol_render_widget.cpp" line="253"/>
        <source>Area</source>
        <translation>Plocha</translation>
    </message>
    <message>
        <location filename="../src/gui/symbols/replace_symbol_set_dialog.cpp" line="443"/>
        <location filename="../src/gui/widgets/symbol_render_widget.cpp" line="254"/>
        <source>Text</source>
        <translation>Text</translation>
    </message>
    <message>
        <location filename="../src/gui/symbols/replace_symbol_set_dialog.cpp" line="428"/>
        <location filename="../src/gui/widgets/symbol_render_widget.cpp" line="255"/>
        <source>Combined</source>
        <translatorcomment>Check original</translatorcomment>
        <translation>Kombinovaný</translation>
    </message>
    <message>
        <location filename="../src/gui/widgets/symbol_render_widget.cpp" line="258"/>
        <source>Edit</source>
        <translation>Upravit</translation>
    </message>
    <message>
        <location filename="../src/gui/widgets/symbol_render_widget.cpp" line="259"/>
        <source>Duplicate</source>
        <translation>Zdvojit</translation>
    </message>
    <message>
        <location filename="../src/gui/widgets/symbol_render_widget.cpp" line="260"/>
        <source>Delete</source>
        <translation>Smazat</translation>
    </message>
    <message>
        <location filename="../src/gui/widgets/symbol_render_widget.cpp" line="261"/>
        <source>Scale...</source>
        <translation>Změnit velikost...</translation>
    </message>
    <message>
        <location filename="../src/gui/widgets/symbol_render_widget.cpp" line="263"/>
        <source>Copy</source>
        <translation>Kopírovat</translation>
    </message>
    <message>
        <location filename="../src/gui/widgets/symbol_render_widget.cpp" line="264"/>
        <source>Paste</source>
        <translation>Vložit</translation>
    </message>
    <message>
        <source>Switch symbol of selected object(s)</source>
        <translation type="vanished">Vyměnit symbol vybraného objektu</translation>
    </message>
    <message>
        <source>Fill / Create border for selected object(s)</source>
        <translation type="vanished">Vyplnit/Vytvořit okraj pro vybrané objekty</translation>
    </message>
    <message>
        <location filename="../src/gui/widgets/symbol_render_widget.cpp" line="279"/>
        <source>Select symbols</source>
        <translation>Vybrat symboly</translation>
    </message>
    <message>
        <location filename="../src/gui/widgets/symbol_render_widget.cpp" line="290"/>
        <source>Enable drag and drop</source>
        <translation>Povolit tažení a upuštění</translation>
    </message>
    <message>
        <source>Scale symbol(s)</source>
        <translation type="vanished">Změnit velikost symbolů</translation>
    </message>
    <message>
        <location filename="../src/gui/widgets/symbol_render_widget.cpp" line="1017"/>
        <location filename="../src/gui/widgets/symbol_render_widget.cpp" line="1032"/>
        <location filename="../src/gui/widgets/symbol_render_widget.cpp" line="1045"/>
        <source>Error</source>
        <translation>Chyba</translation>
    </message>
    <message>
        <location filename="../src/gui/widgets/symbol_render_widget.cpp" line="1017"/>
        <location filename="../src/gui/widgets/symbol_render_widget.cpp" line="1045"/>
        <source>An internal error occurred, sorry!</source>
        <translation>Vyskytla se vnitřní chyba, promiňte!</translation>
    </message>
    <message>
        <location filename="../src/gui/widgets/symbol_render_widget.cpp" line="1032"/>
        <source>There are no symbols in clipboard which could be pasted!</source>
        <translation>Ve schránce nejsou symboly, které by bylo možné vložit!</translation>
    </message>
    <message>
        <location filename="../src/gui/widgets/symbol_render_widget.cpp" line="1202"/>
        <source>Select all objects with this symbol</source>
        <translation>Vybrat všechny objekty s tímto symbolem</translation>
    </message>
    <message>
        <location filename="../src/gui/widgets/symbol_render_widget.cpp" line="1203"/>
        <source>Add all objects with this symbol to selection</source>
        <translation>Přidat všechny objekty s tímto symbolem do výběru</translation>
    </message>
    <message>
        <location filename="../src/gui/widgets/symbol_render_widget.cpp" line="1204"/>
        <source>Remove all objects with this symbol from selection</source>
        <translation>Odstranit všechny objekty s tímto symbolem z výběru</translation>
    </message>
    <message>
        <location filename="../src/gui/map/map_editor.cpp" line="1294"/>
        <location filename="../src/gui/widgets/symbol_render_widget.cpp" line="1205"/>
        <source>Hide objects with this symbol</source>
        <translation>Skrýt objekty s tímto symbolem</translation>
    </message>
    <message>
        <location filename="../src/gui/map/map_editor.cpp" line="1305"/>
        <location filename="../src/gui/widgets/symbol_render_widget.cpp" line="1206"/>
        <source>Protect objects with this symbol</source>
        <translation>Chránit objekty s tímto symbolem</translation>
    </message>
    <message>
        <location filename="../src/gui/widgets/symbol_render_widget.cpp" line="1211"/>
        <source>Add all objects with selected symbols to selection</source>
        <translation>Přidat všechny objekty s vybranými symboly do výběru</translation>
    </message>
    <message>
        <location filename="../src/gui/widgets/symbol_render_widget.cpp" line="1212"/>
        <source>Remove all objects with selected symbols from selection</source>
        <translation>Odstranit všechny objekty s vybranými symboly z výběru</translation>
    </message>
    <message>
        <location filename="../src/gui/widgets/symbol_render_widget.cpp" line="1213"/>
        <source>Hide objects with selected symbols</source>
        <translation>Skrýt objekty s vybranými symboly</translation>
    </message>
    <message>
        <location filename="../src/gui/widgets/symbol_render_widget.cpp" line="1214"/>
        <source>Protect objects with selected symbols</source>
        <translation>Chránit objekty s vybranými symboly</translation>
    </message>
    <message>
        <location filename="../src/gui/widgets/symbol_render_widget.cpp" line="280"/>
        <source>Select all</source>
        <translation>Vybrat vše</translation>
    </message>
    <message>
        <location filename="../src/gui/widgets/symbol_render_widget.cpp" line="240"/>
        <source>F1</source>
        <comment>Shortcut for displaying the symbol&apos;s description</comment>
        <translation>F1</translation>
    </message>
    <message>
        <location filename="../src/gui/widgets/symbol_render_widget.cpp" line="281"/>
        <source>Select unused</source>
        <translation>Vybrat nepoužívané</translation>
    </message>
    <message>
        <location filename="../src/gui/widgets/symbol_render_widget.cpp" line="283"/>
        <source>Invert selection</source>
        <translation>Obrátit výběr</translation>
    </message>
    <message>
        <location filename="../src/gui/widgets/symbol_render_widget.cpp" line="286"/>
        <source>Sort symbols</source>
        <translation>Třídit symboly</translation>
    </message>
    <message>
        <location filename="../src/gui/widgets/symbol_render_widget.cpp" line="287"/>
        <source>Sort by number</source>
        <translation>Třídit podle čísla</translation>
    </message>
    <message>
        <location filename="../src/gui/widgets/symbol_render_widget.cpp" line="288"/>
        <source>Sort by primary color</source>
        <translation>Třídit podle základní barvy</translation>
    </message>
    <message>
        <location filename="../src/gui/widgets/symbol_render_widget.cpp" line="289"/>
        <source>Sort by primary color priority</source>
        <translation>Třídit podle priority základní barvy</translation>
    </message>
    <message>
        <source>Scale symbol %1</source>
        <translation type="obsolete">Symbol %1 skalieren</translation>
    </message>
    <message>
        <location filename="../src/gui/widgets/symbol_render_widget.cpp" line="949"/>
        <source>Scale to percentage:</source>
        <translation>Změnit velikost na procentní hodnotu:</translation>
    </message>
    <message>
        <location filename="../src/gui/widgets/symbol_render_widget.cpp" line="979"/>
        <source>Confirmation</source>
        <translation>Potvrzení</translation>
    </message>
    <message>
        <location filename="../src/gui/widgets/symbol_render_widget.cpp" line="979"/>
        <source>The map contains objects with the symbol &quot;%1&quot;. Deleting it will delete those objects and clear the undo history! Do you really want to do that?</source>
        <translation>Mapa obsahuje objekty se symbolem &quot;%1&quot;. Při smazání symbolu budou tyto objekty z mapy a z historie odstraněny. Opravdu to chcete udělat?</translation>
    </message>
    <message>
        <location filename="../src/gui/map/map_editor.cpp" line="858"/>
        <location filename="../src/gui/widgets/symbol_render_widget.cpp" line="1210"/>
        <source>Select all objects with selected symbols</source>
        <translation>Vybrat všechny objekty dle vybraných symbolů</translation>
    </message>
    <message>
        <location filename="../src/gui/widgets/symbol_render_widget.cpp" line="266"/>
        <source>Switch symbol of selected objects</source>
        <translation>Zaměnit symbol vybraných objektů</translation>
    </message>
    <message>
        <location filename="../src/gui/widgets/symbol_render_widget.cpp" line="267"/>
        <source>Fill / Create border for selected objects</source>
        <translation>Vyplnit / Vytvořit okraj u označených objektů</translation>
    </message>
    <message>
        <location filename="../src/gui/widgets/symbol_render_widget.cpp" line="949"/>
        <source>Scale symbols</source>
        <translation>Změnit velikost symbolů</translation>
    </message>
</context>
<context>
    <name>SymbolSettingDialog</name>
    <message>
        <location filename="../src/gui/symbols/symbol_setting_dialog.cpp" line="60"/>
        <source>Symbol settings</source>
        <translation>Nastavení symbolů</translation>
    </message>
    <message>
        <location filename="../src/gui/symbols/symbol_setting_dialog.cpp" line="102"/>
        <source>Template:</source>
        <translation>Podklad:</translation>
    </message>
    <message>
        <location filename="../src/gui/symbols/symbol_setting_dialog.cpp" line="103"/>
        <source>&lt;b&gt;Template:&lt;/b&gt; </source>
        <translation>&lt;b&gt;Podklad:&lt;/b&gt; </translation>
    </message>
    <message>
        <location filename="../src/gui/symbols/symbol_setting_dialog.cpp" line="104"/>
        <source>(none)</source>
        <translatorcomment>Standardize &quot;(none)&quot; vs &quot;- none -&quot;</translatorcomment>
        <translation>(žádná)</translation>
    </message>
    <message>
        <location filename="../src/gui/symbols/symbol_setting_dialog.cpp" line="105"/>
        <source>Open...</source>
        <translation>Otevřít...</translation>
    </message>
    <message>
        <location filename="../src/gui/symbols/symbol_setting_dialog.cpp" line="108"/>
        <source>Center template...</source>
        <translation>Vycentrovat podklad...</translation>
    </message>
    <message>
        <location filename="../src/gui/symbols/symbol_setting_dialog.cpp" line="113"/>
        <source>bounding box on origin</source>
        <translation>Obrys na počátku</translation>
    </message>
    <message>
        <location filename="../src/gui/symbols/symbol_setting_dialog.cpp" line="114"/>
        <source>center of gravity on origin</source>
        <translation>Těžiště na počátku</translation>
    </message>
    <message>
        <location filename="../src/gui/symbols/symbol_setting_dialog.cpp" line="232"/>
        <source>Select background color</source>
        <translation>Vybrat barvu pozadí</translation>
    </message>
    <message>
        <location filename="../src/gui/symbols/symbol_setting_dialog.cpp" line="418"/>
        <source>The quick brown fox
takes the routechoice
to jump over the lazy dog
1234567890</source>
        <translatorcomment>Suggested by original author</translatorcomment>
        <translation>Hrdina pospíchá za láskou.
Princ z vršku a jeho pinč, jeden
vedle koně běže, druhý na oři sedě,
za princeznou spanilou sedící na pařezu
za řekou v údolí s pomocí chvátá. Slečna ta
před chvílí, víme, vypadla z kabiny svého létadla.

1234567890</translation>
    </message>
    <message>
        <location filename="../src/gui/symbols/symbol_setting_dialog.cpp" line="493"/>
        <source>- unnamed -</source>
        <translation>- bez názvu -</translation>
    </message>
</context>
<context>
    <name>SymbolToolTip</name>
    <message>
        <location filename="../src/gui/widgets/symbol_tooltip.cpp" line="200"/>
        <source>No description!</source>
        <translation>Bez popisu!</translation>
    </message>
</context>
<context>
    <name>TagSelectWidget</name>
    <message>
        <location filename="../src/gui/widgets/tag_select_widget.cpp" line="56"/>
        <source>Relation</source>
        <translation>Relace</translation>
    </message>
    <message>
        <location filename="../src/gui/widgets/tag_select_widget.cpp" line="56"/>
        <source>Key</source>
        <translation>Klíč</translation>
    </message>
    <message>
        <location filename="../src/gui/widgets/tag_select_widget.cpp" line="56"/>
        <source>Comparison</source>
        <translation>Porovnání</translation>
    </message>
    <message>
        <location filename="../src/gui/widgets/tag_select_widget.cpp" line="56"/>
        <source>Value</source>
        <translation>Hodnota</translation>
    </message>
    <message>
        <location filename="../src/gui/widgets/tag_select_widget.cpp" line="72"/>
        <source>Add Row</source>
        <translation>Přidat řádek</translation>
    </message>
    <message>
        <location filename="../src/gui/widgets/tag_select_widget.cpp" line="73"/>
        <source>Remove Row</source>
        <translation>Odstranit řádek</translation>
    </message>
    <message>
        <location filename="../src/gui/widgets/tag_select_widget.cpp" line="79"/>
        <source>Move Up</source>
        <translation>Posunout nahoru</translation>
    </message>
    <message>
        <location filename="../src/gui/widgets/tag_select_widget.cpp" line="81"/>
        <source>Move Down</source>
        <translation>Posunout dolů</translation>
    </message>
    <message>
        <location filename="../src/gui/widgets/tag_select_widget.cpp" line="88"/>
        <source>Select</source>
        <translation>Vybrat</translation>
    </message>
    <message>
        <location filename="../src/gui/widgets/tag_select_widget.cpp" line="93"/>
        <source>Help</source>
        <translation>Nápověda</translation>
    </message>
    <message numerus="yes">
        <location filename="../src/gui/widgets/tag_select_widget.cpp" line="342"/>
        <source>%n object(s) selected</source>
        <translation>
            <numerusform>%n objekt vybrán</numerusform>
            <numerusform>%n objekty vybrány</numerusform>
            <numerusform>%n objektů vybráno</numerusform>
        </translation>
    </message>
    <message>
        <location filename="../src/gui/widgets/tag_select_widget.cpp" line="346"/>
        <source>Invalid query</source>
        <translation>Neplatný dotaz</translation>
    </message>
</context>
<context>
    <name>TagsDialog</name>
    <message>
        <source>Add</source>
        <translation type="vanished">Přidat</translation>
    </message>
    <message>
        <source>Remove</source>
        <translation type="vanished">Odstranit</translation>
    </message>
    <message>
        <source>Close</source>
        <translation type="vanished">Zavřít</translation>
    </message>
    <message>
        <source>Key</source>
        <translation type="vanished">Klíč</translation>
    </message>
    <message>
        <source>Value</source>
        <translation type="vanished">Hodnota</translation>
    </message>
    <message>
        <source>key</source>
        <translation type="vanished">klíč</translation>
    </message>
    <message>
        <source>key %0</source>
        <translation type="vanished">klíč %0</translation>
    </message>
</context>
<context>
    <name>TagsWidget</name>
    <message>
        <location filename="../src/gui/widgets/tags_widget.cpp" line="53"/>
        <source>Key</source>
        <translation>Klíč</translation>
    </message>
    <message>
        <location filename="../src/gui/widgets/tags_widget.cpp" line="53"/>
        <source>Value</source>
        <translation>Hodnota</translation>
    </message>
    <message>
        <location filename="../src/gui/widgets/tags_widget.cpp" line="63"/>
        <source>Help</source>
        <translation>Nápověda</translation>
    </message>
    <message>
        <location filename="../src/gui/widgets/tags_widget.cpp" line="233"/>
        <source>Key exists</source>
        <translation>Klíč existuje</translation>
    </message>
    <message>
        <location filename="../src/gui/widgets/tags_widget.cpp" line="234"/>
        <source>The key &quot;%1&quot; already exists and must not be used twice.</source>
        <translation>Klíč &quot;%1&quot; již existuje a nesmí se použít dvakrát.</translation>
    </message>
</context>
<context>
    <name>Template</name>
    <message>
        <location filename="../src/templates/template.cpp" line="476"/>
        <source>Find the moved template file</source>
        <translation>Najít přesunutý soubor s podkladem</translation>
    </message>
    <message>
        <location filename="../src/templates/template.cpp" line="478"/>
        <source>All files (*.*)</source>
        <translation>Všechny soubory (*.*)</translation>
    </message>
    <message>
        <location filename="../src/templates/template.cpp" line="493"/>
        <source>Error</source>
        <translation>Chyba</translation>
    </message>
    <message>
        <location filename="../src/templates/template.cpp" line="576"/>
        <location filename="../src/templates/template.cpp" line="605"/>
        <source>No such file.</source>
        <translation>Žádný takový soubor.</translation>
    </message>
    <message>
        <location filename="../src/templates/template.cpp" line="619"/>
        <source>Is the format of the file correct for this template type?</source>
        <translation>Je formát souboru pro tento typ podkladu správný?</translation>
    </message>
    <message>
        <location filename="../src/templates/template.cpp" line="626"/>
        <source>Not enough free memory.</source>
        <translation>Nedostatek volné paměti.</translation>
    </message>
    <message>
        <source>Cannot change the template to this file! Is the format of the file correct for this template type?</source>
        <translation type="vanished">Nelze změnit podklad tohoto souboru. Je soubor vybrán ve správném formátu?</translation>
    </message>
</context>
<context>
    <name>TemplateAdjustActivity</name>
    <message>
        <location filename="../src/templates/template_adjust.cpp" line="64"/>
        <source>Template adjustment</source>
        <translation>Vlícování podkladu</translation>
    </message>
    <message>
        <location filename="../src/templates/template_adjust.cpp" line="141"/>
        <source>Error</source>
        <translation>Chyba</translation>
    </message>
    <message>
        <location filename="../src/templates/template_adjust.cpp" line="141"/>
        <source>Failed to calculate adjustment!</source>
        <translation>Nepodařilo se spočítat vlícování!</translation>
    </message>
</context>
<context>
    <name>TemplateAdjustAddTool</name>
    <message>
        <location filename="../src/templates/template_adjust.cpp" line="573"/>
        <source>&lt;b&gt;Click&lt;/b&gt;: Set the template position of the pass point. </source>
        <translation>&lt;b&gt;Klepnutí&lt;/b&gt;: Nastaví polohu vlícovacího bodu na podkladu. </translation>
    </message>
    <message>
        <location filename="../src/templates/template_adjust.cpp" line="598"/>
        <source>&lt;b&gt;Click&lt;/b&gt;: Set the map position of the pass point. </source>
        <translation>&lt;b&gt;Klepnutí&lt;/b&gt;: Nastaví polohu vlícovacího bodu na mapě. </translation>
    </message>
</context>
<context>
    <name>TemplateAdjustDeleteTool</name>
    <message>
        <location filename="../src/templates/template_adjust.cpp" line="807"/>
        <source>&lt;b&gt;Click&lt;/b&gt;: Delete pass points. </source>
        <translation>&lt;b&gt;Klepnutí&lt;/b&gt;: Smaže pasovací body. </translation>
    </message>
</context>
<context>
    <name>TemplateAdjustMoveTool</name>
    <message>
        <location filename="../src/templates/template_adjust.cpp" line="682"/>
        <source>&lt;b&gt;Drag&lt;/b&gt;: Move pass points. </source>
        <translation>&lt;b&gt;Táhnutí&lt;/b&gt;: Posune vlícovací body. </translation>
    </message>
</context>
<context>
    <name>TemplateAdjustWidget</name>
    <message>
        <location filename="../src/templates/template_adjust.cpp" line="194"/>
        <source>Pass points:</source>
        <translation>Vlícovací body:</translation>
    </message>
    <message>
        <location filename="../src/templates/template_adjust.cpp" line="196"/>
        <source>New</source>
        <translation>Nový</translation>
    </message>
    <message>
        <location filename="../src/templates/template_adjust.cpp" line="200"/>
        <source>Move</source>
        <translation>Posunout</translation>
    </message>
    <message>
        <location filename="../src/templates/template_adjust.cpp" line="204"/>
        <source>Delete</source>
        <translation>Smazat</translation>
    </message>
    <message>
        <location filename="../src/templates/template_adjust.cpp" line="211"/>
        <source>Template X</source>
        <translation>X (podklad)</translation>
    </message>
    <message>
        <location filename="../src/templates/template_adjust.cpp" line="211"/>
        <source>Template Y</source>
        <translation>Y (podklad)</translation>
    </message>
    <message>
        <location filename="../src/templates/template_adjust.cpp" line="211"/>
        <source>Map X</source>
        <translation>X (mapa)</translation>
    </message>
    <message>
        <location filename="../src/templates/template_adjust.cpp" line="211"/>
        <source>Map Y</source>
        <translation>Y (mapa)</translation>
    </message>
    <message>
        <location filename="../src/templates/template_adjust.cpp" line="211"/>
        <source>Error</source>
        <translation>Chyba</translation>
    </message>
    <message>
        <location filename="../src/templates/template_adjust.cpp" line="222"/>
        <source>Apply pass points</source>
        <translation>Použít vlícovací body</translation>
    </message>
    <message>
        <location filename="../src/templates/template_adjust.cpp" line="224"/>
        <source>Help</source>
        <translation>Nápověda</translation>
    </message>
    <message>
        <location filename="../src/templates/template_adjust.cpp" line="225"/>
        <source>Apply &amp;&amp; clear all</source>
        <translation>Použít a vše smazat</translation>
    </message>
    <message>
        <location filename="../src/templates/template_adjust.cpp" line="226"/>
        <source>Clear all</source>
        <translation>Smazat vše</translation>
    </message>
</context>
<context>
    <name>TemplateImage</name>
    <message>
        <location filename="../src/templates/template_image.cpp" line="159"/>
        <source>Not enough free memory (image size: %1x%2 pixels)</source>
        <translation>Nedostatek volné paměti (velikost obrázku: %1x%2 pixelů)</translation>
    </message>
    <message>
        <location filename="../src/templates/template_image.cpp" line="199"/>
        <source>Warning</source>
        <translation>Varování</translation>
    </message>
    <message>
        <location filename="../src/templates/template_image.cpp" line="199"/>
        <source>Loading a GIF image template.
Saving GIF files is not supported. This means that drawings on this template won&apos;t be saved!
If you do not intend to draw on this template however, that is no problem.</source>
        <translation>Nahrává se podklad ve formátu GIF.
Ukládání ve formátu GIF není podporováno. Kresby na takovém podkladu nelze uložit!
Pokud ovšem není vaším úmyslem na tento podklad kreslit, nejedná se o problém.</translation>
    </message>
    <message>
        <location filename="../src/templates/template_image.cpp" line="241"/>
        <source>Select the coordinate reference system of the coordinates in the world file</source>
        <translation>Vyberte souřadnicový systém souřadnic uvedených v georeferenčním souboru</translation>
    </message>
</context>
<context>
    <name>TemplateImageOpenDialog</name>
    <message>
        <location filename="../src/templates/template_image.cpp" line="564"/>
        <source>Opening %1</source>
        <translation>Otevírá se %1</translation>
    </message>
    <message>
        <location filename="../src/templates/template_image.cpp" line="566"/>
        <source>Image size:</source>
        <translation>Velikost obrázku:</translation>
    </message>
    <message>
        <location filename="../src/templates/template_image.cpp" line="569"/>
        <source>Specify how to position or scale the image:</source>
        <translation>Zadejte, jak umístit nebo změnit velikost obrázku:</translation>
    </message>
    <message>
        <location filename="../src/templates/template_image.cpp" line="579"/>
        <source>World file</source>
        <translation>Georeferenční soubor</translation>
    </message>
    <message>
        <location filename="../src/templates/template_image.cpp" line="581"/>
        <source>GeoTiff</source>
        <translation>GeoTiff</translation>
    </message>
    <message>
        <location filename="../src/templates/template_image.cpp" line="583"/>
        <source>no georeferencing information</source>
        <translation>žádné informace o georeferenci</translation>
    </message>
    <message>
        <location filename="../src/templates/template_image.cpp" line="585"/>
        <source>Georeferenced</source>
        <translation>Georeferencovaný</translation>
    </message>
    <message>
        <location filename="../src/templates/template_image.cpp" line="589"/>
        <source>Meters per pixel:</source>
        <translation>Metrů na pixel:</translation>
    </message>
    <message>
        <location filename="../src/templates/template_image.cpp" line="593"/>
        <source>Scanned with</source>
        <translation>Skenováno na</translation>
    </message>
    <message>
        <location filename="../src/templates/template_image.cpp" line="596"/>
        <source>dpi</source>
        <translation>dpi</translation>
    </message>
    <message>
        <location filename="../src/templates/template_image.cpp" line="598"/>
        <source>Template scale:  1 :</source>
        <translation>Měřítko podkladu: 1 :</translation>
    </message>
    <message>
        <location filename="../src/templates/template_image.cpp" line="624"/>
        <source>Cancel</source>
        <translation>Zrušit</translation>
    </message>
    <message>
        <location filename="../src/templates/template_image.cpp" line="625"/>
        <source>Open</source>
        <translation>Otevřít</translation>
    </message>
</context>
<context>
    <name>TemplateListWidget</name>
    <message>
        <location filename="../src/gui/widgets/template_list_widget.cpp" line="146"/>
        <source>Show</source>
        <translation>Ukázat</translation>
    </message>
    <message>
        <location filename="../src/gui/widgets/template_list_widget.cpp" line="145"/>
        <source>Opacity</source>
        <translation>Neprůhlednost</translation>
    </message>
    <message>
        <location filename="../src/gui/widgets/template_list_widget.cpp" line="145"/>
        <source>Group</source>
        <translation>Skupina</translation>
    </message>
    <message>
        <location filename="../src/gui/widgets/template_list_widget.cpp" line="145"/>
        <source>Filename</source>
        <translation>Název souboru</translation>
    </message>
    <message>
        <source>Create...</source>
        <translatorcomment>Check original</translatorcomment>
        <translation type="obsolete">Erstellen...</translation>
    </message>
    <message>
        <location filename="../src/gui/widgets/template_list_widget.cpp" line="195"/>
        <location filename="../src/gui/widgets/template_list_widget.cpp" line="465"/>
        <source>Sketch</source>
        <translation>Skica</translation>
    </message>
    <message>
        <location filename="../src/gui/widgets/template_list_widget.cpp" line="197"/>
        <location filename="../src/gui/widgets/template_list_widget.cpp" line="469"/>
        <source>GPS</source>
        <translation>GPS</translation>
    </message>
    <message>
        <location filename="../src/gui/widgets/template_list_widget.cpp" line="190"/>
        <source>Open...</source>
        <translation>Otevřít...</translation>
    </message>
    <message>
        <source>Please enter a percentage from 0 to 100!</source>
        <translation type="obsolete">Bitte geben Sie einen Prozentsatz von 0 bis 100 ein!</translation>
    </message>
    <message>
        <source>No selection</source>
        <translation type="obsolete">Keine Auswahl</translation>
    </message>
    <message>
        <source>Multiple templates selected</source>
        <translation type="obsolete">Mehrere Vorlagen ausgewählt</translation>
    </message>
    <message>
        <source>yes</source>
        <translation type="obsolete">ja</translation>
    </message>
    <message>
        <source>no</source>
        <translation type="obsolete">nein</translation>
    </message>
    <message>
        <location filename="../src/gui/widgets/template_list_widget.cpp" line="221"/>
        <source>Georeferenced: %1</source>
        <translation>Georeferencováno: %1</translation>
    </message>
    <message>
        <source>Delete</source>
        <translation type="vanished">Smazat</translation>
    </message>
    <message>
        <location filename="../src/gui/widgets/template_list_widget.cpp" line="205"/>
        <source>Close</source>
        <translation>Zavřít</translation>
    </message>
    <message>
        <location filename="../src/gui/widgets/template_list_widget.cpp" line="193"/>
        <source>Duplicate</source>
        <translation>Zdvojit</translation>
    </message>
    <message>
        <location filename="../src/gui/widgets/template_list_widget.cpp" line="211"/>
        <source>Move Up</source>
        <translation>Posunout nahoru</translation>
    </message>
    <message>
        <location filename="../src/gui/widgets/template_list_widget.cpp" line="213"/>
        <source>Move Down</source>
        <translation>Posunout dolů</translation>
    </message>
    <message>
        <location filename="../src/gui/widgets/template_list_widget.cpp" line="268"/>
        <source>Help</source>
        <translation>Nápověda</translation>
    </message>
    <message>
        <location filename="../src/gui/widgets/template_list_widget.cpp" line="226"/>
        <source>Move by hand</source>
        <translation>Posunout ručně</translation>
    </message>
    <message>
        <location filename="../src/gui/widgets/template_list_widget.cpp" line="230"/>
        <source>Adjust...</source>
        <translation>Vlícovat...</translation>
    </message>
    <message>
        <location filename="../src/gui/widgets/template_list_widget.cpp" line="375"/>
        <source>Open image, GPS track or DXF file</source>
        <translatorcomment>FIXME: Update original string</translatorcomment>
        <translation>Otevřít obrázek, trasu GPS nebo soubor DXF</translation>
    </message>
    <message>
        <location filename="../src/gui/widgets/template_list_widget.cpp" line="234"/>
        <source>Positioning...</source>
        <translation>Určení polohy...</translation>
    </message>
    <message>
        <location filename="../src/gui/widgets/template_list_widget.cpp" line="201"/>
        <source>Add template...</source>
        <translation>Přidat podklad...</translation>
    </message>
    <message>
        <location filename="../src/gui/widgets/template_list_widget.cpp" line="205"/>
        <source>Remove</source>
        <translation>Odstranit</translation>
    </message>
    <message>
        <location filename="../src/gui/widgets/template_list_widget.cpp" line="236"/>
        <source>Import and remove</source>
        <translation>Importovat a odstranit</translation>
    </message>
    <message>
        <location filename="../src/gui/widgets/template_list_widget.cpp" line="378"/>
        <source>Template files</source>
        <translation>Soubory podkladů</translation>
    </message>
    <message>
        <location filename="../src/gui/widgets/template_list_widget.cpp" line="378"/>
        <source>All files</source>
        <translation>Všechny soubory</translation>
    </message>
    <message>
        <location filename="../src/gui/widgets/template_list_widget.cpp" line="387"/>
        <location filename="../src/templates/template.cpp" line="489"/>
        <source>Cannot open template
%1:
%2</source>
        <translation>Nelze otevřít podklad
%1:
%2</translation>
    </message>
    <message>
        <location filename="../src/gui/widgets/template_list_widget.cpp" line="391"/>
        <location filename="../src/gui/widgets/template_list_widget.cpp" line="402"/>
        <location filename="../src/gui/widgets/template_list_widget.cpp" line="738"/>
        <source>Error</source>
        <translation>Chyba</translation>
    </message>
    <message>
        <location filename="../src/gui/widgets/template_list_widget.cpp" line="391"/>
        <source>File format not recognized.</source>
        <translation>Neznámý souborový formát.</translation>
    </message>
    <message>
        <location filename="../src/gui/widgets/template_list_widget.cpp" line="401"/>
        <source>Failed to load template. Does the file exist and is it valid?</source>
        <translation>Nepodařilo se nahrát podklad. Existuje tento soubor a je platný?</translation>
    </message>
    <message>
        <source>Please enter a valid number from 0 to 1, or specify a percentage from 0 to 100!</source>
        <translation type="obsolete">Geben Sie eine Zahl zwischen 0 und 1 oder einen Prozentwert zwischen 0 und 100 ein!</translation>
    </message>
    <message>
        <location filename="../src/gui/widgets/template_list_widget.cpp" line="738"/>
        <source>Please enter a valid integer number to set a group or leave the field empty to ungroup the template!</source>
        <translation>Zadejte prosím platné celé číslo pro nastavení skupiny nebo ponechejte pole prázdné pro zrušení seskupení podkladů!</translation>
    </message>
    <message>
        <location filename="../src/gui/widgets/template_list_widget.cpp" line="991"/>
        <source>Don&apos;t scale</source>
        <translation>Neměnit velikost</translation>
    </message>
    <message>
        <location filename="../src/gui/widgets/template_list_widget.cpp" line="986"/>
        <source>Scale by nominal map scale ratio (%1 %)</source>
        <translation>Změnit velikost podle koeficientu měřítka mapy (%1 %)</translation>
    </message>
    <message>
        <location filename="../src/gui/widgets/template_list_widget.cpp" line="988"/>
        <source>Scale by current template scaling (%1 %)</source>
        <translation>Změnit velikost podle nynějšího měřítka podkladu (%1 %)</translation>
    </message>
    <message>
        <location filename="../src/gui/widgets/template_list_widget.cpp" line="993"/>
        <location filename="../src/gui/widgets/template_list_widget.cpp" line="1025"/>
        <source>Template import</source>
        <translation>Import podkladu</translation>
    </message>
    <message>
        <location filename="../src/gui/widgets/template_list_widget.cpp" line="994"/>
        <source>How shall the symbols of the imported template map be scaled?</source>
        <translation>Jak by se měla změnit velikost symbolů importovaného podkladu?</translation>
    </message>
    <message>
        <location filename="../src/gui/widgets/template_list_widget.cpp" line="1026"/>
        <source>The template will be invisible in the overprinting simulation. Switch to normal view?</source>
        <translation>Podklad nebude při simulaci přetisku viditelný. Přepnout do normálního zobrazení?</translation>
    </message>
    <message>
        <location filename="../src/gui/widgets/template_list_widget.cpp" line="1159"/>
        <source>- Map -</source>
        <translation>- Mapa -</translation>
    </message>
</context>
<context>
    <name>TemplateMoveTool</name>
    <message>
        <location filename="../src/templates/template_tool_move.cpp" line="36"/>
        <source>&lt;b&gt;Drag&lt;/b&gt; to move the current template</source>
        <translation>&lt;b&gt;Táhnutí&lt;/b&gt;: Posune aktuální podklad</translation>
    </message>
</context>
<context>
    <name>TemplatePositionDockWidget</name>
    <message>
        <location filename="../src/templates/template_position_dock_widget.cpp" line="36"/>
        <source>Positioning</source>
        <translation>Určení polohy</translation>
    </message>
    <message>
        <location filename="../src/templates/template_position_dock_widget.cpp" line="40"/>
        <source>X:</source>
        <translation>X:</translation>
    </message>
    <message>
        <location filename="../src/templates/template_position_dock_widget.cpp" line="43"/>
        <source>Y:</source>
        <translation>Y:</translation>
    </message>
    <message>
        <location filename="../src/templates/template_position_dock_widget.cpp" line="46"/>
        <source>X-Scale:</source>
        <translation>Měřítko X:</translation>
    </message>
    <message>
        <location filename="../src/templates/template_position_dock_widget.cpp" line="49"/>
        <source>Y-Scale:</source>
        <translation>Měřítko Y:</translation>
    </message>
    <message>
        <location filename="../src/templates/template_position_dock_widget.cpp" line="52"/>
        <source>Rotation:</source>
        <translation>Rotace:</translation>
    </message>
</context>
<context>
    <name>TemplatePositioningDialog</name>
    <message>
        <location filename="../src/templates/template_positioning_dialog.cpp" line="40"/>
        <source>Track scaling and positioning</source>
        <translation>Změna velikosti a umístění cesty</translation>
    </message>
    <message>
        <location filename="../src/templates/template_positioning_dialog.cpp" line="45"/>
        <source>Coordinate system</source>
        <translation>Souřadnicový systém</translation>
    </message>
    <message>
        <location filename="../src/templates/template_positioning_dialog.cpp" line="46"/>
        <source>Real</source>
        <translation>Reálné</translation>
    </message>
    <message>
        <location filename="../src/templates/template_positioning_dialog.cpp" line="47"/>
        <source>Map</source>
        <translation>Mapa</translation>
    </message>
    <message>
        <location filename="../src/templates/template_positioning_dialog.cpp" line="50"/>
        <source>m</source>
        <comment>meters</comment>
        <translation>m</translation>
    </message>
    <message>
        <location filename="../src/templates/template_positioning_dialog.cpp" line="53"/>
        <source>One coordinate unit equals:</source>
        <translation>Jedna jednotka souřadnic odpovídá:</translation>
    </message>
    <message>
        <location filename="../src/templates/template_positioning_dialog.cpp" line="55"/>
        <source>Position track at given coordinates</source>
        <translation>Umístit cestu na zadané souřadnice</translation>
    </message>
    <message>
        <location filename="../src/templates/template_positioning_dialog.cpp" line="59"/>
        <source>Position track at view center</source>
        <translation>Umístit cestu doprostřed pohledu na mapu</translation>
    </message>
</context>
<context>
    <name>TemplateTrack</name>
    <message>
        <location filename="../src/templates/template_track.cpp" line="138"/>
        <source>This template must be loaded with GDAL/OGR.</source>
        <translation>Tento podklad musí být načten pomocí GDAL/OGR.</translation>
    </message>
    <message>
        <location filename="../src/templates/template_track.cpp" line="187"/>
        <source>Select the coordinate reference system of the track coordinates</source>
        <translation>Vyberte souřadnicový systém pro souřadnice trasy</translation>
    </message>
    <message>
        <location filename="../src/templates/template_track.cpp" line="205"/>
        <source>Opening track ...</source>
        <translation>Otevřít trasu...</translation>
    </message>
    <message>
        <location filename="../src/templates/template_track.cpp" line="206"/>
        <source>Load the track in georeferenced or non-georeferenced mode?</source>
        <translation>Nahrát trasu v georeferencovaném nebo negeoreferencovaném režimu?</translation>
    </message>
    <message>
        <location filename="../src/templates/template_track.cpp" line="208"/>
        <source>Positions the track according to the map&apos;s georeferencing settings.</source>
        <translation>Umístí trasu podle nastavení souřadnicového systému mapy.</translation>
    </message>
    <message>
        <location filename="../src/templates/template_track.cpp" line="210"/>
        <source>These are not configured yet, so they will be shown as the next step.</source>
        <translatorcomment>Add explanation for &quot;these&quot;.</translatorcomment>
        <translation>Tyto ještě nejsou konfigurovány, takže se zobrazí jako další krok.</translation>
    </message>
    <message>
        <location filename="../src/templates/template_track.cpp" line="211"/>
        <source>Georeferenced</source>
        <translation>Georeferencováno</translation>
    </message>
    <message>
        <location filename="../src/templates/template_track.cpp" line="212"/>
        <source>Non-georeferenced</source>
        <translation>Negeoreferencováno</translation>
    </message>
    <message>
        <location filename="../src/templates/template_track.cpp" line="212"/>
        <source>Projects the track using an orthographic projection with center at the track&apos;s coordinate average. Allows adjustment of the transformation and setting the map georeferencing using the adjusted track position.</source>
        <translation>Promítne trasu pomocí ortografické projekce se středem v průměru souřadnic trasy. Umožňuje úpravu transformace a nastavení polohy mapy pomocí upravené polohy trasy.</translation>
    </message>
    <message>
        <location filename="../src/sensors/gps_track.cpp" line="495"/>
        <location filename="../src/sensors/gps_track.cpp" line="504"/>
        <location filename="../src/sensors/gps_track.cpp" line="511"/>
        <location filename="../src/templates/template_track.cpp" line="447"/>
        <source>Error</source>
        <translation>Chyba</translation>
    </message>
    <message>
        <location filename="../src/templates/template_track.cpp" line="447"/>
        <source>The path is empty, there is nothing to import!</source>
        <translation>Trasa je prázdná. Není co importovat!</translation>
    </message>
    <message>
        <location filename="../src/templates/template_track.cpp" line="461"/>
        <source>Question</source>
        <translation>Otázka</translation>
    </message>
    <message>
        <location filename="../src/templates/template_track.cpp" line="461"/>
        <source>Should the waypoints be imported as a line going through all points?</source>
        <translation>Mají se body GPS (cestovní body) importovat jako linie vedoucí skrze všechny body?</translation>
    </message>
    <message>
        <location filename="../src/templates/template_track.cpp" line="528"/>
        <source>Import problems</source>
        <translation>Problémy při importu</translation>
    </message>
    <message numerus="yes">
        <location filename="../src/templates/template_track.cpp" line="529"/>
        <source>%n path object(s) could not be imported (reason: missing coordinates).</source>
        <translation>
            <numerusform>%n objekt trasy se nepodařilo importovat (důvod: chybí souřadnice).</numerusform>
            <numerusform>%n objekty trasy se nepodařilo importovat (důvod: chybí souřadnice).</numerusform>
            <numerusform>%n objektů trasy se nepodařilo importovat (důvod: chybí souřadnice).</numerusform>
        </translation>
    </message>
    <message>
        <location filename="../src/sensors/gps_track.cpp" line="417"/>
        <source>Error reading</source>
        <translation>Chyba při čtení</translation>
    </message>
    <message>
        <source>There was an error reading the DXF file %1:

%1</source>
        <translation type="obsolete">Fehler beim Lesen der DXF-Datei %1

%2</translation>
    </message>
    <message>
        <location filename="../src/sensors/gps_track.cpp" line="417"/>
        <source>There was an error reading the DXF file %1:

%2</source>
        <translation>Chyba při čtení souboru DXF %1:

%2</translation>
    </message>
    <message>
        <location filename="../src/sensors/gps_track.cpp" line="495"/>
        <source>%1:
Not an OSM file.</source>
        <translation>%1:
Není OSM soubor.</translation>
    </message>
    <message>
        <location filename="../src/sensors/gps_track.cpp" line="505"/>
        <source>The OSM file has version %1.
The minimum supported version is %2.</source>
        <translation>Soubor OSM má verzi %1.
Nejnižší podporovaná verze je %2.</translation>
    </message>
    <message>
        <location filename="../src/sensors/gps_track.cpp" line="512"/>
        <source>The OSM file has version %1.
The maximum supported version is %2.</source>
        <translation>Soubor OSM má verzi %1.
Nejvyšší podporovaná verze je %2.</translation>
    </message>
    <message>
        <location filename="../src/sensors/gps_track.cpp" line="612"/>
        <source>Problems</source>
        <translation>Problémy</translation>
    </message>
    <message>
        <location filename="../src/sensors/gps_track.cpp" line="612"/>
        <source>%1 nodes could not be processed correctly.</source>
        <translation>%1 uzlů se nepodařilo zpracovat správně.</translation>
    </message>
</context>
<context>
    <name>TextBrowserDialog</name>
    <message>
        <source>External link: %1</source>
        <translation type="vanished">Vnější odkaz: %1</translation>
    </message>
    <message>
        <source>Click to view</source>
        <translation type="vanished">Klikněte pro zobrazení</translation>
    </message>
</context>
<context>
    <name>TextObjectAlignmentDockWidget</name>
    <message>
        <location filename="../src/gui/widgets/text_alignment_widget.cpp" line="60"/>
        <source>Alignment</source>
        <translation>Zarovnání</translation>
    </message>
    <message>
        <location filename="../src/gui/widgets/text_alignment_widget.cpp" line="44"/>
        <source>Left</source>
        <translation>Vlevo</translation>
    </message>
    <message>
        <location filename="../src/gui/widgets/text_alignment_widget.cpp" line="45"/>
        <location filename="../src/gui/widgets/text_alignment_widget.cpp" line="51"/>
        <source>Center</source>
        <translation>Na střed</translation>
    </message>
    <message>
        <location filename="../src/gui/widgets/text_alignment_widget.cpp" line="46"/>
        <source>Right</source>
        <translation>Vpravo</translation>
    </message>
    <message>
        <location filename="../src/gui/widgets/text_alignment_widget.cpp" line="50"/>
        <source>Top</source>
        <translation>Nahoře</translation>
    </message>
    <message>
        <location filename="../src/gui/widgets/text_alignment_widget.cpp" line="52"/>
        <source>Baseline</source>
        <translation>Základní čára</translation>
    </message>
    <message>
        <location filename="../src/gui/widgets/text_alignment_widget.cpp" line="53"/>
        <source>Bottom</source>
        <translation>Dole</translation>
    </message>
</context>
<context>
    <name>TextSymbolSettings</name>
    <message>
        <location filename="../src/gui/symbols/text_symbol_settings.cpp" line="74"/>
        <source>Text settings</source>
        <translation>Nastavení textu</translation>
    </message>
    <message>
        <location filename="../src/gui/symbols/text_symbol_settings.cpp" line="80"/>
        <source>Font family:</source>
        <translation>Rodina písma:</translation>
    </message>
    <message>
        <location filename="../src/gui/symbols/text_symbol_settings.cpp" line="84"/>
        <source>Font size:</source>
        <translation>Velikost písma:</translation>
    </message>
    <message>
        <location filename="../src/gui/symbols/text_symbol_settings.cpp" line="98"/>
        <location filename="../src/gui/symbols/text_symbol_settings.cpp" line="123"/>
        <location filename="../src/gui/symbols/text_symbol_settings.cpp" line="183"/>
        <location filename="../src/gui/symbols/text_symbol_settings.cpp" line="189"/>
        <location filename="../src/gui/symbols/text_symbol_settings.cpp" line="456"/>
        <location filename="../src/gui/symbols/text_symbol_settings.cpp" line="474"/>
        <location filename="../src/gui/symbols/text_symbol_settings.cpp" line="567"/>
        <source>mm</source>
        <translation>mm</translation>
    </message>
    <message>
        <location filename="../src/core/symbols/text_symbol.cpp" line="553"/>
        <source>A</source>
        <comment>First capital letter of the local alphabet</comment>
        <translation>A</translation>
    </message>
    <message>
        <location filename="../src/gui/symbols/text_symbol_settings.cpp" line="83"/>
        <source>pt</source>
        <translation>bodů</translation>
    </message>
    <message>
        <source>Determine size...</source>
        <translation type="vanished">Určit velikost...</translation>
    </message>
    <message>
        <location filename="../src/gui/symbols/text_symbol_settings.cpp" line="106"/>
        <source>Text color:</source>
        <translation>Barva textu:</translation>
    </message>
    <message>
        <location filename="../src/gui/symbols/text_symbol_settings.cpp" line="109"/>
        <source>bold</source>
        <translation>Tučné</translation>
    </message>
    <message>
        <location filename="../src/gui/symbols/text_symbol_settings.cpp" line="111"/>
        <source>italic</source>
        <translation>Kurzíva</translation>
    </message>
    <message>
        <location filename="../src/gui/symbols/text_symbol_settings.cpp" line="113"/>
        <source>underlined</source>
        <translatorcomment>or &quot;underline&quot;/&quot;unterstreichen&quot;</translatorcomment>
        <translation>Podtržení</translation>
    </message>
    <message>
        <location filename="../src/gui/symbols/text_symbol_settings.cpp" line="116"/>
        <source>Text style:</source>
        <translation>Styl textu:</translation>
    </message>
    <message>
        <location filename="../src/gui/symbols/text_symbol_settings.cpp" line="120"/>
        <location filename="../src/gui/symbols/text_symbol_settings.cpp" line="126"/>
        <source>%</source>
        <translation>%</translation>
    </message>
    <message>
        <location filename="../src/gui/symbols/text_symbol_settings.cpp" line="121"/>
        <source>Line spacing:</source>
        <translation>Odstupy řádků:</translation>
    </message>
    <message>
        <location filename="../src/gui/symbols/text_symbol_settings.cpp" line="124"/>
        <source>Paragraph spacing:</source>
        <translation>Odstupy odstavců:</translation>
    </message>
    <message>
        <location filename="../src/gui/symbols/text_symbol_settings.cpp" line="127"/>
        <source>Character spacing:</source>
        <translation>Odstupy znaků:</translation>
    </message>
    <message>
        <location filename="../src/gui/symbols/text_symbol_settings.cpp" line="129"/>
        <source>Kerning</source>
        <translation>Podřezávání</translation>
    </message>
    <message>
        <location filename="../src/gui/symbols/text_symbol_settings.cpp" line="136"/>
        <source>Symbol icon text:</source>
        <translation>Text ikony symbolu:</translation>
    </message>
    <message>
        <location filename="../src/gui/symbols/text_symbol_settings.cpp" line="140"/>
        <location filename="../src/gui/symbols/text_symbol_settings.cpp" line="148"/>
        <source>Framing</source>
        <translation>Rámování</translation>
    </message>
    <message>
        <location filename="../src/gui/symbols/text_symbol_settings.cpp" line="143"/>
        <source>OCAD compatibility settings</source>
        <translation>Nastavení kompatibility s OCADem</translation>
    </message>
    <message>
        <location filename="../src/gui/symbols/text_symbol_settings.cpp" line="154"/>
        <source>Framing color:</source>
        <translation>Barva rámování:</translation>
    </message>
    <message>
        <location filename="../src/gui/symbols/text_symbol_settings.cpp" line="156"/>
        <source>Line framing</source>
        <translation>Obrys linie</translation>
    </message>
    <message>
        <location filename="../src/gui/symbols/text_symbol_settings.cpp" line="162"/>
        <source>Shadow framing</source>
        <translation>Stínování</translation>
    </message>
    <message>
        <location filename="../src/gui/symbols/text_symbol_settings.cpp" line="166"/>
        <source>Left/Right Offset:</source>
        <translation>Posun vpravo/vlevo:</translation>
    </message>
    <message>
        <location filename="../src/gui/symbols/text_symbol_settings.cpp" line="169"/>
        <source>Top/Down Offset:</source>
        <translation>Posun nahoru/dolů:</translation>
    </message>
    <message>
        <location filename="../src/gui/symbols/text_symbol_settings.cpp" line="173"/>
        <source>OCAD compatibility</source>
        <translation>Kompatibilita s OCADem</translation>
    </message>
    <message>
        <location filename="../src/gui/symbols/text_symbol_settings.cpp" line="180"/>
        <source>enabled</source>
        <translation>povoleno</translation>
    </message>
    <message>
        <location filename="../src/gui/symbols/text_symbol_settings.cpp" line="184"/>
        <source>Line width:</source>
        <translation>Šířka linie:</translation>
    </message>
    <message>
        <location filename="../src/gui/symbols/text_symbol_settings.cpp" line="187"/>
        <source>Line color:</source>
        <translation>Barva linie:</translation>
    </message>
    <message>
        <location filename="../src/gui/symbols/text_symbol_settings.cpp" line="456"/>
        <source>Position:</source>
        <translation>Pozice:</translation>
    </message>
    <message>
        <location filename="../src/gui/symbols/text_symbol_settings.cpp" line="178"/>
        <source>Line below paragraphs</source>
        <translation>Linka pod odstavci</translation>
    </message>
    <message>
        <location filename="../src/gui/symbols/text_symbol_settings.cpp" line="160"/>
        <source>Width:</source>
        <translation>Šířka:</translation>
    </message>
    <message>
        <location filename="../src/gui/symbols/text_symbol_settings.cpp" line="190"/>
        <source>Distance from baseline:</source>
        <translation>Odstup od základní linie:</translation>
    </message>
    <message>
        <location filename="../src/gui/symbols/text_symbol_settings.cpp" line="194"/>
        <source>Custom tabulator positions</source>
        <translation>Vlastní polohy tabulátoru</translation>
    </message>
    <message>
        <location filename="../src/gui/symbols/text_symbol_settings.cpp" line="455"/>
        <source>Add custom tabulator</source>
        <translation>Přidat vlastní tabulátor</translation>
    </message>
</context>
<context>
    <name>UTMZoneEdit</name>
    <message>
        <location filename="../src/gui/widgets/crs_param_widgets.cpp" line="65"/>
        <source>Calculate</source>
        <translation>Vypočítat</translation>
    </message>
</context>
<context>
    <name>UndoManager</name>
    <message>
        <location filename="../src/undo/undo_manager.cpp" line="146"/>
        <location filename="../src/undo/undo_manager.cpp" line="191"/>
        <source>Error</source>
        <translation>Chyba</translation>
    </message>
    <message>
        <location filename="../src/undo/undo_manager.cpp" line="146"/>
        <source>Cannot undo because the last undo step became invalid. This can for example happen if you change the symbol of an object to another and then delete the old symbol.</source>
        <translatorcomment>Original diskutabel</translatorcomment>
        <translation>Nelze vrátit zpět, protože poslední uložený krok je neplatný. To se může stát, když například změníte symbol objektu na jiný, a potom tento starý symbol smažete.</translation>
    </message>
    <message>
        <location filename="../src/undo/undo_manager.cpp" line="153"/>
        <source>Confirmation</source>
        <translation>Potvrzení</translation>
    </message>
    <message>
        <location filename="../src/undo/undo_manager.cpp" line="153"/>
        <source>Undoing this step will go beyond the point where the file was loaded. Are you sure?</source>
        <translation>Tento krok zpět vede ke stavu před časovým bodem nahrání souboru. Jste si jistý?</translation>
    </message>
    <message>
        <location filename="../src/undo/undo_manager.cpp" line="191"/>
        <source>Cannot redo because the first redo step became invalid. This can for example happen if you delete the symbol of an object you have drawn.</source>
        <translation>Nelze provést znovu, protože první obnovovací krok je neplatný. To se může stát, když například smažete symbol objektu, který jste nekreslil.</translation>
    </message>
</context>
<context>
    <name>UnitOfMeasurement</name>
    <message>
        <source>mm</source>
        <comment>millimeters</comment>
        <translation type="vanished">mm</translation>
    </message>
    <message>
        <source>m</source>
        <comment>meters</comment>
        <translation type="vanished">m</translation>
    </message>
    <message>
        <location filename="../src/tools/tool_helpers.cpp" line="620"/>
        <source>%1°</source>
        <comment>degree</comment>
<<<<<<< HEAD
        <translation type="unfinished">%1°</translation>
=======
        <translation>%1°</translation>
>>>>>>> 3f74f0fe
    </message>
    <message>
        <location filename="../src/tools/tool_helpers.cpp" line="621"/>
        <source>%1 m</source>
        <comment>meter</comment>
        <translation>%1 m</translation>
    </message>
</context>
<context>
    <name>Util</name>
    <message>
        <location filename="../src/util/util.cpp" line="254"/>
        <location filename="../src/util/util.cpp" line="268"/>
        <location filename="../src/util/util.cpp" line="302"/>
        <source>Error</source>
        <translation>Chyba</translation>
    </message>
    <message>
        <location filename="../src/util/util.cpp" line="254"/>
        <source>Failed to locate the help files.</source>
        <translation>Soubory s nápovědou se nepodařilo najít.</translation>
    </message>
    <message>
        <location filename="../src/util/util.cpp" line="268"/>
        <source>Failed to locate the help browser (&quot;Qt Assistant&quot;).</source>
        <translation>Program pro procházení souboru s nápovědou (&quot;Qt Assistant&quot;) se nepodařilo najít.</translation>
    </message>
    <message>
        <location filename="../src/util/util.cpp" line="303"/>
        <source>Failed to launch the help browser (&quot;Qt Assistant&quot;).</source>
        <translation>Program pro procházení souboru s nápovědou (&quot;Qt Assistant&quot;) se nepodařilo spustit.</translation>
    </message>
    <message>
        <location filename="../src/util/util.cpp" line="319"/>
        <source>See more...</source>
        <extracomment>This &quot;See more&quot; is displayed as a link to the manual in What&apos;s-this tooltips.</extracomment>
        <translation>Více...</translation>
    </message>
</context>
<context>
    <name>XMLFileExporter</name>
    <message>
        <location filename="../src/fileformats/xml_file_format.cpp" line="189"/>
        <source>Older versions of Mapper do not support multiple map parts. To save the map in compatibility mode, you must first merge all map parts.</source>
        <translation>Starší verze Mapperu nepodporují více mapových částí. Pro uložení souboru v režimu kompatibility musíte nejprve všechny části mapy sloučit.</translation>
    </message>
</context>
<context>
    <name>XMLFileImporter</name>
    <message>
        <location filename="../src/fileformats/xml_file_format.cpp" line="473"/>
        <source>Unsupported element: %1 (line %2 column %3)</source>
        <translation>Nepodporovaný prvek: %1 (řádek %2, sloupec %3)</translation>
    </message>
    <message>
        <location filename="../src/fileformats/xml_file_format.cpp" line="504"/>
        <source>Some coordinates were out of bounds for printing. Map content was adjusted.</source>
        <translation>Některé souřadnice byly mimo hranice tisku. Obsah mapy byl přizpůsoben.</translation>
    </message>
    <message>
        <location filename="../src/fileformats/xml_file_format.cpp" line="554"/>
        <source>unknown</source>
        <translation>neznámý</translation>
    </message>
    <message>
        <location filename="../src/fileformats/xml_file_format.cpp" line="555"/>
        <source>Parts of this file cannot be read by this version of Mapper. Minimum required version: %1</source>
        <translation>Části souboru nelze totuto verzí Mapperu přečíst. Nejnižší požadovaná verze: %1</translation>
    </message>
    <message>
        <location filename="../src/fileformats/xml_file_format.cpp" line="589"/>
        <source>Error at line %1 column %2: %3</source>
        <translation>Chyba na řádku %1, ve sloupci %2: %3</translation>
    </message>
    <message>
        <source>The map notes could not be read.</source>
        <translation type="vanished">Mapové poznámky nebylo možné načíst.</translation>
    </message>
    <message>
        <location filename="../src/fileformats/xml_file_format.cpp" line="601"/>
        <location filename="../src/fileformats/xml_file_format.cpp" line="858"/>
        <source>Some invalid characters had to be removed.</source>
        <translation>Některé neplatné znaky musejí být odstraněny.</translation>
    </message>
    <message>
        <location filename="../src/fileformats/xml_file_format.cpp" line="619"/>
        <source>Unknown error</source>
        <translation>Neznámá chyba</translation>
    </message>
    <message>
        <location filename="../src/fileformats/xml_file_format.cpp" line="620"/>
        <source>Unsupported or invalid georeferencing specification &apos;%1&apos;: %2</source>
        <translation>Nepodporovaná nebo neplatná specifikace souřadnicového systému &apos;%1&apos;: %2</translation>
    </message>
    <message>
        <location filename="../src/fileformats/xml_file_format.cpp" line="751"/>
        <location filename="../src/fileformats/xml_file_format.cpp" line="804"/>
        <source>Could not set knockout property of color &apos;%1&apos;.</source>
        <translation>Nelze nastavit vlastnosti vyřezání (knockout) u barvy &apos;%1&apos;.</translation>
    </message>
    <message>
        <location filename="../src/fileformats/xml_file_format.cpp" line="764"/>
        <source>Expected %1 colors, found %2.</source>
        <translation>Očekáváno %1 barev, nalezeno %2.</translation>
    </message>
    <message>
        <location filename="../src/fileformats/xml_file_format.cpp" line="780"/>
        <source>Spot color %1 not found while processing %2 (%3).</source>
        <translation>Přímá barva %1 nebyla při zpracování %2 (%3) nalezena.</translation>
    </message>
    <message>
        <location filename="../src/fileformats/xml_file_format.cpp" line="836"/>
        <source>Expected %1 symbols, found %2.</source>
        <translation>Očekáváno %1 symbolů, nalezeno %2.</translation>
    </message>
    <message>
        <location filename="../src/fileformats/xml_file_format.cpp" line="875"/>
        <source>Expected %1 map parts, found %2.</source>
        <translation>Očekáváno %1 částí mapy, nalezeno %2.</translation>
    </message>
</context>
</TS><|MERGE_RESOLUTION|>--- conflicted
+++ resolved
@@ -8160,11 +8160,7 @@
         <location filename="../src/tools/tool_helpers.cpp" line="620"/>
         <source>%1°</source>
         <comment>degree</comment>
-<<<<<<< HEAD
-        <translation type="unfinished">%1°</translation>
-=======
         <translation>%1°</translation>
->>>>>>> 3f74f0fe
     </message>
     <message>
         <location filename="../src/tools/tool_helpers.cpp" line="621"/>
