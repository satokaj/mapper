<?xml version="1.0" encoding="utf-8"?>
<!DOCTYPE TS>
<TS version="2.0" language="nb_NO">
<context>
    <name>AboutDialog</name>
    <message>
        <location filename="../src/gui/about_dialog.cpp" line="152"/>
        <location filename="../src/gui/about_dialog.cpp" line="227"/>
        <source>About %1</source>
        <translation>Om %1</translation>
    </message>
    <message>
        <location filename="../src/gui/about_dialog.cpp" line="167"/>
        <source>External link: %1</source>
        <translation>Ekstern lenke: %1</translation>
    </message>
    <message>
        <location filename="../src/gui/about_dialog.cpp" line="171"/>
        <source>Click to view</source>
        <translation>Klikk for å se</translation>
    </message>
    <message>
        <location filename="../src/gui/about_dialog.cpp" line="235"/>
        <source>This program is free software: you can redistribute it and/or modify it under the terms of the &lt;a %1&gt;GNU General Public License (GPL), version&amp;nbsp;3&lt;/a&gt;, as published by the Free Software Foundation.</source>
        <translation>Dette programmet er fri programvare: du kan distribuere det videre og/eller endre det iht. betingelsene i &lt;a %1&gt;GNU General Public License (GPL), version&amp;nbsp;3&lt;/a&gt;, as published by the Free Software Foundation.</translation>
    </message>
    <message>
        <location filename="../src/gui/about_dialog.cpp" line="241"/>
        <source>This program is distributed in the hope that it will be useful, but WITHOUT ANY WARRANTY; without even the implied warranty of MERCHANTABILITY or FITNESS FOR A PARTICULAR PURPOSE. See the GNU General Public License (GPL), version&amp;nbsp;3, for &lt;a %1&gt;more details&lt;/a&gt;.</source>
        <translation>Dette programmet er distribuert i håp om at det vil være nyttig, men UTEN NOEN GARANTI; selv uten en garanti om SALGBARHET eller EGNETHET FOR ET VISST FORMÅL. Se GNU General Public License (GPL), versjon&amp;nbsp;3, for &lt;a %1&gt;flere detaljer&lt;/a&gt;.</translation>
    </message>
    <message>
        <location filename="../src/gui/about_dialog.cpp" line="248"/>
        <source>&lt;a %1&gt;All about licenses, copyright notices, conditions and disclaimers.&lt;/a&gt;</source>
        <translation>&lt;a %1&gt;Allt om lisenser, copyright info, betingelser og fraskrivningsklausul.&lt;/a&gt;</translation>
    </message>
    <message>
        <location filename="../src/gui/about_dialog.cpp" line="252"/>
        <source>The OpenOrienteering developers in alphabetical order:</source>
        <translation>OpenOrienteering-utviklere i alfabetisk rekkefølge:</translation>
    </message>
    <message>
        <source>License (%1)</source>
        <translation>Lisens (%1)</translation>
    </message>
    <message>
        <source>Additional information</source>
        <translation>Tilleggsinformasjon</translation>
    </message>
    <message>
        <location filename="../src/gui/about_dialog.cpp" line="254"/>
        <source>(project initiator)</source>
        <translation>(prosjektets initiativtaker)</translation>
    </message>
    <message>
        <location filename="../src/gui/about_dialog.cpp" line="231"/>
        <source>A free software for drawing orienteering maps</source>
        <translation>Fri programvare for tegning av orienteringskart</translation>
    </message>
    <message>
        <source>This software is licensed under the term of the GNU General Public License (GPL), version 3.&lt;br/&gt;You are welcome to redistribute it under the terms of this license.&lt;br/&gt;THERE IS NO WARRANTY FOR THE PROGRAM, TO THE EXTENT PERMITTED BY APPLICABLE LAW.&lt;br&gt;The full license text is supplied in the file %1.</source>
        <translatorcomment>Usikker på juridisk formulering med store bokstaver</translatorcomment>
        <translation>Dette programmet er lisensiert under GNU General Public Licence (GPL), versjon 3.&lt;br/&gt;Du kan fritt distribuere det videre under denne lisensen.&lt;br/&gt;DET ER INGEN GARANTIER FOR PROGRAMMET, I DEN GRAD DET TILLATES AV LOVEN SOM KOMMER TIL ANVENDELSE.&lt;br&gt;Hele lisensen er gitt i filen %1.</translation>
    </message>
    <message>
        <source>Developers in alphabetical order:</source>
        <translation>Utviklere i alfabetisk rekkefølge:</translation>
    </message>
    <message>
        <location filename="../src/gui/about_dialog.cpp" line="256"/>
        <source>For contributions, thanks to:</source>
        <translation>For bidrag, takk til:</translation>
    </message>
    <message>
        <source>This program uses the &lt;b&gt;Clipper library&lt;/b&gt; by Angus Johnson.</source>
        <translation>Programmet bruker &lt;b&gt;Clipper library&lt;/b&gt; av Angus Johnson.</translation>
    </message>
    <message>
        <source>See &lt;a href=&quot;%1&quot;&gt;%1&lt;/a&gt; for more information.</source>
        <translation>Se &lt;a href=&quot;%1&quot;&gt;%1&lt;/a&gt; for mer informasjon.</translation>
    </message>
    <message>
        <source>This program uses the &lt;b&gt;PROJ.4 Cartographic Projections Library&lt;/b&gt; by Frank Warmerdam.</source>
        <translation>Programmet bruker &lt;b&gt;PROJ.4 Cartographic Projections Library&lt;/b&gt; av Frank Warmerdam.</translation>
    </message>
</context>
<context>
    <name>AbstractHomeScreenWidget</name>
    <message>
        <location filename="../src/gui/settings_dialog.cpp" line="362"/>
        <source>Open most recently used file</source>
        <translation>Åpne siste brukte fil</translation>
    </message>
    <message>
        <location filename="../src/gui/settings_dialog.cpp" line="367"/>
        <source>Show tip of the day</source>
        <translation>Vis dagens tips</translation>
    </message>
</context>
<context>
    <name>ActionGridBar</name>
    <message>
        <location filename="../src/gui/widgets/action_grid_bar.cpp" line="53"/>
        <source>Show remaining items</source>
        <translation>Vis gjenstående elementer</translation>
    </message>
</context>
<context>
    <name>AreaSymbolSettings</name>
    <message>
        <location filename="../src/symbol_area.cpp" line="663"/>
        <source>mm²</source>
        <translation>mm²</translation>
    </message>
    <message>
        <location filename="../src/symbol_area.cpp" line="664"/>
        <source>Minimum size:</source>
        <translation>Minimumsstørrelse:</translation>
    </message>
    <message>
        <location filename="../src/symbol_area.cpp" line="671"/>
        <source>Fills</source>
        <translation>Fyllmønster</translation>
    </message>
    <message>
        <location filename="../src/symbol_area.cpp" line="684"/>
        <source>Line fill</source>
        <translation>Linje</translation>
    </message>
    <message>
        <location filename="../src/symbol_area.cpp" line="685"/>
        <source>Pattern fill</source>
        <translation>Fyllmønster</translation>
    </message>
    <message>
        <location filename="../src/symbol_area.cpp" line="723"/>
        <location filename="../src/symbol_area.cpp" line="734"/>
        <location filename="../src/symbol_area.cpp" line="741"/>
        <location filename="../src/symbol_area.cpp" line="760"/>
        <location filename="../src/symbol_area.cpp" line="765"/>
        <source>mm</source>
        <translation>mm</translation>
    </message>
    <message>
        <location filename="../src/symbol_area.cpp" line="738"/>
        <source>Single line</source>
        <translation>Enkelt linje</translation>
    </message>
    <message>
        <location filename="../src/symbol_area.cpp" line="752"/>
        <source>Parallel lines</source>
        <translation>Parallelle linjer</translation>
    </message>
    <message>
        <location filename="../src/symbol_area.cpp" line="754"/>
        <source>Line spacing:</source>
        <translation>Linjeavstand:</translation>
    </message>
    <message>
        <location filename="../src/symbol_area.cpp" line="757"/>
        <source>Single row</source>
        <translation>Enkelt rad</translation>
    </message>
    <message>
        <location filename="../src/symbol_area.cpp" line="759"/>
        <source>Pattern interval:</source>
        <translation>Mønsterintervall:</translation>
    </message>
    <message>
        <location filename="../src/symbol_area.cpp" line="764"/>
        <source>Pattern offset:</source>
        <translation>Mønsterforskyvning:</translation>
    </message>
    <message>
        <location filename="../src/symbol_area.cpp" line="769"/>
        <source>Row offset:</source>
        <translation>Radforskyvning:</translation>
    </message>
    <message>
        <location filename="../src/symbol_area.cpp" line="771"/>
        <source>Parallel rows</source>
        <translation>Parallelle rader</translation>
    </message>
    <message>
        <location filename="../src/symbol_area.cpp" line="773"/>
        <source>Row spacing:</source>
        <translation>Radavstand:</translation>
    </message>
    <message>
        <location filename="../src/symbol_area.cpp" line="779"/>
        <source>Fill rotation</source>
        <translation>Fyllretning</translation>
    </message>
    <message>
        <location filename="../src/symbol_area.cpp" line="781"/>
        <source>°</source>
        <translation>°</translation>
    </message>
    <message>
        <location filename="../src/symbol_area.cpp" line="783"/>
        <source>Angle:</source>
        <translation>Vinkel:</translation>
    </message>
    <message>
        <location filename="../src/symbol_area.cpp" line="785"/>
        <source>adjustable per object</source>
        <translation>justerbar per objekt</translation>
    </message>
    <message>
        <location filename="../src/symbol_area.cpp" line="800"/>
        <source>Area settings</source>
        <translation>Flateinnstillinger</translation>
    </message>
    <message>
        <location filename="../src/symbol_area.cpp" line="881"/>
        <source>Pattern fill %1</source>
        <translation>Fyllmønster %1</translation>
    </message>
    <message>
        <location filename="../src/symbol_area.cpp" line="890"/>
        <source>Line fill %1</source>
        <translation>Linje %1</translation>
    </message>
    <message>
        <location filename="../src/symbol_area.cpp" line="907"/>
        <source>No fill selected</source>
        <translation>Ingen fyll er valgt</translation>
    </message>
    <message>
        <location filename="../src/symbol_area.cpp" line="661"/>
        <source>Area color:</source>
        <translation>Flatefarge:</translation>
    </message>
    <message>
        <location filename="../src/symbol_area.cpp" line="750"/>
        <source>Line offset:</source>
        <translation>Linjeforskyvning:</translation>
    </message>
    <message>
        <location filename="../src/symbol_area.cpp" line="745"/>
        <source>Line color:</source>
        <translation>Linjefarge:</translation>
    </message>
    <message>
        <location filename="../src/symbol_area.cpp" line="740"/>
        <source>Line width:</source>
        <translation>Linjebredde:</translation>
    </message>
</context>
<context>
    <name>ColorDialog</name>
    <message>
        <location filename="../src/gui/color_dialog.cpp" line="37"/>
        <source>Edit map color</source>
        <translation>Endre kartfarge</translation>
    </message>
    <message>
        <location filename="../src/gui/color_dialog.cpp" line="54"/>
        <source>Defines a spot color:</source>
        <translation>Definerer en spotfarge:</translation>
    </message>
    <message>
        <location filename="../src/gui/color_dialog.cpp" line="63"/>
        <source>Mixture of spot colors (screens and overprint):</source>
        <translatorcomment>usikker på skjermer</translatorcomment>
        <translation>Blanding av spotfarger (skjermer og overtrykk):</translation>
    </message>
    <message>
        <location filename="../src/gui/color_dialog.cpp" line="77"/>
        <location filename="../src/gui/color_dialog.cpp" line="115"/>
        <location filename="../src/gui/color_dialog.cpp" line="120"/>
        <location filename="../src/gui/color_dialog.cpp" line="125"/>
        <location filename="../src/gui/color_dialog.cpp" line="130"/>
        <location filename="../src/gui/color_dialog.cpp" line="338"/>
        <source>%</source>
        <translation>%</translation>
    </message>
    <message>
        <location filename="../src/gui/color_dialog.cpp" line="82"/>
        <source>Knockout: erases lower colors</source>
        <translatorcomment>meget usikker på denne</translatorcomment>
        <translation>Knockout: fjern lavere farger</translation>
    </message>
    <message>
        <location filename="../src/gui/color_dialog.cpp" line="100"/>
        <location filename="../src/gui/color_dialog.cpp" line="157"/>
        <source>Calculate from spot colors</source>
        <translation>Beregn fra spotfarger</translation>
    </message>
    <message>
        <location filename="../src/gui/color_dialog.cpp" line="105"/>
        <source>Calculate from RGB color</source>
        <translation>Beregn fra RGB-farge</translation>
    </message>
    <message>
        <location filename="../src/gui/color_dialog.cpp" line="110"/>
        <source>Custom process color:</source>
        <translatorcomment>prosessfarge er neppe korrekt</translatorcomment>
        <translation>Egendefinert prosessfarge:</translation>
    </message>
    <message>
        <location filename="../src/gui/color_dialog.cpp" line="116"/>
        <source>Cyan</source>
        <translation>Cyan</translation>
    </message>
    <message>
        <location filename="../src/gui/color_dialog.cpp" line="121"/>
        <source>Magenta</source>
        <translation>Magenta</translation>
    </message>
    <message>
        <location filename="../src/gui/color_dialog.cpp" line="126"/>
        <source>Yellow</source>
        <translation>Gul</translation>
    </message>
    <message>
        <location filename="../src/gui/color_dialog.cpp" line="131"/>
        <source>Black</source>
        <translation>Svart</translation>
    </message>
    <message>
        <location filename="../src/gui/color_dialog.cpp" line="162"/>
        <source>Calculate from CMYK color</source>
        <translation>Beregn fra CMYK-farger</translation>
    </message>
    <message>
        <location filename="../src/gui/color_dialog.cpp" line="167"/>
        <source>Custom RGB color:</source>
        <translation>Egendefinert RGB-farge:</translation>
    </message>
    <message>
        <location filename="../src/gui/color_dialog.cpp" line="173"/>
        <source>Red</source>
        <translation>Rød</translation>
    </message>
    <message>
        <location filename="../src/gui/color_dialog.cpp" line="178"/>
        <source>Green</source>
        <translation>Grønn</translation>
    </message>
    <message>
        <location filename="../src/gui/color_dialog.cpp" line="183"/>
        <source>Blue</source>
        <translation>Blå</translation>
    </message>
    <message>
        <location filename="../src/gui/color_dialog.cpp" line="188"/>
        <source>#RRGGBB</source>
        <translation>#RRGGBB</translation>
    </message>
    <message>
        <location filename="../src/gui/color_dialog.cpp" line="206"/>
        <source>Desktop</source>
        <translation>Skrivebord</translation>
    </message>
    <message>
        <location filename="../src/gui/color_dialog.cpp" line="207"/>
        <source>Professional printing</source>
        <translation>Profesjonell utskrift</translation>
    </message>
</context>
<context>
    <name>ColorDropDown</name>
    <message>
        <location filename="../src/gui/widgets/color_dropdown.cpp" line="35"/>
        <source>- none -</source>
        <translation>- ingen -</translation>
    </message>
</context>
<context>
    <name>ColorWidget</name>
    <message>
        <location filename="../src/color_dock_widget.cpp" line="48"/>
        <source>Name</source>
        <translation>Navn</translation>
    </message>
    <message>
        <location filename="../src/color_dock_widget.cpp" line="48"/>
        <source>Opacity</source>
        <translatorcomment>Alternativt Ugjennomsiktighet</translatorcomment>
        <translation>Opasitet</translation>
    </message>
    <message>
        <location filename="../src/color_dock_widget.cpp" line="48"/>
        <source>Spot color</source>
        <translation>Spotfarge</translation>
    </message>
    <message>
        <location filename="../src/color_dock_widget.cpp" line="48"/>
        <source>CMYK</source>
        <translation>CMYK</translation>
    </message>
    <message>
        <location filename="../src/color_dock_widget.cpp" line="48"/>
        <source>RGB</source>
        <translation>RGB</translation>
    </message>
    <message>
        <location filename="../src/color_dock_widget.cpp" line="48"/>
        <source>K.o.</source>
        <translation>K.o.</translation>
    </message>
    <message>
        <location filename="../src/color_dock_widget.cpp" line="52"/>
        <location filename="../src/color_dock_widget.cpp" line="57"/>
        <source>New</source>
        <translation>Ny</translation>
    </message>
    <message>
        <location filename="../src/color_dock_widget.cpp" line="60"/>
        <source>Delete</source>
        <translation>Slett</translation>
    </message>
    <message>
        <location filename="../src/color_dock_widget.cpp" line="53"/>
        <source>Duplicate</source>
        <translation>Dupliser</translation>
    </message>
    <message>
        <location filename="../src/color_dock_widget.cpp" line="66"/>
        <source>Move Up</source>
        <translation>Flytt opp</translation>
    </message>
    <message>
        <location filename="../src/color_dock_widget.cpp" line="68"/>
        <source>Move Down</source>
        <translation>Flytt ned</translation>
    </message>
    <message>
        <location filename="../src/color_dock_widget.cpp" line="79"/>
        <source>Help</source>
        <translation>Hjelp</translation>
    </message>
    <message>
        <location filename="../src/color_dock_widget.cpp" line="100"/>
        <source>Double-click a color value to open a dialog.</source>
        <translation>Dobbelklikk på en fargeverdi for å åpne en dialog.</translation>
    </message>
    <message>
        <location filename="../src/color_dock_widget.cpp" line="178"/>
        <source>Confirmation</source>
        <translation>Bekreft</translation>
    </message>
    <message>
        <location filename="../src/color_dock_widget.cpp" line="178"/>
        <source>The map contains symbols with this color. Deleting it will remove the color from these objects! Do you really want to do that?</source>
        <translation>Kartet inneholder symboler med denne fargen. Sletting vil fjerne fargen fra disse symbolene. Vi du virkelig gjøre dette?</translation>
    </message>
    <message>
        <location filename="../src/color_dock_widget.cpp" line="195"/>
        <source> (Duplicate)</source>
        <translation>(Dupliser)</translation>
    </message>
    <message>
        <location filename="../src/color_dock_widget.cpp" line="301"/>
        <source>Error</source>
        <translation>Feil</translation>
    </message>
    <message>
        <location filename="../src/color_dock_widget.cpp" line="301"/>
        <source>Please enter a percentage from 0% to 100%!</source>
        <translation>Skriv inn et prosenttall fra 0% til 100%!</translation>
    </message>
    <message>
        <location filename="../src/color_dock_widget.cpp" line="368"/>
        <location filename="../src/color_dock_widget.cpp" line="410"/>
        <source>Double click to define the color</source>
        <translation>Dobbeltklikk for å definere fargen</translation>
    </message>
    <message>
        <location filename="../src/color_dock_widget.cpp" line="375"/>
        <source>Click to select the name and click again to edit.</source>
        <translation>Klikk for å velge navn og klikk igjen for å redigere.</translation>
    </message>
</context>
<context>
    <name>CombinedSymbolSettings</name>
    <message>
        <location filename="../src/symbol_combined.cpp" line="356"/>
        <source>&amp;Number of parts:</source>
        <translation>&amp;Antall deler:</translation>
    </message>
    <message>
        <location filename="../src/symbol_combined.cpp" line="371"/>
        <source>- Private line symbol -</source>
        <translation>Spesielt linjesymbol</translation>
    </message>
    <message>
        <location filename="../src/symbol_combined.cpp" line="372"/>
        <source>- Private area symbol -</source>
        <translation>Spesielt flatesymbol</translation>
    </message>
    <message>
        <location filename="../src/symbol_combined.cpp" line="378"/>
        <source>Edit private symbol...</source>
        <translation>Rediger spesielt symbol...</translation>
    </message>
    <message>
        <location filename="../src/symbol_combined.cpp" line="398"/>
        <source>Combination settings</source>
        <translation>Kombinasjonsinnstillinger</translation>
    </message>
    <message>
        <location filename="../src/symbol_combined.cpp" line="451"/>
        <source>Change from public to private symbol</source>
        <translation>Endre fra felles til spesielt symbol</translation>
    </message>
    <message>
        <location filename="../src/symbol_combined.cpp" line="452"/>
        <source>Take the old symbol as template for the private symbol?</source>
        <translation>Bruk eksisterende symbol som mal for spesielt symbol?</translation>
    </message>
    <message>
        <location filename="../src/symbol_combined.cpp" line="368"/>
        <source>Symbol %1:</source>
        <translation>Symbol %1:</translation>
    </message>
</context>
<context>
    <name>ConfigureGridDialog</name>
    <message>
        <location filename="../src/map_grid.cpp" line="189"/>
        <source>Configure grid</source>
        <translation>Konfigurer rutenett</translation>
    </message>
    <message>
        <location filename="../src/map_grid.cpp" line="191"/>
        <source>Show grid</source>
        <translation>Vis rutenett</translation>
    </message>
    <message>
        <location filename="../src/map_grid.cpp" line="192"/>
        <source>Snap to grid</source>
        <translation>Fest til rutenett</translation>
    </message>
    <message>
        <location filename="../src/map_grid.cpp" line="193"/>
        <source>Choose...</source>
        <translation>Velg...</translation>
    </message>
    <message>
        <location filename="../src/map_grid.cpp" line="196"/>
        <source>All lines</source>
        <translation>Alle linjer</translation>
    </message>
    <message>
        <location filename="../src/map_grid.cpp" line="197"/>
        <source>Horizontal lines</source>
        <translation>Horisontale linjer</translation>
    </message>
    <message>
        <location filename="../src/map_grid.cpp" line="198"/>
        <source>Vertical lines</source>
        <translation>Vertikale linjer</translation>
    </message>
    <message>
        <location filename="../src/map_grid.cpp" line="201"/>
        <source>Alignment</source>
        <translation>Tekstjustering</translation>
    </message>
    <message>
        <location filename="../src/map_grid.cpp" line="203"/>
        <source>Align with magnetic north</source>
        <translation>Tilpass med magnetisk nord</translation>
    </message>
    <message>
        <location filename="../src/map_grid.cpp" line="204"/>
        <source>Align with grid north</source>
        <translation>Tilpass med rutenettsnord</translation>
    </message>
    <message>
        <location filename="../src/map_grid.cpp" line="205"/>
        <source>Align with true north</source>
        <translation>Tilpass med sant nord</translation>
    </message>
    <message>
        <location filename="../src/map_grid.cpp" line="207"/>
        <source>Additional rotation (counter-clockwise):</source>
        <translation>Tilleggsrotering (mot klokken):</translation>
    </message>
    <message>
        <location filename="../src/map_grid.cpp" line="208"/>
        <source>°</source>
        <translation>°</translation>
    </message>
    <message>
        <location filename="../src/map_grid.cpp" line="212"/>
        <source>Positioning</source>
        <translation>Plassering</translation>
    </message>
    <message>
        <location filename="../src/map_grid.cpp" line="215"/>
        <source>meters in terrain</source>
        <translation>meter i terrenget</translation>
    </message>
    <message>
        <location filename="../src/map_grid.cpp" line="216"/>
        <source>millimeters on map</source>
        <translation>millimeter på kartet</translation>
    </message>
    <message>
        <location filename="../src/map_grid.cpp" line="218"/>
        <source>Horizontal spacing:</source>
        <translation>Horisontalt mellomrom:</translation>
    </message>
    <message>
        <location filename="../src/map_grid.cpp" line="220"/>
        <source>Vertical spacing:</source>
        <translation>Vertikalt mellomrom:</translation>
    </message>
    <message>
        <location filename="../src/map_grid.cpp" line="224"/>
        <source>Horizontal offset:</source>
        <translation>Horisontal forskyvning:</translation>
    </message>
    <message>
        <location filename="../src/map_grid.cpp" line="226"/>
        <source>Vertical offset:</source>
        <translation>Vertikal forskyvning:</translation>
    </message>
    <message>
        <location filename="../src/map_grid.cpp" line="259"/>
        <source>Unit:</source>
        <comment>measurement unit</comment>
        <translation>Enhet:</translation>
    </message>
    <message>
        <location filename="../src/map_grid.cpp" line="271"/>
        <source>Line color:</source>
        <translation>Linjefarge:</translation>
    </message>
    <message>
        <location filename="../src/map_grid.cpp" line="272"/>
        <source>Display:</source>
        <translation>Vis:</translation>
    </message>
    <message>
        <location filename="../src/map_grid.cpp" line="298"/>
        <source>Choose grid line color</source>
        <translation>Velg farge på rutenett</translation>
    </message>
    <message>
        <location filename="../src/map_grid.cpp" line="356"/>
        <source>m</source>
        <comment>meters</comment>
        <translation>m</translation>
    </message>
    <message>
        <location filename="../src/map_grid.cpp" line="356"/>
        <source>mm</source>
        <comment>millimeters</comment>
        <translation>mm</translation>
    </message>
    <message>
        <location filename="../src/map_grid.cpp" line="362"/>
        <source>Origin at: %1</source>
        <translation>Origo i:%1</translation>
    </message>
    <message>
        <location filename="../src/map_grid.cpp" line="364"/>
        <source>paper coordinates origin</source>
        <translation>origo for papirkoordinater</translation>
    </message>
    <message>
        <location filename="../src/map_grid.cpp" line="366"/>
        <source>projected coordinates origin</source>
        <translation>prosjekterte origokoordinater</translation>
    </message>
</context>
<context>
    <name>CutHoleTool</name>
    <message>
        <location filename="../src/tool_cut_hole.cpp" line="237"/>
        <source>&lt;b&gt;Click or drag&lt;/b&gt;: Start drawing the hole. </source>
        <translation>&lt;b&gt;Klikk eller dra&lt;/b&gt;: Start tegning av hullet. </translation>
    </message>
</context>
<context>
    <name>CutTool</name>
    <message>
        <location filename="../src/tool_cut.cpp" line="561"/>
        <location filename="../src/tool_cut.cpp" line="567"/>
        <location filename="../src/tool_cut.cpp" line="573"/>
        <location filename="../src/tool_cut.cpp" line="701"/>
        <source>Error</source>
        <translation>Feil</translation>
    </message>
    <message>
        <location filename="../src/tool_cut.cpp" line="561"/>
        <source>The split line must end on the area boundary!</source>
        <translation>Delelinjen må ende på flategrensen!</translation>
    </message>
    <message>
        <location filename="../src/tool_cut.cpp" line="567"/>
        <source>Start and end of the split line are at different parts of the object!</source>
        <translation>Start og ende på delelinjen er på forskjellige deler av objektet!</translation>
    </message>
    <message>
        <location filename="../src/tool_cut.cpp" line="573"/>
        <source>Start and end of the split line are at the same position!</source>
        <translation>Start og ende på delelinjen er på samme sted!</translation>
    </message>
    <message>
        <location filename="../src/tool_cut.cpp" line="693"/>
        <source>&lt;b&gt;Click&lt;/b&gt; on a line: Split it into two. &lt;b&gt;Drag&lt;/b&gt; along a line: Remove this line part. &lt;b&gt;Click or Drag&lt;/b&gt; at an area boundary: Start a split line. </source>
        <translation>&lt;b&gt;Klikk&lt;/b&gt; på en linje for å dele den i to, &lt;b&gt;Dra&lt;/&gt; langs en linje for å fjerne denne delen, &lt;b&gt;Klikk eller dra&lt;/b&gt; på en områdegrense for å tegne en delelinje.</translation>
    </message>
    <message>
        <location filename="../src/tool_cut.cpp" line="701"/>
        <source>Splitting holes of area objects is not supported yet!</source>
        <translation>Hull i flateobjekter er ikke støttet ennå!</translation>
    </message>
</context>
<context>
    <name>CutoutTool</name>
    <message>
        <location filename="../src/tool_cutout.cpp" line="129"/>
        <source>&lt;b&gt;%1&lt;/b&gt;: Clip the whole map. </source>
        <translation>&lt;b&gt;%1&lt;/b&gt;: Klipp hele kartet. </translation>
    </message>
    <message>
        <location filename="../src/tool_cutout.cpp" line="130"/>
        <location filename="../src/tool_cutout.cpp" line="134"/>
        <source>&lt;b&gt;%1+Click or drag&lt;/b&gt;: Select the objects to be clipped. </source>
        <translation>&lt;b&gt;%1+Klikk eller dra&lt;/b&gt;: Velg objekter som skal klippes. </translation>
    </message>
    <message>
        <location filename="../src/tool_cutout.cpp" line="135"/>
        <source>&lt;b&gt;%1&lt;/b&gt;: Clip the selected objects. </source>
        <translation>&lt;b&gt;%1&lt;/b&gt;: Klipp valgte objekter. </translation>
    </message>
</context>
<context>
    <name>DXFParser</name>
    <message>
        <location filename="../src/dxfparser.cpp" line="36"/>
        <source>Could not open the file.</source>
        <translation>Kan ikke åpne filen.</translation>
    </message>
    <message>
        <location filename="../src/dxfparser.cpp" line="52"/>
        <source>The file is not an DXF file.</source>
        <translation>Filen er ikke en DXF-fil.</translation>
    </message>
</context>
<context>
    <name>DetermineFontSizeDialog</name>
    <message>
        <location filename="../src/symbol_text.cpp" line="1027"/>
        <source>Determine font size</source>
        <translation>Velg fontstørrelse</translation>
    </message>
    <message>
        <location filename="../src/symbol_text.cpp" line="1037"/>
        <source>Letter:</source>
        <translation>Bokstav:</translation>
    </message>
    <message>
        <location filename="../src/symbol_text.cpp" line="1035"/>
        <source>A</source>
        <translation>A</translation>
    </message>
    <message>
        <location filename="../src/symbol_text.cpp" line="1031"/>
        <source>This dialog allows to choose a font size which results in a given exact height for a specific letter.</source>
        <translation>I denne dialogen kan det velges en fontstørrelse som gir en eksakt høyde for en bestemt bokstav.</translation>
    </message>
    <message>
        <location filename="../src/symbol_text.cpp" line="1039"/>
        <source>mm</source>
        <translation>mm</translation>
    </message>
    <message>
        <location filename="../src/symbol_text.cpp" line="1041"/>
        <source>Height:</source>
        <translation>Høyde:</translation>
    </message>
</context>
<context>
    <name>DistributePointsSettingsDialog</name>
    <message>
        <location filename="../src/tool_distribute_points.cpp" line="109"/>
        <source>Distribute points evenly along path</source>
        <translation>Fordel punkter likt langs linjen</translation>
    </message>
    <message>
        <location filename="../src/tool_distribute_points.cpp" line="115"/>
        <source>Number of points per path:</source>
        <translation>Antall punkter langs linjen:</translation>
    </message>
    <message>
        <location filename="../src/tool_distribute_points.cpp" line="117"/>
        <source>Also place objects at line end points</source>
        <translation>Plasser i tillegg objekter i linjens endepunkter</translation>
    </message>
    <message>
        <location filename="../src/tool_distribute_points.cpp" line="123"/>
        <source>Rotation settings</source>
        <translation>Roteringsinnstillinger</translation>
    </message>
    <message>
        <location filename="../src/tool_distribute_points.cpp" line="125"/>
        <source>Align points with direction of line</source>
        <translation>Tilpass punkter med linjens retning</translation>
    </message>
    <message>
        <location filename="../src/tool_distribute_points.cpp" line="129"/>
        <source>°</source>
        <comment>degrees</comment>
        <translation>°</translation>
    </message>
    <message>
        <location filename="../src/tool_distribute_points.cpp" line="131"/>
        <source>Additional rotation angle (counter-clockwise):</source>
        <translation>Tilleggsroteringsvinkel (mot klokken):</translation>
    </message>
</context>
<context>
    <name>DrawCircleTool</name>
    <message>
        <location filename="../src/tool_draw_circle.cpp" line="61"/>
        <source>From center</source>
        <comment>Draw circle starting from center</comment>
        <translation>Tegn sirkel med start i sentrum</translation>
    </message>
    <message>
        <location filename="../src/tool_draw_circle.cpp" line="291"/>
        <source>&lt;b&gt;Click&lt;/b&gt;: Start a circle or ellipse. </source>
        <translation>&lt;b&gt;Klikk&lt;/b&gt;: Start en sirkel eller ellipse. </translation>
    </message>
    <message>
        <location filename="../src/tool_draw_circle.cpp" line="292"/>
        <source>&lt;b&gt;Drag&lt;/b&gt;: Draw a circle. </source>
        <translation>&lt;b&gt;Dra&lt;/b&gt;: Tegn en sirkel. </translation>
    </message>
    <message>
        <location filename="../src/tool_draw_circle.cpp" line="294"/>
        <source>Hold %1 to start drawing from the center.</source>
        <translation>Hold %1 for å starte tegning fra sentrum.</translation>
    </message>
    <message>
        <location filename="../src/tool_draw_circle.cpp" line="298"/>
        <source>&lt;b&gt;Click&lt;/b&gt;: Finish the circle. </source>
        <translation>&lt;b&gt;Klikk&lt;/b&gt;: Avslutt sirkelen. </translation>
    </message>
    <message>
        <location filename="../src/tool_draw_circle.cpp" line="299"/>
        <source>&lt;b&gt;Drag&lt;/b&gt;: Draw an ellipse. </source>
        <translation>&lt;b&gt;Dra&gt;/b&gt;: Tegn en ellipse. </translation>
    </message>
</context>
<context>
    <name>DrawFreehandTool</name>
    <message>
        <location filename="../src/tool_draw_freehand.cpp" line="274"/>
        <source>&lt;b&gt;Drag&lt;/b&gt;: Draw a path. </source>
        <translation>&lt;b&gt;Dra&lt;/b&gt;: Dra en linje.</translation>
    </message>
</context>
<context>
    <name>DrawLineAndAreaTool</name>
    <message>
        <location filename="../src/tool_draw_path.cpp" line="1051"/>
        <location filename="../src/tool_draw_rectangle.cpp" line="680"/>
        <source>&lt;b&gt;Dash points on.&lt;/b&gt; </source>
        <translation>&lt;b&gt;Styrepunkter på.&lt;/b&gt;</translation>
    </message>
    <message>
        <location filename="../src/tool_draw_path.cpp" line="1057"/>
        <source>&lt;b&gt;%1+Click&lt;/b&gt;: Snap or append to existing objects. </source>
        <translation>&lt;b&gt;%1+Klikk&lt;/b&gt;: Fest eller legg til eksisterende objekter. </translation>
    </message>
    <message>
        <location filename="../src/tool_draw_path.cpp" line="1062"/>
        <location filename="../src/tool_draw_rectangle.cpp" line="686"/>
        <source>&lt;b&gt;%1+Click&lt;/b&gt;: Pick direction from existing objects. </source>
        <translation>&lt;b&gt;%1+Klikk&lt;/b&gt;: Velg retning fra eksisterende objekter. </translation>
    </message>
    <message>
        <location filename="../src/tool_draw_path.cpp" line="1075"/>
        <location filename="../src/tool_draw_rectangle.cpp" line="691"/>
        <location filename="../src/tool_draw_rectangle.cpp" line="715"/>
        <source>&lt;b&gt;%1+Click&lt;/b&gt;: Snap to existing objects. </source>
        <translation>&lt;b&gt;%1+Klikk&lt;/&gt;: Fest til eksisterende objekter. </translation>
    </message>
    <message>
        <location filename="../src/tool_draw_path.cpp" line="1081"/>
        <location filename="../src/tool_draw_rectangle.cpp" line="705"/>
        <source>&lt;b&gt;%1&lt;/b&gt;: Fixed angles. </source>
        <translation>&lt;b&gt;%1&lt;/b&gt;: Faste vinkler. </translation>
    </message>
    <message>
        <location filename="../src/tool_draw_path.cpp" line="1089"/>
        <location filename="../src/tool_draw_rectangle.cpp" line="721"/>
        <source>&lt;b&gt;%1&lt;/b&gt;: Undo last point. </source>
        <translation>&lt;b&gt;%1&lt;/b&gt;: Angre siste punkt. </translation>
    </message>
</context>
<context>
    <name>DrawPathTool</name>
    <message>
        <location filename="../src/tool_draw_path.cpp" line="89"/>
        <source>Finish</source>
        <translation>Slutt</translation>
    </message>
    <message>
        <location filename="../src/tool_draw_path.cpp" line="90"/>
        <source>Close</source>
        <translation>Lukk</translation>
    </message>
    <message>
        <location filename="../src/tool_draw_path.cpp" line="91"/>
        <source>Snap</source>
        <comment>Snap to existing objects</comment>
        <translation>Tilknytt</translation>
    </message>
    <message>
        <location filename="../src/tool_draw_path.cpp" line="92"/>
        <source>Angle</source>
        <comment>Using constrained angles</comment>
        <translation>Vinkel</translation>
    </message>
    <message>
        <location filename="../src/tool_draw_path.cpp" line="93"/>
        <source>Dash</source>
        <comment>Drawing dash points</comment>
        <translation>Styrepunkt</translation>
    </message>
    <message>
        <location filename="../src/tool_draw_path.cpp" line="94"/>
        <source>Undo</source>
        <translation>Angre</translation>
    </message>
    <message>
        <location filename="../src/tool_draw_path.cpp" line="95"/>
        <source>Abort</source>
        <translation>Avbryt</translation>
    </message>
    <message>
        <location filename="../src/tool_draw_path.cpp" line="1046"/>
        <source>&lt;b&gt;Length:&lt;/b&gt; %1 m </source>
        <translation>&lt;b&gt;Lengde:&lt;/b&gt; %1 m </translation>
    </message>
    <message>
        <location filename="../src/tool_draw_path.cpp" line="1067"/>
        <source>&lt;b&gt;Click&lt;/b&gt;: Start a straight line. &lt;b&gt;Drag&lt;/b&gt;: Start a curve. </source>
        <translation>&lt;b&gt;Klikk&lt;/b&gt;:Start en rett linje.&lt;b&gt;Dra&lt;/b&gt;: Start en kurve. </translation>
    </message>
    <message>
        <location filename="../src/tool_draw_path.cpp" line="1076"/>
        <source>&lt;b&gt;%1+Drag&lt;/b&gt;: Follow existing objects. </source>
        <translation>&lt;b&gt;%1+Dra&lt;/b&gt;: Følg eksisterende objekter. </translation>
    </message>
    <message>
        <location filename="../src/tool_draw_path.cpp" line="1086"/>
        <source>&lt;b&gt;Click&lt;/b&gt;: Draw a straight line. &lt;b&gt;Drag&lt;/b&gt;: Draw a curve. &lt;b&gt;Right or double click&lt;/b&gt;: Finish the path. &lt;b&gt;%1&lt;/b&gt;: Close the path. </source>
        <translatorcomment>Lukke linjen betyr at linjen avsluttes i startpunktet</translatorcomment>
        <translation>&lt;b&gt;Klikk&lt;/b&gt;: Tegn en rett linje. &lt;b&gt;Dra&lt;/b&gt;: Tegn en kurve. &lt;b&gt;Høyre- eller dobbeltklikk&lt;/b&gt;: Avslutt linjen. &lt;b&gt;%1&lt;/b&gt;:Lukk linjen. </translation>
    </message>
</context>
<context>
    <name>DrawPointGPSTool</name>
    <message>
        <location filename="../src/tool_draw_point_gps.cpp" line="70"/>
        <source>Touch the map to finish averaging</source>
        <translation>Klikk på kartet for å avslutte midling</translation>
    </message>
    <message>
        <location filename="../src/tool_draw_point_gps.cpp" line="177"/>
        <source>&lt;b&gt;Click&lt;/b&gt;: Finish setting the object. </source>
        <translation>&lt;b&gt;Klikk&lt;/b&gt;: Avslutt plassering av objektet..</translation>
    </message>
</context>
<context>
    <name>DrawPointTool</name>
    <message>
        <location filename="../src/tool_draw_point.cpp" line="74"/>
        <source>Snap</source>
        <comment>Snap to existing objects</comment>
        <translation>Tilknytt</translation>
    </message>
    <message>
        <location filename="../src/tool_draw_point.cpp" line="75"/>
        <source>Angle</source>
        <comment>Using constrained angles</comment>
        <translation>Vinkel</translation>
    </message>
    <message>
        <location filename="../src/tool_draw_point.cpp" line="291"/>
        <source>&lt;b&gt;Angle:&lt;/b&gt; %1° </source>
        <translation>&lt;b&gt;Vinkel:&lt;/b&gt; %1° </translation>
    </message>
    <message>
        <location filename="../src/tool_draw_point.cpp" line="292"/>
        <source>&lt;b&gt;%1&lt;/b&gt;: Fixed angles. </source>
        <translation>&lt;b&gt;%1&lt;/b&gt;: Faste vinkler. </translation>
    </message>
    <message>
        <location filename="../src/tool_draw_point.cpp" line="296"/>
        <source>&lt;b&gt;Click&lt;/b&gt;: Create a point object. &lt;b&gt;Drag&lt;/b&gt;: Create an object and set its orientation (if rotatable). </source>
        <translation>&lt;b&gt;Klikk&lt;/b&gt;: Lag et punktobjekt, &lt;b&gt;Dra&lt;/b&gt;: Lag et objekt og angi retning (hvis rotérbart). </translation>
    </message>
</context>
<context>
    <name>DrawRectangleTool</name>
    <message>
        <location filename="../src/tool_draw_rectangle.cpp" line="80"/>
        <source>Finish</source>
        <translation>Avslutt</translation>
    </message>
    <message>
        <location filename="../src/tool_draw_rectangle.cpp" line="81"/>
        <source>Snap</source>
        <comment>Snap to existing objects</comment>
        <translation>Tilknytt</translation>
    </message>
    <message>
        <location filename="../src/tool_draw_rectangle.cpp" line="82"/>
        <source>Line snap</source>
        <comment>Snap to previous lines</comment>
        <translation>Tilknytt linje</translation>
    </message>
    <message>
        <location filename="../src/tool_draw_rectangle.cpp" line="83"/>
        <source>Dash</source>
        <comment>Drawing dash points</comment>
        <translation>Styrepunkt</translation>
    </message>
    <message>
        <location filename="../src/tool_draw_rectangle.cpp" line="84"/>
        <source>Undo</source>
        <translation>Angre</translation>
    </message>
    <message>
        <location filename="../src/tool_draw_rectangle.cpp" line="85"/>
        <source>Abort</source>
        <translation>Avbryt</translation>
    </message>
    <message>
        <location filename="../src/tool_draw_rectangle.cpp" line="696"/>
        <source>&lt;b&gt;Click or Drag&lt;/b&gt;: Start drawing a rectangle. </source>
        <translation>&lt;b&gt;Klikk eller dra&lt;/b&gt;: Start tegning av rektangel. </translation>
    </message>
    <message>
        <location filename="../src/tool_draw_rectangle.cpp" line="709"/>
        <source>&lt;b&gt;%1&lt;/b&gt;: Snap to previous lines. </source>
        <translation>&lt;b&gt;%1&lt;/b&gt;: Fest til tidligere linjer. </translation>
    </message>
    <message>
        <location filename="../src/tool_draw_rectangle.cpp" line="720"/>
        <source>&lt;b&gt;Click&lt;/b&gt;: Set a corner point. &lt;b&gt;Right or double click&lt;/b&gt;: Finish the rectangle. </source>
        <translation>&lt;b&gt;Klikk&lt;/b&gt;: Angi et hjørnepunkt, &lt;b&gt;Høyre- eller dobbelklikk&lt;/b&gt;: Avslutt rektangelet. </translation>
    </message>
</context>
<context>
    <name>DrawTextTool</name>
    <message>
        <location filename="../src/tool_draw_text.cpp" line="298"/>
        <source>&lt;b&gt;%1&lt;/b&gt;: Finish editing. </source>
        <translation>&lt;b&gt;%1&lt;/b&gt;: Avslutt redigering.</translation>
    </message>
    <message>
        <location filename="../src/tool_draw_text.cpp" line="300"/>
        <source>&lt;b&gt;Click&lt;/b&gt;: Create a text object with a single anchor. &lt;b&gt;Drag&lt;/b&gt;: Create a text box. </source>
        <translation>&lt;b&gt;Klikk&lt;/b&gt; Lag tekstobjekt med et enkelt anker, &lt;b&gt;Dra&lt;/b&gt;: Lag tekstboks. </translation>
    </message>
    <message>
        <source>A</source>
        <translation>A</translation>
    </message>
</context>
<context>
    <name>EditLineTool</name>
    <message>
        <location filename="../src/tool_edit_line.cpp" line="323"/>
        <source>Snap</source>
        <comment>Snap to existing objects</comment>
        <translation>Tilknytt</translation>
    </message>
    <message>
        <location filename="../src/tool_edit_line.cpp" line="324"/>
        <source>Toggle curve</source>
        <comment>Toggle between curved and flat segment</comment>
        <translation>Veksle mellom kurver</translation>
    </message>
    <message>
        <location filename="../src/tool_edit_line.cpp" line="428"/>
        <source>&lt;b&gt;%1&lt;/b&gt;: Free movement. </source>
        <translation>&lt;b&gt;%1&lt;/b&gt;: Fri bevegelse. </translation>
    </message>
    <message>
        <location filename="../src/tool_edit_line.cpp" line="447"/>
        <source>&lt;b&gt;%1+Click&lt;/b&gt; on segment: Toggle between straight and curved. </source>
        <translation>&lt;b&gt;%1+Klikk&lt;/b&gt; på segment: Veksle mellom rett og buet. </translation>
    </message>
</context>
<context>
    <name>EditPointTool</name>
    <message>
        <location filename="../src/tool_edit_point.cpp" line="456"/>
        <source>Snap</source>
        <comment>Snap to existing objects</comment>
        <translation>Tilknytt</translation>
    </message>
    <message>
        <location filename="../src/tool_edit_point.cpp" line="457"/>
        <source>Point / Angle</source>
        <comment>Modify points or use constrained angles</comment>
        <translation>Punkt / Vinkel</translation>
    </message>
    <message>
        <location filename="../src/tool_edit_point.cpp" line="458"/>
        <source>Toggle dash</source>
        <comment>Toggle dash points</comment>
        <translation>Veksle mellom styrepunkter</translation>
    </message>
    <message>
        <location filename="../src/tool_edit_point.cpp" line="602"/>
        <source>&lt;b&gt;%1&lt;/b&gt;: Finish editing. </source>
        <translation>&lt;b&gt;%1&lt;/b&gt;: Avslutt redigering.</translation>
    </message>
    <message>
        <location filename="../src/tool_edit_point.cpp" line="623"/>
        <source>&lt;b&gt;%1&lt;/b&gt;: Keep opposite handle positions. </source>
        <translatorcomment>meget usikker på denne</translatorcomment>
        <translation>&lt;b&gt;%1&lt;/b&gt;: Behold motsatte innstillinger. </translation>
    </message>
    <message>
        <location filename="../src/tool_edit_point.cpp" line="644"/>
        <source>&lt;b&gt;%1+Click&lt;/b&gt; on point: Delete it; on path: Add a new dash point; with &lt;b&gt;%2&lt;/b&gt;: Add a normal point. </source>
        <translation>&lt;b&gt;%1+Klikk&lt;/b&gt; på punkt: Slett det; på linje:                          Legg til nytt styrepunkt; med &lt;b&gt;%2&lt;/b&gt;: Legg til normalpunkt. </translation>
    </message>
    <message>
        <location filename="../src/tool_edit_point.cpp" line="647"/>
        <source>&lt;b&gt;%1+Click&lt;/b&gt; on point: Delete it; on path: Add a new point; with &lt;b&gt;%2&lt;/b&gt;: Add a dash point. </source>
        <translation>&lt;b&gt;%1+Klikk&lt;/b&gt; på punkt: Slett det; på linje: Legg til nytt punkt; med &lt;b&gt;%2&lt;/b&gt;: Legg til styringspunkt. </translation>
    </message>
    <message>
        <location filename="../src/tool_edit_point.cpp" line="651"/>
        <source>&lt;b&gt;%1+Click&lt;/b&gt; on point to switch between dash and normal point. </source>
        <translation>&lt;b&gt;%1+Klikk&lt;/b&gt; på punkt for å bytte mellom styre- og normalpunkt. </translation>
    </message>
</context>
<context>
    <name>EditTool</name>
    <message>
        <location filename="../src/tool_edit_point.cpp" line="607"/>
        <location filename="../src/tool_edit_line.cpp" line="419"/>
        <source>&lt;b&gt;Coordinate offset:&lt;/b&gt; %1, %2 mm  &lt;b&gt;Distance:&lt;/b&gt; %3 m </source>
        <translation>&lt;b&gt;Koordinatforskyvning:&lt;/b&gt; %1, %2 mm  &lt;b&gt;Avstand:&lt;/b&gt; %3 m </translation>
    </message>
    <message>
        <location filename="../src/tool_edit_point.cpp" line="614"/>
        <location filename="../src/tool_edit_line.cpp" line="430"/>
        <source>&lt;b&gt;%1&lt;/b&gt;: Fixed angles. </source>
        <translation>&lt;b&gt;%1&lt;/b&gt;: Faste vinkler. </translation>
    </message>
    <message>
        <location filename="../src/tool_edit_point.cpp" line="627"/>
        <location filename="../src/tool_edit_line.cpp" line="434"/>
        <source>&lt;b&gt;%1&lt;/b&gt;: Snap to existing objects. </source>
        <translation>&lt;b&gt;%1&lt;/b&gt;: Fest til eksisterende objekter. </translation>
    </message>
    <message>
        <location filename="../src/tool_edit_point.cpp" line="633"/>
        <location filename="../src/tool_edit_line.cpp" line="439"/>
        <source>&lt;b&gt;Click&lt;/b&gt;: Select a single object. &lt;b&gt;Drag&lt;/b&gt;: Select multiple objects. &lt;b&gt;%1+Click&lt;/b&gt;: Toggle selection. </source>
        <translation>&lt;b&gt;Klikk&lt;/b&gt;: Velg et enkelt objekt. &lt;b&gt;Dra&lt;/b&gt;: Velg flere objekter. &lt;b&gt;%1+Klikk&lt;/b&gt;: Bytt mellom valgene. </translation>
    </message>
    <message>
        <location filename="../src/tool_edit_point.cpp" line="636"/>
        <location filename="../src/tool_edit_line.cpp" line="442"/>
        <source>&lt;b&gt;%1&lt;/b&gt;: Delete selected objects. </source>
        <translation>&lt;b&gt;%1&lt;/b&gt;: Slett valgte objekter. </translation>
    </message>
</context>
<context>
    <name>EditorPage</name>
    <message>
        <location filename="../src/gui/settings_dialog.cpp" line="119"/>
        <source>High quality map display (antialiasing)</source>
        <translation>Høykvalitets kartvisning (antialiasering)</translation>
    </message>
    <message>
        <location filename="../src/gui/settings_dialog.cpp" line="120"/>
        <location filename="../src/gui/settings_dialog.cpp" line="124"/>
        <source>Antialiasing makes the map look much better, but also slows down the map display</source>
        <translation>Antialiasering bedrer kartets utseende, men senker kartvisningshastigheten</translation>
    </message>
    <message>
        <location filename="../src/gui/settings_dialog.cpp" line="123"/>
        <source>High quality text display in map (antialiasing), slow</source>
        <translation>Høykvalitets tekstvisning på kart (antialiasering), treg</translation>
    </message>
    <message>
        <location filename="../src/gui/settings_dialog.cpp" line="127"/>
        <source>Click tolerance:</source>
        <translation>Toleranse for museklikk:</translation>
    </message>
    <message>
        <source>px</source>
        <translation>piksler</translation>
    </message>
    <message>
        <location filename="../src/gui/settings_dialog.cpp" line="128"/>
        <location filename="../src/gui/settings_dialog.cpp" line="133"/>
        <location filename="../src/gui/settings_dialog.cpp" line="176"/>
        <source>mm</source>
        <comment>millimeters</comment>
        <translation>mm</translation>
    </message>
    <message>
        <location filename="../src/gui/settings_dialog.cpp" line="132"/>
        <source>Snap distance (%1):</source>
        <translation>Festeavstand (%1):</translation>
    </message>
    <message>
        <location filename="../src/gui/settings_dialog.cpp" line="137"/>
        <source>Stepping of fixed angle mode (%1):</source>
        <translation>Trinnvis eller fast vinkelmodus (%1):</translation>
    </message>
    <message>
        <location filename="../src/gui/settings_dialog.cpp" line="138"/>
        <source>°</source>
        <comment>Degree sign for angles</comment>
        <translation>°</translation>
    </message>
    <message>
        <location filename="../src/gui/settings_dialog.cpp" line="142"/>
        <source>When selecting an object, automatically select its symbol, too</source>
        <translation>Ved valg av objekt velges også objektets symbol</translation>
    </message>
    <message>
        <location filename="../src/gui/settings_dialog.cpp" line="145"/>
        <source>Zoom away from cursor when zooming out</source>
        <translation>Zoom vekk fra markør ved zooming ut</translation>
    </message>
    <message>
        <location filename="../src/gui/settings_dialog.cpp" line="148"/>
        <source>Drawing tools: set last point on finishing with right click</source>
        <translation>Tegneverktøy: set siste punkt med høyreklikk</translation>
    </message>
    <message>
        <location filename="../src/gui/settings_dialog.cpp" line="151"/>
        <source>Templates: keep settings of closed templates</source>
        <translation>Bakgrunnskart: behold innstillinger for lukkede bakgrunnsbilder</translation>
    </message>
    <message>
        <location filename="../src/gui/settings_dialog.cpp" line="156"/>
        <source>Edit tool:</source>
        <translation>Redigeringsverktøy:</translation>
    </message>
    <message>
        <location filename="../src/gui/settings_dialog.cpp" line="159"/>
        <location filename="../src/gui/settings_dialog.cpp" line="166"/>
        <source>Retain old shape</source>
        <translation>Behold eksisterende form</translation>
    </message>
    <message>
        <location filename="../src/gui/settings_dialog.cpp" line="160"/>
        <location filename="../src/gui/settings_dialog.cpp" line="167"/>
        <source>Reset outer curve handles</source>
        <translation>Tilbakestill innstillinger for ytterlinje</translation>
    </message>
    <message>
        <location filename="../src/gui/settings_dialog.cpp" line="161"/>
        <location filename="../src/gui/settings_dialog.cpp" line="168"/>
        <source>Keep outer curve handles</source>
        <translation>Behold innstillinger for ytterlinje</translation>
    </message>
    <message>
        <location filename="../src/gui/settings_dialog.cpp" line="162"/>
        <location filename="../src/gui/settings_dialog.cpp" line="169"/>
        <source>Action on deleting a curve point with %1:</source>
        <translation>Handling ved sletting av kurvepunkt med %1:</translation>
    </message>
    <message>
        <location filename="../src/gui/settings_dialog.cpp" line="173"/>
        <source>Rectangle tool:</source>
        <translation>Rektangelverktøy:</translation>
    </message>
    <message>
        <location filename="../src/gui/settings_dialog.cpp" line="175"/>
        <source>Radius of helper cross:</source>
        <translation>Radius til hjelpekryss:</translation>
    </message>
    <message>
        <location filename="../src/gui/settings_dialog.cpp" line="180"/>
        <source>Preview the width of lines with helper cross</source>
        <translation>Forhåndsvis linjetykkelser med hjelpekryss</translation>
    </message>
</context>
<context>
    <name>Exporter</name>
    <message>
        <location filename="../src/file_format_ocad8.cpp" line="1544"/>
        <source>Could not create new file: %1</source>
        <translation>Kunne ikke lage ny fil: %1</translation>
    </message>
</context>
<context>
    <name>FillTool</name>
    <message>
        <location filename="../src/tool_fill.cpp" line="76"/>
        <source>Warning</source>
        <translation>Advarsel</translation>
    </message>
    <message>
        <location filename="../src/tool_fill.cpp" line="77"/>
        <source>The map area is large. Use of the fill tool may be very slow. Do you want to use it anyway?</source>
        <translation>Kartområdet er for stort. Bruk av fyll-verktøy kan bli svært tregt. Vil du likevel bruke det?</translation>
    </message>
    <message>
        <location filename="../src/tool_fill.cpp" line="94"/>
        <location filename="../src/tool_fill.cpp" line="103"/>
        <location filename="../src/tool_fill.cpp" line="148"/>
        <location filename="../src/tool_fill.cpp" line="157"/>
        <source>Error</source>
        <translation>Feil</translation>
    </message>
    <message>
        <location filename="../src/tool_fill.cpp" line="95"/>
        <location filename="../src/tool_fill.cpp" line="158"/>
        <source>The clicked area is not bounded by lines or areas, cannot fill this area.</source>
        <translation>Valgt område er ikke lukket av linjer eller områder, kan ikke fylle område.</translation>
    </message>
    <message>
        <location filename="../src/tool_fill.cpp" line="104"/>
        <source>The clicked position is not free, cannot use the fill tool there.</source>
        <translation>Valgt posisjon er ikke fri, kan ikke bruke fyll-verktøy her.</translation>
    </message>
    <message>
        <location filename="../src/tool_fill.cpp" line="149"/>
        <source>Failed to create the fill object.</source>
        <translation>Klarte ikke å lage fyll-objekt.</translation>
    </message>
    <message>
        <location filename="../src/tool_fill.cpp" line="164"/>
        <source>&lt;b&gt;Click&lt;/b&gt;: Fill area with active symbol. The area to be filled must be bounded by lines or areas, other symbols are not taken into account. </source>
        <translation>&lt;b&gt;Klikk&lt;/b&gt;: Fyll område med valgt symbol. Området som skal fylles må være lukket av linjer eller arealer, andre symboler blir ikke hensyntatt.</translation>
    </message>
</context>
<context>
    <name>GeneralPage</name>
    <message>
        <location filename="../src/gui/settings_dialog.cpp" line="323"/>
        <source>Appearance</source>
        <translation>Utseende</translation>
    </message>
    <message>
        <location filename="../src/gui/settings_dialog.cpp" line="326"/>
        <source>Language:</source>
        <translation>Språk:</translation>
    </message>
    <message>
        <location filename="../src/gui/settings_dialog.cpp" line="341"/>
        <source>Screen</source>
        <translation>Skjerm</translation>
    </message>
    <message>
        <location filename="../src/gui/settings_dialog.cpp" line="344"/>
        <source>Pixels per inch:</source>
        <translation>Piksler per tomme:</translation>
    </message>
    <message>
        <location filename="../src/gui/settings_dialog.cpp" line="359"/>
        <source>Program start</source>
        <translation>Programstart</translation>
    </message>
    <message>
        <location filename="../src/gui/settings_dialog.cpp" line="375"/>
        <source>Saving files</source>
        <translation>Lagrer filer</translation>
    </message>
    <message>
        <location filename="../src/gui/settings_dialog.cpp" line="378"/>
        <source>Retain compatibility with Mapper %1</source>
        <translation>Bevare kompabilitet med Mapper %1</translation>
    </message>
    <message>
        <location filename="../src/gui/settings_dialog.cpp" line="387"/>
        <source>Save information for automatic recovery</source>
        <translation>Lagre informasjon for automatisk gjenoppretting</translation>
    </message>
    <message>
        <location filename="../src/gui/settings_dialog.cpp" line="392"/>
        <source>Recovery information saving interval:</source>
        <translation>Intervall for lagring for gjenoppretting:</translation>
    </message>
    <message>
        <location filename="../src/gui/settings_dialog.cpp" line="395"/>
        <source>min</source>
        <comment>unit minutes</comment>
        <translation>min</translation>
    </message>
    <message>
        <location filename="../src/gui/settings_dialog.cpp" line="404"/>
        <source>File import and export</source>
        <translation>Filimport og -eksport</translation>
    </message>
    <message>
        <location filename="../src/gui/settings_dialog.cpp" line="407"/>
        <source>8-bit encoding:</source>
        <translation>8 bits koding:</translation>
    </message>
    <message>
        <location filename="../src/gui/settings_dialog.cpp" line="429"/>
        <source>Use the new OCD importer also for version 8 files</source>
        <translation>Bruk den nye OCD-importfunksjonen også for versjon 8-filer</translation>
    </message>
    <message>
        <location filename="../src/gui/settings_dialog.cpp" line="486"/>
        <source>Notice</source>
        <translation>Merk</translation>
    </message>
    <message>
        <location filename="../src/gui/settings_dialog.cpp" line="486"/>
        <source>The program must be restarted for the language change to take effect!</source>
        <translation>Programmet må startes på nytt for at endringen av språk skal bli effektiv!</translation>
    </message>
    <message>
        <location filename="../src/gui/settings_dialog.cpp" line="546"/>
        <source>Use translation file...</source>
        <translation>Bruk oversettelsesfil...</translation>
    </message>
    <message>
        <location filename="../src/gui/settings_dialog.cpp" line="606"/>
        <location filename="../src/gui/settings_dialog.cpp" line="612"/>
        <source>Open translation</source>
        <translation>Åpne oversettelse</translation>
    </message>
    <message>
        <location filename="../src/gui/settings_dialog.cpp" line="606"/>
        <source>Translation files (*.qm)</source>
        <translation>Oversettelsesfiler (*.qm)</translation>
    </message>
    <message>
        <location filename="../src/gui/settings_dialog.cpp" line="613"/>
        <source>The selected file is not a valid translation.</source>
        <translation>Valgte fil er ikke en gyldig oversettelse.</translation>
    </message>
    <message>
        <location filename="../src/gui/settings_dialog.cpp" line="665"/>
        <source>Primary screen resolution in pixels:</source>
        <translation>Primærskjerms oppløsning i piksler:</translation>
    </message>
    <message>
        <location filename="../src/gui/settings_dialog.cpp" line="673"/>
        <source>Primary screen size in inches (diagonal):</source>
        <translation>Primærskjerms størrelse i tommer (diagonalt):</translation>
    </message>
</context>
<context>
    <name>Georeferencing</name>
    <message>
        <location filename="../src/global.cpp" line="50"/>
        <source>UTM</source>
        <comment>UTM coordinate reference system</comment>
        <translation>UTM</translation>
    </message>
    <message>
        <location filename="../src/global.cpp" line="51"/>
        <source>UTM coordinates</source>
        <translation>UTM-koordinater</translation>
    </message>
    <message>
        <location filename="../src/global.cpp" line="53"/>
        <source>UTM Zone (number north/south, e.g. &quot;32 N&quot;, &quot;24 S&quot;)</source>
        <translation>UTM-sone (nummer nord/syd, f.eks. &quot;32 N&quot;, &quot;24 S&quot;)</translation>
    </message>
    <message>
        <location filename="../src/global.cpp" line="59"/>
        <source>Gauss-Krueger, datum: Potsdam</source>
        <comment>Gauss-Krueger coordinate reference system</comment>
        <translation>Gauss-Krüger, datum: Potsdam</translation>
    </message>
    <message>
        <location filename="../src/global.cpp" line="60"/>
        <source>Gauss-Krueger coordinates</source>
        <translation>Gauss-Krüger-koordinater</translation>
    </message>
    <message>
        <location filename="../src/global.cpp" line="62"/>
        <source>Zone number (1 to 119)</source>
        <comment>Zone number for Gauss-Krueger coordinates</comment>
        <translation>Sonenummer (1 til 119)</translation>
    </message>
    <message>
        <location filename="../src/core/georeferencing.cpp" line="173"/>
        <source>Map scale specification invalid or missing.</source>
        <translation>Kartskalaangivelsen er feil eller mangler.</translation>
    </message>
    <message>
        <location filename="../src/core/georeferencing.cpp" line="206"/>
        <location filename="../src/core/georeferencing.cpp" line="234"/>
        <source>Unknown CRS specification language: %1</source>
        <translation>Ukjent CRS-spesifikasjonsspråk: %1</translation>
    </message>
    <message>
        <location filename="../src/core/georeferencing.cpp" line="237"/>
        <source>Unsupported geographic CRS specification: %1</source>
        <translation>Ikke støttet geografisk CRS-spesifikasjon: %1</translation>
    </message>
    <message>
        <location filename="../src/core/georeferencing.cpp" line="388"/>
        <source>Scale only</source>
        <translation>Kun skala</translation>
    </message>
    <message>
        <location filename="../src/core/georeferencing.cpp" line="390"/>
        <source>Local</source>
        <translation>Lokal</translation>
    </message>
    <message>
        <location filename="../src/core/georeferencing.cpp" line="396"/>
        <source>Projected</source>
        <translation>Prosjektert</translation>
    </message>
</context>
<context>
    <name>GeoreferencingDialog</name>
    <message>
        <location filename="../src/gui/georeferencing_dialog.cpp" line="70"/>
        <source>Map Georeferencing</source>
        <translation>Georeferering</translation>
    </message>
    <message>
        <location filename="../src/gui/georeferencing_dialog.cpp" line="447"/>
        <source>Lookup...</source>
        <translation>Slå opp...</translation>
    </message>
    <message>
        <location filename="../src/gui/georeferencing_dialog.cpp" line="104"/>
        <location filename="../src/gui/georeferencing_dialog.cpp" line="105"/>
        <source>m</source>
        <translation>m</translation>
    </message>
    <message>
        <location filename="../src/gui/georeferencing_dialog.cpp" line="172"/>
        <source>Declination:</source>
        <translation>Misvisning:</translation>
    </message>
    <message>
        <location filename="../src/gui/georeferencing_dialog.cpp" line="129"/>
        <source>Projected coordinates</source>
        <translation>Prosjekterte koordinater</translation>
    </message>
    <message>
        <location filename="../src/gui/georeferencing_dialog.cpp" line="82"/>
        <source>Status:</source>
        <translation>Status:</translation>
    </message>
    <message>
        <location filename="../src/gui/georeferencing_dialog.cpp" line="130"/>
        <source>Geographic coordinates</source>
        <translation>Geografiske koordinater</translation>
    </message>
    <message>
        <location filename="../src/gui/georeferencing_dialog.cpp" line="125"/>
        <source>Show reference point in:</source>
        <translation>Vis referansepunkt i:</translation>
    </message>
    <message>
        <location filename="../src/gui/georeferencing_dialog.cpp" line="385"/>
        <source>valid</source>
        <translation>gyldig</translation>
    </message>
    <message>
        <location filename="../src/gui/georeferencing_dialog.cpp" line="423"/>
        <source>&lt;a href=&quot;%1&quot;&gt;OpenStreetMap&lt;/a&gt; | &lt;a href=&quot;%2&quot;&gt;World of O Maps&lt;/a&gt;</source>
        <translation>&lt;a href=&quot;%1&quot;&gt;OpenStreetMap&lt;/a&gt; | &lt;a href=&quot;%2&quot;&gt;World of O Maps&lt;/a&gt;</translation>
    </message>
    <message>
        <location filename="../src/gui/georeferencing_dialog.cpp" line="283"/>
        <location filename="../src/gui/georeferencing_dialog.cpp" line="623"/>
        <source>Online declination lookup</source>
        <translation>Slå opp misvisning online</translation>
    </message>
    <message>
        <location filename="../src/gui/georeferencing_dialog.cpp" line="73"/>
        <source>Map coordinate reference system</source>
        <translation>Kartets koordinatreferansesystem</translation>
    </message>
    <message>
        <location filename="../src/gui/georeferencing_dialog.cpp" line="76"/>
        <source>- none -</source>
        <translation>- ingen -</translation>
    </message>
    <message>
        <location filename="../src/gui/georeferencing_dialog.cpp" line="77"/>
        <source>- from Proj.4 specification -</source>
        <translation>- fra Proj.4-spesifikasjon -</translation>
    </message>
    <message>
        <location filename="../src/gui/georeferencing_dialog.cpp" line="78"/>
        <source>- local -</source>
        <translation>- lokal- </translation>
    </message>
    <message>
        <location filename="../src/gui/georeferencing_dialog.cpp" line="80"/>
        <source>CRS specification:</source>
        <translation>CRS-spesifikasjon:</translation>
    </message>
    <message>
        <location filename="../src/gui/georeferencing_dialog.cpp" line="85"/>
        <source>Reference point</source>
        <translation>Referansepunkt</translation>
    </message>
    <message>
        <location filename="../src/gui/georeferencing_dialog.cpp" line="87"/>
        <source>&amp;Pick on map</source>
        <translation>&amp;Velg på kart</translation>
    </message>
    <message>
        <location filename="../src/gui/georeferencing_dialog.cpp" line="89"/>
        <source>(Datum: WGS84)</source>
        <translation>(Datum: WGS84)</translation>
    </message>
    <message>
        <location filename="../src/gui/georeferencing_dialog.cpp" line="92"/>
        <location filename="../src/gui/georeferencing_dialog.cpp" line="93"/>
        <source>mm</source>
        <translation>mm</translation>
    </message>
    <message>
        <location filename="../src/gui/georeferencing_dialog.cpp" line="97"/>
        <source>X</source>
        <comment>x coordinate</comment>
        <translation>X</translation>
    </message>
    <message>
        <location filename="../src/gui/georeferencing_dialog.cpp" line="99"/>
        <source>Y</source>
        <comment>y coordinate</comment>
        <translation>Y</translation>
    </message>
    <message>
        <location filename="../src/gui/georeferencing_dialog.cpp" line="108"/>
        <source>E</source>
        <comment>west / east</comment>
        <translation>Ø</translation>
    </message>
    <message>
        <location filename="../src/gui/georeferencing_dialog.cpp" line="110"/>
        <source>N</source>
        <comment>north / south</comment>
        <translation>N</translation>
    </message>
    <message>
        <location filename="../src/gui/georeferencing_dialog.cpp" line="114"/>
        <location filename="../src/gui/georeferencing_dialog.cpp" line="115"/>
        <location filename="../src/gui/georeferencing_dialog.cpp" line="135"/>
        <source>°</source>
        <translation>°</translation>
    </message>
    <message>
        <location filename="../src/gui/georeferencing_dialog.cpp" line="118"/>
        <source>N</source>
        <comment>north</comment>
        <translatorcomment>N</translatorcomment>
        <translation></translation>
    </message>
    <message>
        <location filename="../src/gui/georeferencing_dialog.cpp" line="120"/>
        <source>E</source>
        <comment>east</comment>
        <translation>Ø</translation>
    </message>
    <message>
        <location filename="../src/gui/georeferencing_dialog.cpp" line="133"/>
        <source>Map north</source>
        <translation>Kartets nord</translation>
    </message>
    <message>
        <location filename="../src/gui/georeferencing_dialog.cpp" line="163"/>
        <source>Map coordinates:</source>
        <translation>Kartkoordinater:</translation>
    </message>
    <message>
        <location filename="../src/gui/georeferencing_dialog.cpp" line="165"/>
        <source>Geographic coordinates:</source>
        <translation>Geografiske koordinater:</translation>
    </message>
    <message>
        <location filename="../src/gui/georeferencing_dialog.cpp" line="167"/>
        <source>On CRS changes, keep:</source>
        <translation>Ved CRS-endringer, behold:</translation>
    </message>
    <message>
        <location filename="../src/gui/georeferencing_dialog.cpp" line="173"/>
        <source>Grivation:</source>
        <translation>Misvisning:</translation>
    </message>
    <message>
        <location filename="../src/gui/georeferencing_dialog.cpp" line="284"/>
        <source>The magnetic declination for the reference point %1° %2° will now be retrieved from &lt;a href=&quot;%3&quot;&gt;%3&lt;/a&gt;. Do you want to continue?</source>
        <translation>Misvisning for referansepunktet  %1° %2° vil nå hentes fra &lt;a href=&quot;%3&quot;&gt;%3&lt;/a&gt;. Vil du fortsette?</translation>
    </message>
    <message>
        <location filename="../src/gui/georeferencing_dialog.cpp" line="355"/>
        <source>Declination change</source>
        <translation>Misvisningsendring</translation>
    </message>
    <message>
        <location filename="../src/gui/georeferencing_dialog.cpp" line="355"/>
        <source>The declination has been changed. Do you want to rotate the map content accordingly, too?</source>
        <translation>Misvisningen  er endret. Vil du rotere kartinnholdet tilsvarende?</translation>
    </message>
    <message>
        <location filename="../src/gui/georeferencing_dialog.cpp" line="396"/>
        <source>Projected coordinates:</source>
        <translation>Prosjekterte koordinater:</translation>
    </message>
    <message>
        <location filename="../src/gui/georeferencing_dialog.cpp" line="398"/>
        <source>Local coordinates:</source>
        <translation>Lokale koordinater:</translation>
    </message>
    <message>
        <location filename="../src/gui/georeferencing_dialog.cpp" line="447"/>
        <source>Loading...</source>
        <translation>Laster...</translation>
    </message>
    <message>
        <location filename="../src/gui/georeferencing_dialog.cpp" line="605"/>
        <source>Could not parse data.</source>
        <translation>Kan ikke behandle data.</translation>
    </message>
    <message>
        <location filename="../src/gui/georeferencing_dialog.cpp" line="620"/>
        <source>Declination value not found.</source>
        <translation>Misvisning ikke funnet.
</translation>
    </message>
    <message>
        <location filename="../src/gui/georeferencing_dialog.cpp" line="624"/>
        <source>The online declination lookup failed:
%1</source>
        <translation>Onlineoppslag av misvisning mislyktes:
%1</translation>
    </message>
    <message>
        <location filename="../src/gui/georeferencing_dialog.cpp" line="662"/>
        <source>%1 °</source>
        <comment>degree value</comment>
        <translation>%1 °</translation>
    </message>
</context>
<context>
    <name>GeoreferencingTool</name>
    <message>
        <location filename="../src/gui/georeferencing_dialog.cpp" line="713"/>
        <source>&lt;b&gt;Click&lt;/b&gt;: Set the reference point. Another button to cancel.</source>
        <translation>&lt;b&gt;Klikk&lt;/b&gt;Angi referansepunkt. En annen knapp for å avbryte.</translation>
    </message>
</context>
<context>
    <name>HomeScreenController</name>
    <message>
        <location filename="../src/gui/home_screen_controller.cpp" line="144"/>
        <source>Welcome to OpenOrienteering Mapper!</source>
        <translation>Velkommen til OpenOrienteering Mapper!</translation>
    </message>
</context>
<context>
    <name>HomeScreenWidget</name>
    <message>
        <source>Clear list</source>
        <translation>Tøm liste</translation>
    </message>
    <message>
        <source>Exit</source>
        <translation>Avslutt</translation>
    </message>
    <message>
        <source>Activities</source>
        <translation>Aktiviteter</translation>
    </message>
    <message>
        <source>Settings</source>
        <translation>Innstillinger</translation>
    </message>
    <message>
        <source>Help</source>
        <translation>Hjelp</translation>
    </message>
    <message>
        <source>Open most recently used file on start</source>
        <translation>Åpne nylige brukte filer ved oppstart</translation>
    </message>
    <message>
        <source>Tip of the day</source>
        <translation>Dagens tips</translation>
    </message>
    <message>
        <source>Previous</source>
        <translation>Forrige</translation>
    </message>
    <message>
        <source>Next</source>
        <translation>Neste</translation>
    </message>
    <message>
        <source>Create a new map ...</source>
        <translation>Nytt kart...</translation>
    </message>
    <message>
        <source>Open map ...</source>
        <translation>Åpne kart...</translation>
    </message>
    <message>
        <source>About %1</source>
        <comment>As in &apos;About OpenOrienteering Mapper&apos;</comment>
        <translation>Om %1</translation>
    </message>
    <message>
        <source>Recent maps</source>
        <translation>Siste kart</translation>
    </message>
    <message>
        <source>Open most recently used file</source>
        <translation>Åpne siste brukte fil</translation>
    </message>
    <message>
        <source>Show tip of the day</source>
        <translation>Vis dagens tips</translation>
    </message>
</context>
<context>
    <name>HomeScreenWidgetDesktop</name>
    <message>
        <location filename="../src/gui/widgets/home_screen_widget.cpp" line="120"/>
        <source>Activities</source>
        <translation>Aktiviteter</translation>
    </message>
    <message>
        <location filename="../src/gui/widgets/home_screen_widget.cpp" line="123"/>
        <source>Create a new map ...</source>
        <translation>Nytt kart...</translation>
    </message>
    <message>
        <location filename="../src/gui/widgets/home_screen_widget.cpp" line="126"/>
        <source>Open map ...</source>
        <translation>Åpne kart...</translation>
    </message>
    <message>
        <location filename="../src/gui/widgets/home_screen_widget.cpp" line="132"/>
        <source>Settings</source>
        <translation>Innstillinger</translation>
    </message>
    <message>
        <location filename="../src/gui/widgets/home_screen_widget.cpp" line="135"/>
        <source>About %1</source>
        <comment>As in &apos;About OpenOrienteering Mapper&apos;</comment>
        <translation>Om %1</translation>
    </message>
    <message>
        <location filename="../src/gui/widgets/home_screen_widget.cpp" line="138"/>
        <source>Help</source>
        <translation>Hjelp</translation>
    </message>
    <message>
        <location filename="../src/gui/widgets/home_screen_widget.cpp" line="141"/>
        <source>Exit</source>
        <translation>Avslutt</translation>
    </message>
    <message>
        <location filename="../src/gui/widgets/home_screen_widget.cpp" line="161"/>
        <source>Recent maps</source>
        <translation>Nyeste kart</translation>
    </message>
    <message>
        <location filename="../src/gui/widgets/home_screen_widget.cpp" line="177"/>
        <source>Open most recently used file on start</source>
        <translation>Åpne nylige brukte filer ved oppstart</translation>
    </message>
    <message>
        <location filename="../src/gui/widgets/home_screen_widget.cpp" line="180"/>
        <source>Clear list</source>
        <translation>Tøm liste</translation>
    </message>
    <message>
        <location filename="../src/gui/widgets/home_screen_widget.cpp" line="199"/>
        <source>Tip of the day</source>
        <translation>Dagens tips</translation>
    </message>
    <message>
        <location filename="../src/gui/widgets/home_screen_widget.cpp" line="204"/>
        <source>Show tip of the day</source>
        <translation>Vis dagens tips</translation>
    </message>
    <message>
        <location filename="../src/gui/widgets/home_screen_widget.cpp" line="208"/>
        <source>Previous</source>
        <translation>Forrige</translation>
    </message>
    <message>
        <location filename="../src/gui/widgets/home_screen_widget.cpp" line="210"/>
        <source>Next</source>
        <translation>Neste</translation>
    </message>
</context>
<context>
    <name>HomeScreenWidgetMobile</name>
    <message>
        <location filename="../src/gui/widgets/home_screen_widget.cpp" line="291"/>
        <source>Examples</source>
        <translation>Eksempler</translation>
    </message>
    <message>
        <location filename="../src/gui/widgets/home_screen_widget.cpp" line="293"/>
        <source>About Mapper</source>
        <translation>Om Mapper</translation>
    </message>
    <message>
        <location filename="../src/gui/widgets/home_screen_widget.cpp" line="295"/>
        <source>About Qt</source>
        <translation>Om Qt</translation>
    </message>
    <message>
        <location filename="../src/gui/widgets/home_screen_widget.cpp" line="391"/>
        <source>File list</source>
        <translation>Filliste</translation>
    </message>
    <message>
        <location filename="../src/gui/widgets/home_screen_widget.cpp" line="418"/>
        <source>No map files found!&lt;br/&gt;&lt;br/&gt;Copy a map file to /OOMapper or /sdcard/OOMapper to list it here.</source>
        <translation>Ingen kartfiler funnet!&lt;br/&gt;&lt;br/&gt;Kopier en kartfil til/OOMapper eller /sdcard/OOMapper for å liste den her. </translation>
    </message>
</context>
<context>
    <name>ImportExport</name>
    <message>
        <location filename="../src/symbol.cpp" line="219"/>
        <source>Error while loading a symbol of type %1 at line %2 column %3.</source>
        <translation>Feil ved lasting av symboltype %1 ved linje %2 kolonne %3.</translation>
    </message>
    <message>
        <location filename="../src/symbol.cpp" line="227"/>
        <source>Symbol ID &apos;%1&apos; not unique at line %2 column %3.</source>
        <translation>Symbol-ID &apos;%1&apos; er ikke unik ved linje %2 kolonne %3.</translation>
    </message>
    <message>
        <location filename="../src/symbol.cpp" line="274"/>
        <source>Error while loading a symbol.</source>
        <translation>Feil ved lasting av symbol.</translation>
    </message>
    <message>
        <location filename="../src/object.cpp" line="350"/>
        <source>Error while loading an object of type %1.</source>
        <translation>Feil under lasting av objekttype %1.</translation>
    </message>
    <message>
        <location filename="../src/object.cpp" line="390"/>
        <source>Error while loading an object of type %1 at %2:%3: %4</source>
        <translation>Feil ved lasting av objekt av typen %1 ved %2:%3: %4</translation>
    </message>
    <message>
        <location filename="../src/object.cpp" line="440"/>
        <source>Unable to find symbol for object at %1:%2.</source>
        <translation>Ikke i stand til å finne symbol for objekt ved %1:%2.</translation>
    </message>
    <message>
        <location filename="../src/object.cpp" line="370"/>
        <source>Point object with undefined or wrong symbol at %1:%2.</source>
        <translation>Punktobjekt med udefinert eller galt symbol ved %1:%2.</translation>
    </message>
    <message>
        <location filename="../src/file_format_native.cpp" line="88"/>
        <location filename="../src/file_format_xml.cpp" line="63"/>
        <source>OpenOrienteering Mapper</source>
        <translation>OpenOrienteering Mapper</translation>
    </message>
    <message>
        <location filename="../src/file_format_ocad8.cpp" line="56"/>
        <source>OCAD Versions 7, 8</source>
        <translation>OCAD versjon 7, 8</translation>
    </message>
    <message>
        <location filename="../src/fileformats/ocd_file_format.cpp" line="58"/>
        <source>OCAD</source>
        <translation>OCAD</translation>
    </message>
    <message>
        <location filename="../src/util/xml_stream_util.cpp" line="69"/>
        <source>Could not parse the data.</source>
        <translation>Kunne ikke behandle dataene.</translation>
    </message>
    <message>
        <location filename="../src/util/xml_stream_util.cpp" line="85"/>
        <source>Could not parse the coordinates.</source>
        <translation>Kunne ikke behandle koordinatene.</translation>
    </message>
    <message>
        <location filename="../src/util/xml_stream_util.cpp" line="104"/>
        <source>Expected %1 coordinates, found %2.</source>
        <translation>Forventet %1 koordinater, fant %2.</translation>
    </message>
</context>
<context>
    <name>Importer</name>
    <message>
        <location filename="../src/file_import_export.cpp" line="63"/>
        <source>Found an object without symbol.</source>
        <translation>Funnet et objekt uten symbol.</translation>
    </message>
    <message>
        <location filename="../src/file_import_export.cpp" line="115"/>
        <source>Error during symbol post-processing.</source>
        <translation>Feil ved etter-prosessering for symbol.</translation>
    </message>
    <message>
        <location filename="../src/file_import_export.cpp" line="127"/>
        <source>Template &quot;%1&quot; has been loaded from the map&apos;s directory instead of the relative location to the map file where it was previously.</source>
        <translation>Bakgrunnsbilde &quot;%1&quot; har blitt lastet fra kartets katalog i stedet for den relative plasseringen der kartet var tidligere.</translation>
    </message>
    <message>
        <location filename="../src/file_import_export.cpp" line="133"/>
        <source>At least one template file could not be found. Click the red template name(s) in the Templates -&gt; Template setup window to locate the template file name(s).</source>
        <translation>Minst et bakgrunnsbilde ble ikke funnet. Klikk rød(e) bakgrunnsbildenavn i Bakgrunnsbilder -&gt; Innstillinger for å finne riktig bakgrunnsbildefilnavn.</translation>
    </message>
    <message>
        <location filename="../src/file_format_native.cpp" line="126"/>
        <location filename="../src/file_format_xml.cpp" line="409"/>
        <source>Invalid file format version.</source>
        <translation>Feil versjon av filformatet.</translation>
    </message>
    <message>
        <location filename="../src/file_format_native.cpp" line="130"/>
        <location filename="../src/file_format_xml.cpp" line="411"/>
        <source>Unsupported old file format version. Please use an older program version to load and update the file.</source>
        <translation>Ikke støttet gammelt filformat. Vennligst bruk en tidligere versjon av programmet for å oppdatere filen.</translation>
    </message>
    <message>
        <location filename="../src/file_format_native.cpp" line="134"/>
        <source>Unsupported new file format version. Some map features will not be loaded or saved by this version of the program. Consider updating.</source>
        <translation>Ikke støttet nytt filformat. Noen kartegenskaper vil ikke bli lastet eller lagret med denne versjonen av programmet. Vurdér oppgradering.</translation>
    </message>
    <message>
        <location filename="../src/file_format_native.cpp" line="183"/>
        <source>The geographic coordinate reference system of the map was &quot;%1&quot;. This CRS is not supported. Using &quot;%2&quot;.</source>
        <translation>Det geografiske koordinatsystemet for kartet var &quot;%1&quot;. Denne CRS støttes ikke. Bruk &quot;%2&quot;.</translation>
    </message>
    <message>
        <location filename="../src/file_format_native.cpp" line="298"/>
        <source>Error while loading a symbol with type %2.</source>
        <translation>Feil ved lasting av symboltype %2.</translation>
    </message>
    <message>
        <location filename="../src/file_format_native.cpp" line="303"/>
        <source>Error while loading a symbol.</source>
        <translation>Feil ved lasting av symbol.</translation>
    </message>
    <message>
        <location filename="../src/file_format_native.cpp" line="366"/>
        <source>Error while loading undo steps.</source>
        <translation>Feil ved angring.</translation>
    </message>
    <message>
        <location filename="../src/file_format_native.cpp" line="376"/>
        <source>Error while reading map part count.</source>
        <translation>Feil under lesing av kartdel teller.</translation>
    </message>
    <message>
        <location filename="../src/file_format_native.cpp" line="386"/>
        <source>Error while loading map part %2.</source>
        <translation>Feil ved lasting av kartdel %2.</translation>
    </message>
    <message>
        <location filename="../src/file_format_ocad8.cpp" line="113"/>
        <location filename="../src/file_format_ocad8.cpp" line="115"/>
        <location filename="../src/file_format_ocad8.cpp" line="118"/>
        <location filename="../src/fileformats/ocd_file_format.cpp" line="1848"/>
        <location filename="../src/fileformats/ocd_file_format.cpp" line="1851"/>
        <location filename="../src/fileformats/ocd_file_format.cpp" line="1855"/>
        <location filename="../src/fileformats/ocd_file_format.cpp" line="1889"/>
        <source>Could not read file: %1</source>
        <translation>Kan ikke lese filen: %1</translation>
    </message>
    <message>
        <location filename="../src/file_format_xml.cpp" line="403"/>
        <source>Unsupported file format.</source>
        <translation>Ikke støttet filformat.</translation>
    </message>
    <message>
        <location filename="../src/file_format_xml.cpp" line="413"/>
        <source>Unsupported new file format version. Some map features will not be loaded or saved by this version of the program.</source>
        <translation>Ikke støttet nytt filformat. Noen kartegenskaper vil ikke bli lastet eller lagret med denne versjonen av programmet.</translation>
    </message>
</context>
<context>
    <name>LineSymbolSettings</name>
    <message>
        <location filename="../src/symbol_line.cpp" line="2258"/>
        <source>Line settings</source>
        <translation>Linjeinnstillinger</translation>
    </message>
    <message>
        <location filename="../src/symbol_line.cpp" line="2038"/>
        <source>Line width:</source>
        <translation>Linjebredde:</translation>
    </message>
    <message>
        <location filename="../src/symbol_line.cpp" line="2039"/>
        <location filename="../src/symbol_line.cpp" line="2054"/>
        <location filename="../src/symbol_line.cpp" line="2065"/>
        <location filename="../src/symbol_line.cpp" line="2108"/>
        <location filename="../src/symbol_line.cpp" line="2111"/>
        <location filename="../src/symbol_line.cpp" line="2122"/>
        <location filename="../src/symbol_line.cpp" line="2160"/>
        <location filename="../src/symbol_line.cpp" line="2175"/>
        <location filename="../src/symbol_line.cpp" line="2178"/>
        <location filename="../src/symbol_line.cpp" line="2485"/>
        <location filename="../src/symbol_line.cpp" line="2491"/>
        <location filename="../src/symbol_line.cpp" line="2515"/>
        <location filename="../src/symbol_line.cpp" line="2518"/>
        <source>mm</source>
        <translation>mm</translation>
    </message>
    <message>
        <location filename="../src/symbol_line.cpp" line="2041"/>
        <source>Line color:</source>
        <translation>Linjefarge:</translation>
    </message>
    <message>
        <location filename="../src/symbol_line.cpp" line="2053"/>
        <source>Minimum line length:</source>
        <translation>Minimum linjelengde:</translation>
    </message>
    <message>
        <location filename="../src/symbol_line.cpp" line="2056"/>
        <source>Line cap:</source>
        <translation>Linjeavslutning:</translation>
    </message>
    <message>
        <location filename="../src/symbol_line.cpp" line="2058"/>
        <source>flat</source>
        <translation>flat</translation>
    </message>
    <message>
        <location filename="../src/symbol_line.cpp" line="2059"/>
        <location filename="../src/symbol_line.cpp" line="2070"/>
        <source>round</source>
        <translation>rund</translation>
    </message>
    <message>
        <location filename="../src/symbol_line.cpp" line="2060"/>
        <source>square</source>
        <translation>kvadratisk</translation>
    </message>
    <message>
        <location filename="../src/symbol_line.cpp" line="2061"/>
        <source>pointed</source>
        <translation>spiss</translation>
    </message>
    <message>
        <location filename="../src/symbol_line.cpp" line="2067"/>
        <source>Line join:</source>
        <translation>Linjeknekk:</translation>
    </message>
    <message>
        <location filename="../src/symbol_line.cpp" line="2069"/>
        <source>miter</source>
        <translation>rett</translation>
    </message>
    <message>
        <location filename="../src/symbol_line.cpp" line="2071"/>
        <source>bevel</source>
        <translation>skrå</translation>
    </message>
    <message>
        <location filename="../src/symbol_line.cpp" line="2064"/>
        <source>Cap length:</source>
        <translation>Avslutningslengde:</translation>
    </message>
    <message>
        <location filename="../src/symbol_line.cpp" line="2074"/>
        <source>Line is dashed</source>
        <translation>Linje er stiplet</translation>
    </message>
    <message>
        <location filename="../src/symbol_line.cpp" line="2180"/>
        <source>Show at least one mid symbol</source>
        <translation>Vis minst ett mellomsymbol</translation>
    </message>
    <message>
        <location filename="../src/symbol_line.cpp" line="2183"/>
        <source>Minimum mid symbol count:</source>
        <translation>Mimimumsantall mellomsymboler:</translation>
    </message>
    <message>
        <location filename="../src/symbol_line.cpp" line="2186"/>
        <source>Minimum mid symbol count when closed:</source>
        <translation>Minimumsantall mellomsymboler ved lukking:</translation>
    </message>
    <message>
        <location filename="../src/symbol_line.cpp" line="2107"/>
        <source>Dash length:</source>
        <translation>Streklengde:</translation>
    </message>
    <message>
        <location filename="../src/symbol_line.cpp" line="2103"/>
        <source>Dashed line</source>
        <translation>Stiplet linje</translation>
    </message>
    <message>
        <location filename="../src/symbol_line.cpp" line="2110"/>
        <source>Break length:</source>
        <translation>Strekavstand:</translation>
    </message>
    <message>
        <location filename="../src/symbol_line.cpp" line="2113"/>
        <source>Dashes grouped together:</source>
        <translation>Styrepunkter gruppert sammen:</translation>
    </message>
    <message>
        <location filename="../src/symbol_line.cpp" line="2115"/>
        <source>none</source>
        <translation>ingen</translation>
    </message>
    <message>
        <location filename="../src/symbol_line.cpp" line="2116"/>
        <source>2</source>
        <translation>2</translation>
    </message>
    <message>
        <location filename="../src/symbol_line.cpp" line="2117"/>
        <source>3</source>
        <translation>3</translation>
    </message>
    <message>
        <location filename="../src/symbol_line.cpp" line="2118"/>
        <source>4</source>
        <translation>4</translation>
    </message>
    <message>
        <location filename="../src/symbol_line.cpp" line="2121"/>
        <source>In-group break length:</source>
        <translatorcomment>&quot;skudd i blinde&quot;, må sjekkes i programmet</translatorcomment>
        <translation>Gruppert bruddlengde:</translation>
    </message>
    <message>
        <location filename="../src/symbol_line.cpp" line="2124"/>
        <source>Half length of first and last dash</source>
        <translation>Halvlengde for første og siste strek</translation>
    </message>
    <message>
        <location filename="../src/symbol_line.cpp" line="2153"/>
        <source>Mid symbols</source>
        <translation>Mellomsymboler</translation>
    </message>
    <message>
        <location filename="../src/symbol_line.cpp" line="2156"/>
        <source>Mid symbols per spot:</source>
        <translation>Mellomsymboler per punkt:</translation>
    </message>
    <message>
        <location filename="../src/symbol_line.cpp" line="2159"/>
        <source>Mid symbol distance:</source>
        <translation>Avstand mellom mellomsymboler:</translation>
    </message>
    <message>
        <location filename="../src/symbol_line.cpp" line="2215"/>
        <source>Borders</source>
        <translation>Kanter</translation>
    </message>
    <message>
        <location filename="../src/symbol_line.cpp" line="2219"/>
        <source>Different borders on left and right sides</source>
        <translation>Forskjellige kanter på venstre og høyre side</translation>
    </message>
    <message>
        <location filename="../src/symbol_line.cpp" line="2224"/>
        <source>Left border:</source>
        <translation>Venstre kant:</translation>
    </message>
    <message>
        <location filename="../src/symbol_line.cpp" line="2229"/>
        <source>Right border:</source>
        <translation>Høyre kant:</translation>
    </message>
    <message>
        <location filename="../src/symbol_line.cpp" line="2243"/>
        <source>Suppress the dash symbol at line start and line end</source>
        <translation>Fjern styresymbol ved linjestart og linjeslutt</translation>
    </message>
    <message>
        <location filename="../src/symbol_line.cpp" line="1663"/>
        <location filename="../src/symbol_line.cpp" line="2263"/>
        <location filename="../src/symbol_line.cpp" line="2721"/>
        <location filename="../src/file_format_ocad8.cpp" line="594"/>
        <location filename="../src/fileformats/ocd_file_format.cpp" line="1018"/>
        <source>Start symbol</source>
        <translation>Startsymbol</translation>
    </message>
    <message>
        <location filename="../src/symbol_line.cpp" line="1667"/>
        <location filename="../src/symbol_line.cpp" line="2263"/>
        <location filename="../src/symbol_line.cpp" line="2721"/>
        <source>Mid symbol</source>
        <translation>Mellomsymbol</translation>
    </message>
    <message>
        <location filename="../src/symbol_line.cpp" line="1671"/>
        <location filename="../src/symbol_line.cpp" line="2263"/>
        <location filename="../src/symbol_line.cpp" line="2721"/>
        <location filename="../src/fileformats/ocd_file_format.cpp" line="1025"/>
        <source>End symbol</source>
        <translation>Endesymbol</translation>
    </message>
    <message>
        <location filename="../src/symbol_line.cpp" line="1675"/>
        <location filename="../src/symbol_line.cpp" line="2241"/>
        <location filename="../src/symbol_line.cpp" line="2263"/>
        <location filename="../src/symbol_line.cpp" line="2721"/>
        <location filename="../src/file_format_ocad8.cpp" line="588"/>
        <location filename="../src/fileformats/ocd_file_format.cpp" line="1011"/>
        <source>Dash symbol</source>
        <translation>Styresymbol</translation>
    </message>
    <message>
        <location filename="../src/symbol_line.cpp" line="2077"/>
        <source>Enable border lines</source>
        <translation>Aktiver kantlinjer</translation>
    </message>
    <message>
        <location filename="../src/symbol_line.cpp" line="2174"/>
        <source>Distance between spots:</source>
        <translation>Avstand mellom punkter:</translation>
    </message>
    <message>
        <location filename="../src/symbol_line.cpp" line="2177"/>
        <source>Distance from line end:</source>
        <translation>Avstand fra linjeende:</translation>
    </message>
    <message>
        <location filename="../src/symbol_line.cpp" line="2484"/>
        <source>Border width:</source>
        <translation>Kantbredde:</translation>
    </message>
    <message>
        <location filename="../src/symbol_line.cpp" line="2487"/>
        <source>Border color:</source>
        <translation>Kantfarge:</translation>
    </message>
    <message>
        <location filename="../src/symbol_line.cpp" line="2490"/>
        <source>Border shift:</source>
        <translation>Kantskifte:</translation>
    </message>
    <message>
        <location filename="../src/symbol_line.cpp" line="2493"/>
        <source>Border is dashed</source>
        <translation>Kant er stiplet</translation>
    </message>
    <message>
        <location filename="../src/symbol_line.cpp" line="2514"/>
        <source>Border dash length:</source>
        <translation>Kantstreklengde:</translation>
    </message>
    <message>
        <location filename="../src/symbol_line.cpp" line="2517"/>
        <source>Border break length:</source>
        <translation>Bruddlengde for kantlinje:</translation>
    </message>
</context>
<context>
    <name>LocalCRSPositioningDialog</name>
    <message>
        <location filename="../src/template_track.cpp" line="511"/>
        <source>Track scaling and positioning</source>
        <translation>Sporskalering og -posisjonering</translation>
    </message>
    <message>
        <location filename="../src/template_track.cpp" line="516"/>
        <source>Coordinate system</source>
        <translation>Koordinatsystem</translation>
    </message>
    <message>
        <location filename="../src/template_track.cpp" line="517"/>
        <source>Real</source>
        <translation>Virkelig</translation>
    </message>
    <message>
        <location filename="../src/template_track.cpp" line="518"/>
        <source>Map</source>
        <translation>Kart</translation>
    </message>
    <message>
        <location filename="../src/template_track.cpp" line="521"/>
        <source>m</source>
        <comment>meters</comment>
        <translation>m</translation>
    </message>
    <message>
        <location filename="../src/template_track.cpp" line="524"/>
        <source>One coordinate unit equals:</source>
        <translation>En koordinatenhet tilsvarer:</translation>
    </message>
    <message>
        <location filename="../src/template_track.cpp" line="526"/>
        <source>Position track at given coordinates</source>
        <translation>Plassér spor ved gitte koordinater</translation>
    </message>
    <message>
        <location filename="../src/template_track.cpp" line="530"/>
        <source>Position track at view center</source>
        <translation>Plassér spor i visningssentrum</translation>
    </message>
</context>
<context>
    <name>MAC_APPLICATION_MENU</name>
    <message>
        <location filename="../src/gui/main_window.cpp" line="53"/>
        <source>Services</source>
        <translation>Valg</translation>
    </message>
    <message>
        <location filename="../src/gui/main_window.cpp" line="54"/>
        <source>Hide %1</source>
        <translation>Skjul %1</translation>
    </message>
    <message>
        <location filename="../src/gui/main_window.cpp" line="55"/>
        <source>Hide Others</source>
        <translation>Skjul andre</translation>
    </message>
    <message>
        <location filename="../src/gui/main_window.cpp" line="56"/>
        <source>Show All</source>
        <translation>Vis alle</translation>
    </message>
    <message>
        <location filename="../src/gui/main_window.cpp" line="57"/>
        <source>Preferences...</source>
        <translation>Innstillinger...</translation>
    </message>
    <message>
        <location filename="../src/gui/main_window.cpp" line="58"/>
        <source>Quit %1</source>
        <translation>Avslutt %1</translation>
    </message>
    <message>
        <location filename="../src/gui/main_window.cpp" line="59"/>
        <source>About %1</source>
        <translation>Om %1</translation>
    </message>
</context>
<context>
    <name>MainWindow</name>
    <message>
        <location filename="../src/gui/main_window.cpp" line="184"/>
        <source>&amp;New</source>
        <translation>&amp;Ny</translation>
    </message>
    <message>
        <location filename="../src/gui/main_window.cpp" line="186"/>
        <source>Create a new map</source>
        <translation>Lage et nytt kart</translation>
    </message>
    <message>
        <location filename="../src/gui/main_window.cpp" line="190"/>
        <source>&amp;Open...</source>
        <translation>&amp;Åpne...</translation>
    </message>
    <message>
        <location filename="../src/gui/main_window.cpp" line="192"/>
        <source>Open an existing file</source>
        <translation>Åpne en eksisterende fil</translation>
    </message>
    <message>
        <location filename="../src/gui/main_window.cpp" line="196"/>
        <source>Open &amp;recent</source>
        <translation>Åpne sist &amp;brukte</translation>
    </message>
    <message>
        <location filename="../src/gui/main_window.cpp" line="207"/>
        <source>&amp;Save</source>
        <translation>&amp;Lagre</translation>
    </message>
    <message>
        <location filename="../src/gui/main_window.cpp" line="212"/>
        <source>Save &amp;as...</source>
        <translation>Lagre &amp;som...</translation>
    </message>
    <message>
        <location filename="../src/gui/main_window.cpp" line="214"/>
        <source>Ctrl+Shift+S</source>
        <translation>Ctrl+Shift+S</translation>
    </message>
    <message>
        <location filename="../src/gui/main_window.cpp" line="220"/>
        <source>Settings...</source>
        <translation>Innstillinger...</translation>
    </message>
    <message>
        <location filename="../src/gui/main_window.cpp" line="227"/>
        <source>Close</source>
        <translation>Lukk</translation>
    </message>
    <message>
        <location filename="../src/gui/main_window.cpp" line="229"/>
        <source>Close this file</source>
        <translation>Lukk denne filen</translation>
    </message>
    <message>
        <location filename="../src/gui/main_window.cpp" line="233"/>
        <source>E&amp;xit</source>
        <translation>A&amp;vslutt</translation>
    </message>
    <message>
        <location filename="../src/gui/main_window.cpp" line="235"/>
        <source>Exit the application</source>
        <translation>Avslutt programmet</translation>
    </message>
    <message>
        <location filename="../src/gui/main_window.cpp" line="243"/>
        <source>&amp;File</source>
        <translation>&amp;Fil</translation>
    </message>
    <message>
        <location filename="../src/gui/main_window.cpp" line="261"/>
        <source>General</source>
        <translation>Generelt</translation>
    </message>
    <message>
        <location filename="../src/gui/main_window.cpp" line="276"/>
        <source>Open &amp;Manual</source>
        <translation>Åpne &amp;manual</translation>
    </message>
    <message>
        <location filename="../src/gui/main_window.cpp" line="277"/>
        <source>Show the help file for this application</source>
        <translation>Vis hjelp for dette programmet</translation>
    </message>
    <message>
        <location filename="../src/gui/main_window.cpp" line="281"/>
        <source>&amp;About %1</source>
        <translation>&amp;Om %1</translation>
    </message>
    <message>
        <location filename="../src/gui/main_window.cpp" line="282"/>
        <source>Show information about this application</source>
        <translation>Vis info om dette programmet</translation>
    </message>
    <message>
        <location filename="../src/gui/main_window.cpp" line="288"/>
        <source>About &amp;Qt</source>
        <translation>Om &amp;Qt</translation>
    </message>
    <message>
        <location filename="../src/gui/main_window.cpp" line="289"/>
        <source>Show information about Qt</source>
        <translation>Vis info om Qt</translation>
    </message>
    <message>
        <location filename="../src/gui/main_window.cpp" line="297"/>
        <source>&amp;Help</source>
        <translation>&amp;Hjelp</translation>
    </message>
    <message>
        <location filename="../src/gui/main_window.cpp" line="488"/>
        <source>The file has been modified.
Do you want to save your changes?</source>
        <translation>Filen er endret.
Vil du lagre endringene?</translation>
    </message>
    <message>
        <location filename="../src/gui/main_window.cpp" line="575"/>
        <source>Unsaved file</source>
        <translation>Ulagret fil</translation>
    </message>
    <message>
        <location filename="../src/gui/main_window.cpp" line="603"/>
        <location filename="../src/gui/main_window.cpp" line="824"/>
        <source>Warning</source>
        <translation>Advarsel</translation>
    </message>
    <message>
        <location filename="../src/gui/main_window.cpp" line="603"/>
        <source>The selected map scale is 1:%1, but the chosen symbol set has a nominal scale of 1:%2.

Do you want to scale the symbols to the selected scale?</source>
        <translation>Det valgte kartet har målestokk 1:%1, men det valgte symbolsettet har nominell målestokk 1:%2

Vil du tilpasse symbolemene til den valgte målestokken?</translation>
    </message>
    <message>
        <location filename="../src/gui/main_window.cpp" line="657"/>
        <source>Crash warning</source>
        <translation>Kræsj-melding</translation>
    </message>
    <message>
        <location filename="../src/gui/main_window.cpp" line="658"/>
        <source>It seems that %1 crashed the last time this file was opened:&lt;br /&gt;&lt;tt&gt;%2&lt;/tt&gt;&lt;br /&gt;&lt;br /&gt;Really retry to open it?</source>
        <translation>Det ser ut som %1 kræsjet forrige gang filen ble åpnet:&lt;br /&gt;&lt;tt&gt;%2&lt;/tt&gt;&lt;br /&gt;&lt;br /&gt;Skal du virkelig åpne filen på nytt?</translation>
    </message>
    <message>
        <location filename="../src/gui/main_window.cpp" line="680"/>
        <source>File recovery</source>
        <translation>Filgjenoppretting</translation>
    </message>
    <message>
        <location filename="../src/gui/main_window.cpp" line="681"/>
        <source>There is an automatically saved version of &lt;br /&gt;&lt;tt&gt;%1&lt;/tt&gt;&lt;br /&gt;&lt;br /&gt;Load this version?</source>
        <translation>Det er en automatisk lagret versjon av &lt;br /&gt;&lt;tt&gt;%1&lt;/tt&gt;&lt;br /&gt;&lt;br /&gt;Last inn denne versjonen?</translation>
    </message>
    <message>
        <location filename="../src/gui/main_window.cpp" line="791"/>
        <source>Auto-saving...</source>
        <translation>Autolagring...</translation>
    </message>
    <message>
        <location filename="../src/gui/main_window.cpp" line="801"/>
        <source>Auto-saving failed!</source>
        <translation>Feil ved autolagring!</translation>
    </message>
    <message>
        <location filename="../src/gui/main_window.cpp" line="866"/>
        <source>All maps</source>
        <translation>Alle kart</translation>
    </message>
    <message>
        <location filename="../src/gui/main_window.cpp" line="870"/>
        <source>All files</source>
        <translation>Alle filer</translation>
    </message>
    <message>
        <location filename="../src/gui/main_window.cpp" line="628"/>
        <source>Open file</source>
        <translation>Åpne fil</translation>
    </message>
    <message>
        <location filename="../src/gui/main_window.cpp" line="671"/>
        <location filename="../src/gui/main_window.cpp" line="926"/>
        <source>Error</source>
        <translation>Feil</translation>
    </message>
    <message>
        <location filename="../src/gui/main_window.cpp" line="671"/>
        <source>Cannot open file:
%1

File format not recognized.</source>
        <translation>Kan ikke åpne fil:
%1

Filfomatet er ukjent.</translation>
    </message>
    <message>
        <location filename="../src/gui/main_window.cpp" line="742"/>
        <source>&amp;%1 %2</source>
        <translation>&amp;%1 %2</translation>
    </message>
    <message>
        <location filename="../src/gui/main_window.cpp" line="823"/>
        <source>This map is being saved as a &quot;%1&quot; file. Information may be lost.

Press Yes to save in this format.
Press No to choose a different format.</source>
        <translation>Kartet lagres som en &quot;%1&quot; fil. Informasjon kan gå tapt.

Velg Ja for å lagre i dette formatet.
Velg Nei for å velge et annet format.</translation>
    </message>
    <message>
        <location filename="../src/gui/main_window.cpp" line="906"/>
        <source>Save file</source>
        <translation>Lagre fil</translation>
    </message>
    <message>
        <location filename="../src/gui/main_window.cpp" line="927"/>
        <source>File could not be saved:</source>
        <translation>Fil kan ikke lagres:</translation>
    </message>
    <message>
        <location filename="../src/gui/main_window.cpp" line="928"/>
        <source>There was a problem in determining the file format.</source>
        <translation>Det var et problem med bestemmelse av filformatet.</translation>
    </message>
    <message>
        <location filename="../src/gui/main_window.cpp" line="929"/>
        <source>Please report this as a bug.</source>
        <translation>Vennligst rapporter denne feilen.</translation>
    </message>
</context>
<context>
    <name>Map</name>
    <message>
        <location filename="../src/map.cpp" line="547"/>
        <location filename="../src/map.cpp" line="552"/>
        <location filename="../src/map.cpp" line="578"/>
        <location filename="../src/map.cpp" line="624"/>
        <location filename="../src/map.cpp" line="654"/>
        <location filename="../src/map.cpp" line="738"/>
        <location filename="../src/map.cpp" line="758"/>
        <source>Error</source>
        <translation>Feil</translation>
    </message>
    <message>
        <location filename="../src/map.cpp" line="552"/>
        <source>Cannot export the map as
&quot;%1&quot;
because saving as %2 (.%3) is not supported.</source>
        <translation>Kartet kan ikke eksporteres som
&quot;%1&quot;
da lagring av %2 (.%3) ikke er støttet.</translation>
    </message>
    <message>
        <location filename="../src/map.cpp" line="547"/>
        <source>Cannot export the map as
&quot;%1&quot;
because the format is unknown.</source>
        <translation>Kartet kan ikke eksporteres som
&quot;%1&quot;
da formatet ikke gjenkjennes.</translation>
    </message>
    <message>
        <location filename="../src/map.cpp" line="578"/>
        <source>File does not exist or insufficient permissions to open:
%1</source>
        <translation>Filen eksisterer ikke eller utilstrekkelige rettigheter for å åpne filen:
%1</translation>
    </message>
    <message>
        <location filename="../src/map.cpp" line="615"/>
        <location filename="../src/map.cpp" line="706"/>
        <source>Warning</source>
        <translation>Advarsel</translation>
    </message>
    <message>
        <location filename="../src/map.cpp" line="615"/>
        <source>The map export generated warnings.</source>
        <translation>Karteksporteringen genererte advarsler.</translation>
    </message>
    <message>
        <location filename="../src/map.cpp" line="624"/>
        <source>Internal error while saving:
%1</source>
        <translation>Intern feil ved lagring:
%1</translation>
    </message>
    <message>
        <location filename="../src/map.cpp" line="707"/>
        <source>The map import generated warnings.</source>
        <translation>Kartimporteringen genererte advarsler.</translation>
    </message>
    <message>
        <location filename="../src/map.cpp" line="655"/>
        <source>Cannot open file:
%1
for reading.</source>
        <translation>Kan ikke åpne filen:
%1
for lesing.</translation>
    </message>
    <message>
        <location filename="../src/map.cpp" line="669"/>
        <source>Invalid file type.</source>
        <translation>Feil filtype.</translation>
    </message>
    <message>
        <location filename="../src/map.cpp" line="739"/>
        <source>Cannot open file:
%1

%2</source>
        <translation>Kan ikke åpne filen:
%1

%2</translation>
    </message>
    <message>
        <location filename="../src/map.cpp" line="758"/>
        <source>Nothing to import.</source>
        <translation>Ingenting å importere.</translation>
    </message>
    <message>
        <location filename="../src/map.cpp" line="765"/>
        <source>Question</source>
        <translation>Spørsmål</translation>
    </message>
    <message>
        <location filename="../src/map.cpp" line="766"/>
        <source>The scale of the imported data is 1:%1 which is different from this map&apos;s scale of 1:%2.

Rescale the imported data?</source>
        <translation>Målestokken til de importerte dataene er 1:%1 som er forskjellig fra kartets målestokk 1:%2.

Skal de importerte dataene omskaleres?</translation>
    </message>
    <message>
        <location filename="../src/map.cpp" line="929"/>
        <source>default part</source>
        <translation>standarddel</translation>
    </message>
    <message>
        <location filename="../src/map.cpp" line="1300"/>
        <source>New color</source>
        <translation>Ny farge</translation>
    </message>
</context>
<context>
    <name>MapColor</name>
    <message>
        <location filename="../src/core/map_color.cpp" line="73"/>
        <source>Registration black (all printed colors)</source>
        <translation>Ekte svart (alle utskriftsfarger)</translation>
    </message>
</context>
<context>
    <name>MapEditorController</name>
    <message>
        <location filename="../src/map_editor.cpp" line="632"/>
        <source>Print...</source>
        <translation>Skriv ut...</translation>
    </message>
    <message>
        <location filename="../src/map_editor.cpp" line="644"/>
        <source>Undo</source>
        <translation>Angre</translation>
    </message>
    <message>
        <location filename="../src/map_editor.cpp" line="644"/>
        <source>Undo the last step</source>
        <translation>Angre siste</translation>
    </message>
    <message>
        <location filename="../src/map_editor.cpp" line="645"/>
        <source>Redo</source>
        <translation>Gjør om</translation>
    </message>
    <message>
        <location filename="../src/map_editor.cpp" line="645"/>
        <source>Redo the last step</source>
        <translation>Gjør om siste</translation>
    </message>
    <message>
        <location filename="../src/map_editor.cpp" line="646"/>
        <source>Cu&amp;t</source>
        <translation>Klipp ut</translation>
    </message>
    <message>
        <location filename="../src/map_editor.cpp" line="647"/>
        <source>C&amp;opy</source>
        <translation>Kopier</translation>
    </message>
    <message>
        <location filename="../src/map_editor.cpp" line="648"/>
        <source>&amp;Paste</source>
        <translation>Lim inn</translation>
    </message>
    <message>
        <location filename="../src/map_editor.cpp" line="657"/>
        <source>Zoom in</source>
        <translation>Zoom inn</translation>
    </message>
    <message>
        <location filename="../src/map_editor.cpp" line="658"/>
        <source>Zoom out</source>
        <translation>Zoom ut</translation>
    </message>
    <message>
        <location filename="../src/map_editor.cpp" line="660"/>
        <source>Toggle fullscreen mode</source>
        <translation>Veksle fullskjermvisning</translation>
    </message>
    <message>
        <location filename="../src/map_editor.cpp" line="661"/>
        <source>Set custom zoom factor...</source>
        <translation>Angi zoomverdi...</translation>
    </message>
    <message>
        <location filename="../src/map_editor.cpp" line="668"/>
        <source>Symbol window</source>
        <translation>Symbolvindu</translation>
    </message>
    <message>
        <location filename="../src/map_editor.cpp" line="668"/>
        <source>Show/Hide the symbol window</source>
        <translation>Vis/Skjul symbolvinduet</translation>
    </message>
    <message>
        <location filename="../src/map_editor.cpp" line="669"/>
        <source>Color window</source>
        <translation>Fargevindu</translation>
    </message>
    <message>
        <location filename="../src/map_editor.cpp" line="669"/>
        <source>Show/Hide the color window</source>
        <translation>Vis/Skjul fargevinduet</translation>
    </message>
    <message>
        <location filename="../src/map_editor.cpp" line="670"/>
        <source>Replace the symbols with those from another map file</source>
        <translation>Erstatt symboler med symboler fra en annen kartfil</translation>
    </message>
    <message>
        <location filename="../src/map_editor.cpp" line="673"/>
        <source>Scale all symbols...</source>
        <translation>Skalér alle symboler...</translation>
    </message>
    <message>
        <location filename="../src/map_editor.cpp" line="673"/>
        <source>Scale the whole symbol set</source>
        <translation>Skalér hele symbolsettet</translation>
    </message>
    <message>
        <location filename="../src/map_editor.cpp" line="675"/>
        <source>Change map scale...</source>
        <translation>Endre kartmålestokk...</translation>
    </message>
    <message>
        <location filename="../src/map_editor.cpp" line="675"/>
        <source>Change the map scale and adjust map objects and symbol sizes</source>
        <translation>Endre kartets målestokk og tilpass kartobjekter og symbolstørrelser</translation>
    </message>
    <message>
        <location filename="../src/map_editor.cpp" line="677"/>
        <source>Map notes...</source>
        <translation>Kartnotater...</translation>
    </message>
    <message>
        <location filename="../src/map_editor.cpp" line="679"/>
        <source>Template setup window</source>
        <translation>Innstillinger</translation>
    </message>
    <message>
        <location filename="../src/map_editor.cpp" line="679"/>
        <source>Show/Hide the template window</source>
        <translation>Vis/Skjul bakgrunnsbildevindu</translation>
    </message>
    <message>
        <location filename="../src/map_editor.cpp" line="682"/>
        <source>Open template...</source>
        <translation>Åpne bakgrunnsbilde...</translation>
    </message>
    <message>
        <location filename="../src/map_editor.cpp" line="659"/>
        <source>Show whole map</source>
        <translation>Vis hele kartet</translation>
    </message>
    <message>
        <location filename="../src/map_editor.cpp" line="687"/>
        <source>Edit objects</source>
        <translation>Rediger objekter</translation>
    </message>
    <message>
        <location filename="../src/map_editor.cpp" line="689"/>
        <source>Set point objects</source>
        <translation>Plasser punktobjekter</translation>
    </message>
    <message>
        <location filename="../src/map_editor.cpp" line="690"/>
        <source>Draw paths</source>
        <translation>Tegn linjer</translation>
    </message>
    <message>
        <location filename="../src/map_editor.cpp" line="691"/>
        <source>Draw circles and ellipses</source>
        <translation>Tegn sirkler og ellipser</translation>
    </message>
    <message>
        <location filename="../src/map_editor.cpp" line="695"/>
        <source>Write text</source>
        <translation>Skriv tekst</translation>
    </message>
    <message>
        <location filename="../src/map_editor.cpp" line="697"/>
        <source>Duplicate</source>
        <translation>Dupliser</translation>
    </message>
    <message>
        <location filename="../src/map_editor.cpp" line="698"/>
        <source>Switch symbol</source>
        <translation>Bytt symbol</translation>
    </message>
    <message>
        <location filename="../src/map_editor.cpp" line="699"/>
        <source>Fill / Create border</source>
        <translation>Fyll/Lag kantlinje</translation>
    </message>
    <message>
        <location filename="../src/map_editor.cpp" line="700"/>
        <source>Switch dash direction</source>
        <translation>Speilvend</translation>
    </message>
    <message>
        <location filename="../src/map_editor.cpp" line="701"/>
        <source>Connect paths</source>
        <translation>Forbind linjer</translation>
    </message>
    <message>
        <location filename="../src/map_editor.cpp" line="703"/>
        <source>Cut object</source>
        <translation>Klipp objekt</translation>
    </message>
    <message>
        <location filename="../src/map_editor.cpp" line="719"/>
        <source>Rotate object(s)</source>
        <translation>Roter objekt(er)</translation>
    </message>
    <message>
        <location filename="../src/map_editor.cpp" line="722"/>
        <source>Measure lengths and areas</source>
        <translation>Mål lengder og flater</translation>
    </message>
    <message>
        <location filename="../src/map_editor.cpp" line="769"/>
        <source>Import...</source>
        <translation>Importer...</translation>
    </message>
    <message>
        <location filename="../src/map_editor.cpp" line="819"/>
        <location filename="../src/color_dock_widget.cpp" line="76"/>
        <location filename="../src/template_dock_widget.cpp" line="184"/>
        <source>&amp;Edit</source>
        <translation>Rediger</translation>
    </message>
    <message>
        <location filename="../src/map_editor.cpp" line="831"/>
        <source>&amp;View</source>
        <translation>Vis</translation>
    </message>
    <message>
        <location filename="../src/map_editor.cpp" line="860"/>
        <source>&amp;Tools</source>
        <translation>Verktøy</translation>
    </message>
    <message>
        <location filename="../src/map_editor.cpp" line="914"/>
        <source>Sy&amp;mbols</source>
        <translation>Symboler</translation>
    </message>
    <message>
        <location filename="../src/map_editor.cpp" line="896"/>
        <source>M&amp;ap</source>
        <translation>Kart</translation>
    </message>
    <message>
        <location filename="../src/map_editor.cpp" line="924"/>
        <source>&amp;Templates</source>
        <translation>Bakgrunnsbilder</translation>
    </message>
    <message>
        <location filename="../src/map_editor.cpp" line="979"/>
        <source>Drawing</source>
        <translation>Tegning</translation>
    </message>
    <message>
        <location filename="../src/map_editor.cpp" line="734"/>
        <source>Paint on template</source>
        <translation>Tegn på bakgrunnsbilde</translation>
    </message>
    <message>
        <location filename="../src/map_editor.cpp" line="651"/>
        <source>Show grid</source>
        <translation>Vis rutenett</translation>
    </message>
    <message>
        <location filename="../src/map_editor.cpp" line="652"/>
        <location filename="../src/map_editor.cpp" line="955"/>
        <source>Configure grid...</source>
        <translation>Konfigurer rutenett...</translation>
    </message>
    <message>
        <location filename="../src/map_editor.cpp" line="663"/>
        <source>Hatch areas</source>
        <translation>Rasterflater</translation>
    </message>
    <message>
        <location filename="../src/map_editor.cpp" line="664"/>
        <source>Baseline view</source>
        <translatorcomment>Usikker på denne</translatorcomment>
        <translation>Standard visning</translation>
    </message>
    <message>
        <location filename="../src/map_editor.cpp" line="665"/>
        <location filename="../src/template_dock_widget.cpp" line="89"/>
        <source>Hide all templates</source>
        <translation>Skjul alle bakgrunnsbilder</translation>
    </message>
    <message>
        <location filename="../src/map_editor.cpp" line="674"/>
        <source>Georeferencing...</source>
        <translation>Georeferering...</translation>
    </message>
    <message>
        <location filename="../src/map_editor.cpp" line="676"/>
        <source>Rotate map...</source>
        <translation>Roter kart...</translation>
    </message>
    <message>
        <location filename="../src/map_editor.cpp" line="676"/>
        <source>Rotate the whole map</source>
        <translation>Roter hele kartet</translation>
    </message>
    <message>
        <location filename="../src/map_editor.cpp" line="683"/>
        <source>Reopen template...</source>
        <translation>Åpne bakgrunnskart på ny...</translation>
    </message>
    <message>
        <location filename="../src/map_editor.cpp" line="692"/>
        <source>Draw rectangles</source>
        <translation>Tegn rektangler</translation>
    </message>
    <message>
        <location filename="../src/map_editor.cpp" line="704"/>
        <source>Cut free form hole</source>
        <translation>Klipp frihåndshull</translation>
    </message>
    <message>
        <location filename="../src/map_editor.cpp" line="705"/>
        <source>Cut round hole</source>
        <translation>Klipp rundt hull</translation>
    </message>
    <message>
        <location filename="../src/map_editor.cpp" line="709"/>
        <source>Cut rectangular hole</source>
        <translation>Klipp rektangulært hull</translation>
    </message>
    <message>
        <location filename="../src/map_editor.cpp" line="720"/>
        <source>Rotate pattern</source>
        <translation>Roter mønster</translation>
    </message>
    <message>
        <location filename="../src/map_editor.cpp" line="721"/>
        <source>Scale object(s)</source>
        <translation>Skaler objekt(er)</translation>
    </message>
    <message>
        <location filename="../src/map_editor.cpp" line="723"/>
        <source>Unify areas</source>
        <translation>Samle flater</translation>
    </message>
    <message>
        <location filename="../src/map_editor.cpp" line="724"/>
        <source>Intersect areas</source>
        <translation>Snitt mellom flater</translation>
    </message>
    <message>
        <source>Area difference</source>
        <translation>Fjern overlapp mellom flater</translation>
    </message>
    <message>
        <location filename="../src/map_editor.cpp" line="726"/>
        <source>Area XOr</source>
        <translation>Fjern snitt mellom flater</translation>
    </message>
    <message>
        <location filename="../src/map_editor.cpp" line="771"/>
        <source>Map coordinates</source>
        <translation>Kartkoordinater</translation>
    </message>
    <message>
        <location filename="../src/map_editor.cpp" line="773"/>
        <source>Projected coordinates</source>
        <translation>Prosjekterte koordinater</translation>
    </message>
    <message>
        <location filename="../src/map_editor.cpp" line="775"/>
        <source>Latitude/Longitude (Dec)</source>
        <translation>Breddegrad/Lengdegrad (Dec)</translation>
    </message>
    <message>
        <location filename="../src/map_editor.cpp" line="777"/>
        <source>Latitude/Longitude (DMS)</source>
        <translation>Breddegrad/Lengdegrad (DMS)</translation>
    </message>
    <message>
        <location filename="../src/map_editor.cpp" line="845"/>
        <source>Display coordinates as...</source>
        <translation>Vis koordinater som...</translation>
    </message>
    <message>
        <location filename="../src/map_editor.cpp" line="713"/>
        <source>Cut hole</source>
        <translation>Klipp hull</translation>
    </message>
    <message>
        <source>Dummy</source>
        <translation>Modell</translation>
    </message>
    <message>
        <location filename="../src/map_editor.cpp" line="948"/>
        <source>View</source>
        <translation>Vis</translation>
    </message>
    <message>
        <location filename="../src/map_editor.cpp" line="997"/>
        <source>Select template...</source>
        <translation>Velg bakgrunnsbilde...</translation>
    </message>
    <message>
        <location filename="../src/map_editor.cpp" line="1003"/>
        <source>Editing</source>
        <translation>Redigering</translation>
    </message>
    <message>
        <location filename="../src/map_editor.cpp" line="1028"/>
        <source>Advanced editing</source>
        <translation>Avansert redigering</translation>
    </message>
    <message>
        <location filename="../src/map_editor.cpp" line="1278"/>
        <location filename="../src/map_editor.cpp" line="1298"/>
        <location filename="../src/map_editor.cpp" line="1355"/>
        <location filename="../src/map_editor.cpp" line="1375"/>
        <location filename="../src/map_editor.cpp" line="1388"/>
        <location filename="../src/map_editor.cpp" line="2614"/>
        <location filename="../src/map_editor.cpp" line="2620"/>
        <location filename="../src/map_editor.cpp" line="2626"/>
        <location filename="../src/map_editor.cpp" line="2632"/>
        <location filename="../src/map_editor.cpp" line="2641"/>
        <location filename="../src/map_editor.cpp" line="3454"/>
        <location filename="../src/map_editor.cpp" line="3472"/>
        <source>Error</source>
        <translation>Feil</translation>
    </message>
    <message>
        <location filename="../src/map_editor.cpp" line="1298"/>
        <source>No undo steps available.</source>
        <translation>Angring er ikke mulig.</translation>
    </message>
    <message>
        <location filename="../src/map_editor.cpp" line="1311"/>
        <source>Cut %1 object(s)</source>
        <translation>Klipp %1 objekt(er)</translation>
    </message>
    <message>
        <location filename="../src/map_editor.cpp" line="1355"/>
        <location filename="../src/map_editor.cpp" line="1388"/>
        <source>An internal error occurred, sorry!</source>
        <translation>En intern feil har oppstått, beklager!</translation>
    </message>
    <message>
        <location filename="../src/map_editor.cpp" line="1366"/>
        <source>Copied %1 object(s)</source>
        <translation>Kopiert %1 objekt(er)</translation>
    </message>
    <message>
        <location filename="../src/map_editor.cpp" line="1375"/>
        <source>There are no objects in clipboard which could be pasted!</source>
        <translation>Det er ingen objekter å lime inn fra oppslagstavlen!</translation>
    </message>
    <message>
        <location filename="../src/map_editor.cpp" line="1406"/>
        <source>Pasted %1 object(s)</source>
        <translation>Limt inn %1 objekt(er)</translation>
    </message>
    <message>
        <location filename="../src/map_editor.cpp" line="1465"/>
        <source>Set custom zoom factor</source>
        <translation>Angi zoomverdi</translation>
    </message>
    <message>
        <location filename="../src/map_editor.cpp" line="1465"/>
        <source>Zoom factor:</source>
        <translation>Zoomverdi:</translation>
    </message>
    <message>
        <location filename="../src/map_editor.cpp" line="1543"/>
        <source>Symbols</source>
        <translation>Symboler</translation>
    </message>
    <message>
        <location filename="../src/map_editor.cpp" line="1559"/>
        <source>Colors</source>
        <translation>Farger</translation>
    </message>
    <message>
        <location filename="../src/map_editor.cpp" line="1583"/>
        <source>Scale all symbols</source>
        <translation>Skalér alle symboler</translation>
    </message>
    <message>
        <location filename="../src/map_editor.cpp" line="1583"/>
        <source>Scale to percentage:</source>
        <translation>Skaler i prosent:</translation>
    </message>
    <message>
        <location filename="../src/map_editor.cpp" line="1607"/>
        <source>Map notes</source>
        <translation>Kartnotater</translation>
    </message>
    <message>
        <location filename="../src/map_editor.cpp" line="1612"/>
        <source>Cancel</source>
        <translation>Avbryt</translation>
    </message>
    <message>
        <location filename="../src/map_editor.cpp" line="1613"/>
        <source>OK</source>
        <translation>OK</translation>
    </message>
    <message>
        <location filename="../src/map_editor.cpp" line="1645"/>
        <source>Templates</source>
        <translation>Bakgrunnsbilder</translation>
    </message>
    <message>
        <location filename="../src/map_editor.cpp" line="1791"/>
        <source>Place point objects on the map.</source>
        <translation>Plasser punktobjekt på kart.</translation>
    </message>
    <message>
        <location filename="../src/map_editor.cpp" line="1791"/>
        <source>Select a point symbol to be able to use this tool.</source>
        <translation>Velg et punktsymbol for å kunne bruke dette verktøyet.</translation>
    </message>
    <message>
        <location filename="../src/map_editor.cpp" line="1793"/>
        <source>Draw polygonal and curved lines.</source>
        <translation>Tegn polygone og krumme linjer.</translation>
    </message>
    <message>
        <location filename="../src/map_editor.cpp" line="1793"/>
        <location filename="../src/map_editor.cpp" line="1795"/>
        <location filename="../src/map_editor.cpp" line="1797"/>
        <location filename="../src/map_editor.cpp" line="1799"/>
        <location filename="../src/map_editor.cpp" line="1801"/>
        <source>Select a line, area or combined symbol to be able to use this tool.</source>
        <translation>Velg linje-, flate- eller kombinert synbol for å kunne bruke dette verktøyet.</translation>
    </message>
    <message>
        <location filename="../src/map_editor.cpp" line="1795"/>
        <source>Draw circles and ellipses.</source>
        <translation>Tegn sirkler og ellipser.</translation>
    </message>
    <message>
        <location filename="../src/map_editor.cpp" line="1909"/>
        <source>Set the direction of area fill patterns or point objects.</source>
        <translation>Velg retning på flatemønster eller punktobjekter.</translation>
    </message>
    <message>
        <location filename="../src/map_editor.cpp" line="1909"/>
        <source>Select an area object with rotatable fill pattern or a rotatable point object to activate this tool.</source>
        <translation>Velg et flateobjekt med rotérbart mønster eller et rotérbart punktobjekt for å aktivere dette verktøyet.</translation>
    </message>
    <message>
        <location filename="../src/map_editor.cpp" line="1939"/>
        <source>Resulting symbol: %1 %2.</source>
        <translation>Resulterende symbol: %1 %2.</translation>
    </message>
    <message>
        <location filename="../src/map_editor.cpp" line="1940"/>
        <source>Select at least two area or path objects activate this tool.</source>
        <translation>Velg minst to flate- eller linjeobjekter for å aktivere dette verktøyet.</translation>
    </message>
    <message>
        <location filename="../src/map_editor.cpp" line="1942"/>
        <source>Unify overlapping objects.</source>
        <translation>Forén overlappende flater.</translation>
    </message>
    <message>
        <location filename="../src/map_editor.cpp" line="1944"/>
        <source>Remove all parts which are not overlaps with the first selected object.</source>
        <translation>Fjern alle deler som ikke overlapper det først valgte objektet.</translation>
    </message>
    <message>
        <location filename="../src/map_editor.cpp" line="1946"/>
        <source>Remove overlapped parts of the first selected object.</source>
        <translation>Fjern deler som overlapper det først valgte objektet.</translation>
    </message>
    <message>
        <location filename="../src/map_editor.cpp" line="1948"/>
        <source>Remove all parts which overlap the first selected object.</source>
        <translation>Fjern alle deler som overlapper det først valgte obektet.</translation>
    </message>
    <message>
        <location filename="../src/map_editor.cpp" line="1952"/>
        <source>Merge area holes together, or merge holes with the object boundary to cut out this part.</source>
        <translation>Slå sammen flatehull, eller slå sammen hull med objektkanten for å klippe hull i denne delen.</translation>
    </message>
    <message>
        <location filename="../src/map_editor.cpp" line="1952"/>
        <source>Select one area object with holes to activate this tool.</source>
        <translation>Velg ett flateobjekt med hull for å aktivere dette verktøyet.</translation>
    </message>
    <message>
        <location filename="../src/map_editor.cpp" line="2641"/>
        <source>Merging holes failed.</source>
        <translation>Feil ved sammenslåing av hull.</translation>
    </message>
    <message>
        <location filename="../src/map_editor.cpp" line="2923"/>
        <source>Clear temporary markers</source>
        <translation>Tøm midlertidige merker</translation>
    </message>
    <message>
        <location filename="../src/map_editor.cpp" line="2923"/>
        <source>Are you sure you want to delete all temporary GPS markers? This cannot be undone.</source>
        <translation>Er du sikker på at du ønsker å slette alle midlertidige GPS-merker? Dette kan ikke angres.</translation>
    </message>
    <message>
        <location filename="../src/map_editor.cpp" line="3072"/>
        <source>Merge this part with</source>
        <translation>Slå denne delen sammen med</translation>
    </message>
    <message>
        <location filename="../src/map_editor.cpp" line="3078"/>
        <source>Move selected objects to</source>
        <translation>Flytt valgte objekter til</translation>
    </message>
    <message>
        <location filename="../src/map_editor.cpp" line="3132"/>
        <location filename="../src/map_editor.cpp" line="3169"/>
        <source>Enter the name of the map part:</source>
        <translation>Skriv inn navnet på kartdelen:</translation>
    </message>
    <message>
        <location filename="../src/map_editor.cpp" line="3151"/>
        <source>Do you want to remove map part &quot;%1&quot; and all its objects? This cannot be undone.</source>
        <translation>Vil du fjerne kartdelen &quot;%1&quot; og alle dens objekter? Dette kan ikke angres.</translation>
    </message>
    <message>
        <location filename="../src/map_editor.cpp" line="3206"/>
        <location filename="../src/map_editor.cpp" line="3236"/>
        <source>Merge map parts</source>
        <translation>Slå sammen kartdeler</translation>
    </message>
    <message>
        <location filename="../src/map_editor.cpp" line="3207"/>
        <source>Do you want to move all objects from map part &quot;%1&quot; to &quot;%2&quot;, and to remove &quot;%1&quot;?</source>
        <translation>Vil du flytte alle objekter fra kartdel &quot;%1&quot; til &quot;%2&quot;, og å fjerne &quot;%1&quot;?</translation>
    </message>
    <message>
        <location filename="../src/map_editor.cpp" line="3237"/>
        <source>Do you want to move all objects to map part &quot;%1&quot;, and to remove all other map parts?</source>
        <translation>Vil du flytte alle objekter til kartdel &quot;%1&quot;, og fjerne alle andre kartdeler?</translation>
    </message>
    <message>
        <location filename="../src/map_editor.cpp" line="3472"/>
        <source>Cannot import the selected map file because it could not be loaded.</source>
        <translation>Valgt kartfil kan ikke importeres fordi den ikke kunne lastes.</translation>
    </message>
    <message>
        <location filename="../src/map_editor.cpp" line="1797"/>
        <source>Draw rectangles.</source>
        <translation>Tegn rektangler.</translation>
    </message>
    <message>
        <location filename="../src/map_editor.cpp" line="369"/>
        <source>Editing in progress</source>
        <translation>Endring pågår</translation>
    </message>
    <message>
        <location filename="../src/map_editor.cpp" line="369"/>
        <source>The map is currently being edited. Please finish the edit operation before saving.</source>
        <translation>Kartet blir for tiden endret. Vennligst avslutt endringen før lagring.</translation>
    </message>
    <message>
        <location filename="../src/map_editor.cpp" line="374"/>
        <source>Map saved</source>
        <translation>Kartet er lagret</translation>
    </message>
    <message>
        <location filename="../src/map_editor.cpp" line="634"/>
        <source>&amp;Image</source>
        <translation>&amp;Bilde</translation>
    </message>
    <message>
        <location filename="../src/map_editor.cpp" line="636"/>
        <source>&amp;PDF</source>
        <translation>&amp;PDF</translation>
    </message>
    <message>
        <location filename="../src/map_editor.cpp" line="649"/>
        <source>Clear undo / redo history</source>
        <translation>Tøm angre/gjenopprett-historikk</translation>
    </message>
    <message>
        <location filename="../src/map_editor.cpp" line="649"/>
        <source>Clear the undo / redo history to reduce map file size.</source>
        <translation>Slett angre/gjenopprett-historikk for å redusere kartfilens størrelse.</translation>
    </message>
    <message>
        <location filename="../src/map_editor.cpp" line="656"/>
        <source>Pan</source>
        <translation>Panorér</translation>
    </message>
    <message>
        <location filename="../src/map_editor.cpp" line="666"/>
        <source>Overprinting simulation</source>
        <translation>Overprintsimulering</translation>
    </message>
    <message>
        <location filename="../src/map_editor.cpp" line="670"/>
        <source>Replace symbol set...</source>
        <translation>Erstatt symbolsett...</translation>
    </message>
    <message>
        <location filename="../src/map_editor.cpp" line="685"/>
        <source>Tag editor</source>
        <translation>Tag-editor</translation>
    </message>
    <message>
        <location filename="../src/map_editor.cpp" line="685"/>
        <source>Show/Hide the tag editor window</source>
        <translation>Vis/Skjul tag-editorvinduet</translation>
    </message>
    <message>
        <location filename="../src/map_editor.cpp" line="688"/>
        <source>Edit lines</source>
        <translation>Endre linjer</translation>
    </message>
    <message>
        <location filename="../src/map_editor.cpp" line="693"/>
        <source>Draw free-handedly</source>
        <translation>Tegn med frihånd</translation>
    </message>
    <message>
        <location filename="../src/map_editor.cpp" line="694"/>
        <source>Fill bounded areas</source>
        <translation>Fyll avgrensede områder</translation>
    </message>
    <message>
        <location filename="../src/map_editor.cpp" line="696"/>
        <source>Delete</source>
        <translation>Slett</translation>
    </message>
    <message>
        <location filename="../src/map_editor.cpp" line="725"/>
        <source>Cut away from area</source>
        <translation>Klipp bort fra område</translation>
    </message>
    <message>
        <location filename="../src/map_editor.cpp" line="727"/>
        <source>Merge area holes</source>
        <translation>Slå sammen hull i flate</translation>
    </message>
    <message>
        <location filename="../src/map_editor.cpp" line="728"/>
        <source>Convert to curves</source>
        <translation>Konvertér til kurver</translation>
    </message>
    <message>
        <location filename="../src/map_editor.cpp" line="729"/>
        <source>Simplify path</source>
        <translation>Forenkle linje</translation>
    </message>
    <message>
        <location filename="../src/map_editor.cpp" line="730"/>
        <source>Cutout</source>
        <translation>Utklipp</translation>
    </message>
    <message>
        <location filename="../src/map_editor.cpp" line="731"/>
        <source>Cut away</source>
        <translation>Klipp bort</translation>
    </message>
    <message>
        <location filename="../src/map_editor.cpp" line="732"/>
        <source>Distribute points along path</source>
        <translation>Fordel punkter langs linjen</translation>
    </message>
    <message>
        <location filename="../src/map_editor.cpp" line="739"/>
        <source>Paint on template settings</source>
        <translation>Tegn på bakgrunnsbilde</translation>
    </message>
    <message>
        <location filename="../src/map_editor.cpp" line="745"/>
        <source>Enable touch cursor</source>
        <translation>Aktiver berøringsmarkør</translation>
    </message>
    <message>
        <location filename="../src/map_editor.cpp" line="746"/>
        <source>Enable GPS display</source>
        <translation>Aktiver GPS-visning</translation>
    </message>
    <message>
        <location filename="../src/map_editor.cpp" line="748"/>
        <source>Enable GPS distance rings</source>
        <translation>Aktver GPS-avstandssirkler</translation>
    </message>
    <message>
        <location filename="../src/map_editor.cpp" line="750"/>
        <source>Set point object at GPS position</source>
        <translation>Sett punktobjekt ved GPS-posisjon</translation>
    </message>
    <message>
        <location filename="../src/map_editor.cpp" line="752"/>
        <source>Set temporary marker at GPS position</source>
        <translation>Sett midlertidig merke ved GPS-posisjon</translation>
    </message>
    <message>
        <location filename="../src/map_editor.cpp" line="754"/>
        <source>Create temporary path at GPS position</source>
        <translation>Lag midlertidig linje ved GPS-posisjon</translation>
    </message>
    <message>
        <location filename="../src/map_editor.cpp" line="756"/>
        <source>Clear temporary GPS markers</source>
        <translation>Tøm midlertidige GPS-merker</translation>
    </message>
    <message>
        <location filename="../src/map_editor.cpp" line="759"/>
        <source>Enable compass display</source>
        <translation>Aktiver kompassvisning</translation>
    </message>
    <message>
        <location filename="../src/map_editor.cpp" line="760"/>
        <source>Align map with north</source>
        <translation>Tilpass kart med nord</translation>
    </message>
    <message>
        <location filename="../src/map_editor.cpp" line="762"/>
        <location filename="../src/map_editor.cpp" line="2981"/>
        <source>Toggle template visibility</source>
        <translation>Slå bakgrunnsbilde av/på</translation>
    </message>
    <message>
        <location filename="../src/map_editor.cpp" line="764"/>
        <location filename="../src/map_editor.cpp" line="3131"/>
        <source>Add new part...</source>
        <translation>Legg til ny del...</translation>
    </message>
    <message>
        <location filename="../src/map_editor.cpp" line="765"/>
        <location filename="../src/map_editor.cpp" line="3168"/>
        <source>Rename current part...</source>
        <translation>Gi nytt navn til valgt del...</translation>
    </message>
    <message>
        <location filename="../src/map_editor.cpp" line="766"/>
        <location filename="../src/map_editor.cpp" line="3150"/>
        <source>Remove current part</source>
        <translation>Fjern valgt del</translation>
    </message>
    <message>
        <location filename="../src/map_editor.cpp" line="767"/>
        <source>Merge all parts</source>
        <translation>Slå sammen alle deler</translation>
    </message>
    <message>
        <location filename="../src/map_editor.cpp" line="811"/>
        <source>&amp;Export as...</source>
        <translation>&amp;Eksporter som...</translation>
    </message>
    <message>
        <location filename="../src/map_editor.cpp" line="966"/>
        <location filename="../src/map_editor.cpp" line="971"/>
        <location filename="../src/map_editor.cpp" line="3066"/>
        <source>Map parts</source>
        <translation>Kartdeler</translation>
    </message>
    <message>
        <location filename="../src/map_editor.cpp" line="1054"/>
        <source>Select symbol</source>
        <translation>Velg symbol</translation>
    </message>
    <message>
        <location filename="../src/map_editor.cpp" line="1057"/>
        <source>Hide top bar</source>
        <translation>Skjul topplinje</translation>
    </message>
    <message>
        <location filename="../src/map_editor.cpp" line="1060"/>
        <source>Show top bar</source>
        <translation>Vis topplinje</translation>
    </message>
    <message>
        <location filename="../src/map_editor.cpp" line="1278"/>
        <source>Print / Export is not available in this program version!</source>
        <translation>Skriv ut/Eksporter er ikke tilgjengelig i denne programversjonen!</translation>
    </message>
    <message>
        <location filename="../src/map_editor.cpp" line="1696"/>
        <source>Tag Editor</source>
        <translation>Tag-editor</translation>
    </message>
    <message>
        <location filename="../src/map_editor.cpp" line="1755"/>
        <source>No
symbol
selected</source>
        <comment>Keep it short. Should not be much longer per line than the longest word in the original.</comment>
        <translation>Ingen
symboerl
er valgt</translation>
    </message>
    <message>
        <location filename="../src/map_editor.cpp" line="1756"/>
        <source>Multiple
symbols
selected</source>
        <comment>Keep it short. Should not be much longer per line than the longest word in the original.</comment>
        <translation>Flere
symboler
er valgt</translation>
    </message>
    <message>
        <location filename="../src/map_editor.cpp" line="1799"/>
        <source>Draw paths free-handedly.</source>
        <translation>Tegn linjer med frihånd</translation>
    </message>
    <message>
        <location filename="../src/map_editor.cpp" line="1801"/>
        <source>Fill bounded areas.</source>
        <translation>Fyll avgrensede flater</translation>
    </message>
    <message>
        <location filename="../src/map_editor.cpp" line="1803"/>
        <source>Write text on the map.</source>
        <translation>Skriv tekst på kartet.</translation>
    </message>
    <message>
        <location filename="../src/map_editor.cpp" line="1803"/>
        <source>Select a text symbol to be able to use this tool.</source>
        <translation>Velg et tekstsymbol for å kunne bruke dette verktøyet.</translation>
    </message>
    <message>
        <location filename="../src/map_editor.cpp" line="1898"/>
        <source>Deletes the selected object(s).</source>
        <translation>Slett valgt(e) objekt(er).</translation>
    </message>
    <message>
        <location filename="../src/map_editor.cpp" line="1900"/>
        <source>Duplicate the selected object(s).</source>
        <translation>Dupliser valgt(e) objekt(er).</translation>
    </message>
    <message>
        <location filename="../src/map_editor.cpp" line="1898"/>
        <location filename="../src/map_editor.cpp" line="1900"/>
        <location filename="../src/map_editor.cpp" line="1902"/>
        <location filename="../src/map_editor.cpp" line="1904"/>
        <source>Select at least one object to activate this tool.</source>
        <translation>Velg minst ett objekt for å aktivere dette verktøyet.</translation>
    </message>
    <message>
        <location filename="../src/map_editor.cpp" line="1913"/>
        <source>Switch the direction of symbols on line objects.</source>
        <translation>Bytt symbolretning på linjeobjekter.</translation>
    </message>
    <message>
        <location filename="../src/map_editor.cpp" line="1913"/>
        <location filename="../src/map_editor.cpp" line="1915"/>
        <source>Select at least one line object to activate this tool.</source>
        <translation>Velg minst ett linjeobjekt for å aktivere dette verktøyet.</translation>
    </message>
    <message>
        <location filename="../src/map_editor.cpp" line="1915"/>
        <source>Connect endpoints of paths which are close together.</source>
        <translation>Forbind endepunkter til linjer som er nær hverandre.</translation>
    </message>
    <message>
        <location filename="../src/map_editor.cpp" line="1919"/>
        <source>Cut the selected object(s) into smaller parts.</source>
        <translation>Klipp valgt(e) objekt(er) i mindre deler.</translation>
    </message>
    <message>
        <location filename="../src/map_editor.cpp" line="1919"/>
        <source>Select at least one line or area object to activate this tool.</source>
        <translation>Velg minst en linje- eller ett flateobjekt for å aktivere dette verktøyet.</translation>
    </message>
    <message>
        <location filename="../src/map_editor.cpp" line="1928"/>
        <source>Cut a hole into the selected area object.</source>
        <translation>Klipp hull i valgt områdeobjekt.</translation>
    </message>
    <message>
        <location filename="../src/map_editor.cpp" line="1928"/>
        <source>Select a single area object to activate this tool.</source>
        <translation>Velg ett områdeobjekt for å aktivere dette verktøyet.</translation>
    </message>
    <message>
        <location filename="../src/map_editor.cpp" line="1902"/>
        <source>Rotate the selected object(s).</source>
        <translation>Roter valgt(e) objekt(er).</translation>
    </message>
    <message>
        <location filename="../src/map_editor.cpp" line="1904"/>
        <source>Scale the selected object(s).</source>
        <translation>Skaler valgt(e) objekt(er).</translation>
    </message>
    <message>
        <source>Unify overlapping areas.</source>
        <translation>Forén overlappende flater.</translation>
    </message>
    <message>
        <source>Select at least two area objects with the same symbol to activate this tool.</source>
        <translation>Velg minst to områdeobjekter med samme symbol for å aktivere dette verktøyet.</translation>
    </message>
    <message>
        <source>Intersect the first selected area object with all other selected overlapping areas.</source>
        <translation>Snitt det først valgte flateobjektet med alle øvrige valgte overlappende flater.</translation>
    </message>
    <message>
        <source>Subtract all other selected area objects from the first selected area object.</source>
        <translation>Fjern alle andre valgte flateobjekter fra det først valgte områdeobjektet.</translation>
    </message>
    <message>
        <source>Select at least two area objects to activate this tool.</source>
        <translation>Velg minst to flateobjekter for å aktivere dette verktøyet.</translation>
    </message>
    <message>
        <source>Calculate nonoverlapping parts of areas.</source>
        <translation>Beregn ikke-overlappende deler av flater.</translation>
    </message>
    <message>
        <location filename="../src/map_editor.cpp" line="1921"/>
        <source>Turn paths made of straight segments into smooth bezier splines.</source>
        <translation>Gjør om linjer fra rette segmenter til bezierkurver.</translation>
    </message>
    <message>
        <location filename="../src/map_editor.cpp" line="1921"/>
        <location filename="../src/map_editor.cpp" line="1923"/>
        <source>Select a path object to activate this tool.</source>
        <translation>Velg et linjeobjekt for å aktivere dette verktøyet.</translation>
    </message>
    <message>
        <location filename="../src/map_editor.cpp" line="1923"/>
        <source>Reduce the number of points in path objects while trying to retain their shape.</source>
        <translation>Redusér antall punkter på linjeobjekter for å gjenskape formen deres.</translation>
    </message>
    <message>
        <location filename="../src/map_editor.cpp" line="1957"/>
        <source>Create a cutout of some objects or the whole map.</source>
        <translation>Lag et utklipp av noen objekter eller hele kartet.</translation>
    </message>
    <message>
        <location filename="../src/map_editor.cpp" line="1957"/>
        <location filename="../src/map_editor.cpp" line="1959"/>
        <source>Select a closed path object as cutout shape to activate this tool.</source>
        <translation>Velg et lukket linjeobjekt som utklipp for å aktivere dette verktøyet.</translation>
    </message>
    <message>
        <location filename="../src/map_editor.cpp" line="1959"/>
        <source>Cut away some objects or everything in a limited area.</source>
        <translation>Klipp bort noen objekter eller alt i et avgrenset område.</translation>
    </message>
    <message>
        <location filename="../src/map_editor.cpp" line="1988"/>
        <source>Switches the symbol of the selected object(s) to the selected symbol.</source>
        <translation>Bytt symbol av valgt(e) objekt(er) til valgt symbol.</translation>
    </message>
    <message>
        <location filename="../src/map_editor.cpp" line="1988"/>
        <location filename="../src/map_editor.cpp" line="1990"/>
        <source>Select at least one object and a fitting, different symbol to activate this tool.</source>
        <translation type="unfinished"></translation>
    </message>
    <message>
        <location filename="../src/map_editor.cpp" line="1990"/>
        <source>Fill the selected line(s) or create a border for the selected area(s).</source>
        <translation type="unfinished"></translation>
    </message>
    <message>
        <location filename="../src/map_editor.cpp" line="1995"/>
        <source>Places evenly spaced point objects along an existing path object</source>
        <translation>Plassér punktobjekter med jevn avstand langs eksisterende linjeobjekt</translation>
    </message>
    <message>
        <location filename="../src/map_editor.cpp" line="1995"/>
        <source>Select at least one path object and a single point symbol to activate this tool.</source>
        <translation>Velg minst ett linjeobjekt og ett punktsymbol for å aktivere dette verktøyet.</translation>
    </message>
    <message>
        <location filename="../src/map_editor.cpp" line="2116"/>
        <source>%1 object(s) duplicated</source>
        <translation>%1 objekt(er) duplisert</translation>
    </message>
    <message>
        <location filename="../src/map_editor.cpp" line="2308"/>
        <source>Object selection</source>
        <translation>Objektvalg</translation>
    </message>
    <message>
        <location filename="../src/map_editor.cpp" line="2308"/>
        <source>No objects were selected because there are no objects with the selected symbol(s).</source>
        <translation>Ingen objekter ble valgt fordi det ikke fins objekter med valgt(e) symbol(er).</translation>
    </message>
    <message>
        <location filename="../src/map_editor.cpp" line="2598"/>
        <source>Measure</source>
        <translation>Mål</translation>
    </message>
    <message>
        <location filename="../src/map_editor.cpp" line="2614"/>
        <source>Unification failed.</source>
        <translation>Sammenslåing mislyktes.</translation>
    </message>
    <message>
        <location filename="../src/map_editor.cpp" line="2620"/>
        <source>Intersection failed.</source>
        <translation>Snitt mislyktes.</translation>
    </message>
    <message>
        <location filename="../src/map_editor.cpp" line="2626"/>
        <source>Difference failed.</source>
        <translation>Forskjell mislyktes.</translation>
    </message>
    <message>
        <location filename="../src/map_editor.cpp" line="2632"/>
        <source>XOr failed.</source>
        <translation>Fjerning av snitt mellom flater mislyktes.</translation>
    </message>
    <message>
        <location filename="../src/map_editor.cpp" line="3291"/>
        <source>Paint free-handedly on a template</source>
        <translation>Tegn med frihånd på et bakgrunnsbilde</translation>
    </message>
    <message>
        <location filename="../src/map_editor.cpp" line="3293"/>
        <source>Paint free-handedly on a template. Create or load a template which can be drawn onto to activate this button</source>
        <translation>Tegn på frihånd på et bakgrunnsbilde. Lag eller last inn et bakgrunnsbilde som kan tegnes på for å aktivere denne knappen</translation>
    </message>
    <message>
        <location filename="../src/map_editor.cpp" line="3421"/>
        <source>Import %1, GPX, OSM or DXF file</source>
        <translation>Importér %1, GPX-, OSM- eller DXF-fil</translation>
    </message>
    <message>
        <location filename="../src/map_editor.cpp" line="3425"/>
        <source>Importable files</source>
        <translation>Filer som kan importeres</translation>
    </message>
    <message>
        <location filename="../src/map_editor.cpp" line="3427"/>
        <source>All files</source>
        <translation>Alle filer</translation>
    </message>
    <message>
        <location filename="../src/map_editor.cpp" line="3454"/>
        <source>Cannot import the selected file because its file format is not supported.</source>
        <translation>Filen kan ikke importeres fordi filformatet ikke støttes.</translation>
    </message>
</context>
<context>
    <name>MapEditorTool</name>
    <message>
        <location filename="../src/template_adjust.cpp" line="580"/>
        <location filename="../src/tool_draw_path.cpp" line="1090"/>
        <location filename="../src/tool_draw_circle.cpp" line="300"/>
        <location filename="../src/tool_draw_rectangle.cpp" line="722"/>
        <location filename="../src/tool_draw_freehand.cpp" line="275"/>
        <location filename="../src/tool_cutout.cpp" line="137"/>
        <source>&lt;b&gt;%1&lt;/b&gt;: Abort. </source>
        <translation>&lt;b&gt;%1&lt;/b&gt;: Avbryt. </translation>
    </message>
    <message>
        <location filename="../src/tool_edit_point.cpp" line="653"/>
        <location filename="../src/tool_draw_path.cpp" line="1038"/>
        <location filename="../src/tool_draw_path.cpp" line="1039"/>
        <location filename="../src/tool_draw_rectangle.cpp" line="675"/>
        <location filename="../src/tool_draw_rectangle.cpp" line="676"/>
        <source>More: %1, %2</source>
        <translation>Mer: %1, %2</translation>
    </message>
    <message>
        <location filename="../src/tool_edit_line.cpp" line="449"/>
        <source>More: %1</source>
        <translation>Mer: %1</translation>
    </message>
    <message>
        <location filename="../src/tool_draw_path.cpp" line="1037"/>
        <location filename="../src/tool_draw_rectangle.cpp" line="674"/>
        <source>More: %1, %2, %3</source>
        <translation>Mer: %1, %2, %3</translation>
    </message>
</context>
<context>
    <name>MapPrinter</name>
    <message>
        <location filename="../src/core/map_printer.cpp" line="862"/>
        <source>Processing separations of page %1...</source>
        <translation>Behandler separasjoner for side %1...</translation>
    </message>
    <message>
        <location filename="../src/core/map_printer.cpp" line="863"/>
        <source>Processing page %1...</source>
        <translation>Behandler side %1...</translation>
    </message>
    <message>
        <location filename="../src/core/map_printer.cpp" line="968"/>
        <source>Canceled</source>
        <translation>Avbrutt</translation>
    </message>
    <message>
        <location filename="../src/core/map_printer.cpp" line="973"/>
        <source>Error</source>
        <translation>Feil</translation>
    </message>
    <message>
        <location filename="../src/core/map_printer.cpp" line="977"/>
        <source>Finished</source>
        <translation>Ferdig</translation>
    </message>
</context>
<context>
    <name>MapWidget</name>
    <message>
        <location filename="../src/map_widget.cpp" line="618"/>
        <source>%1x</source>
        <comment>Zoom factor</comment>
        <translation>%1x</translation>
    </message>
    <message>
        <location filename="../src/map_widget.cpp" line="639"/>
        <source>mm</source>
        <comment>millimeters</comment>
        <translation>mm</translation>
    </message>
    <message>
        <location filename="../src/map_widget.cpp" line="652"/>
        <source>m</source>
        <comment>meters</comment>
        <translation>m</translation>
    </message>
    <message>
        <location filename="../src/map_widget.cpp" line="680"/>
        <source>Error</source>
        <translation>Feil</translation>
    </message>
    <message>
        <location filename="../src/map_widget.cpp" line="876"/>
        <source>Empty map!

Start by defining some colors:
Select Symbols -&gt; Color window to
open the color dialog and
define the colors there.</source>
        <translation>Tomt kart!

Start med å definere noen farger:
Velg Symboler -&gt; Fargevindu for å
åpne en fargedialogboks og
definér farger der.</translation>
    </message>
    <message>
        <location filename="../src/map_widget.cpp" line="878"/>
        <source>No symbols!

Now define some symbols:
Right-click in the symbol bar
and select &quot;New symbol&quot;
to create one.</source>
        <translation>Ingen symboler!

Definér noen symboler:
Høyreklikk på symbolvinduet
og velg &quot;Nytt symbol#
for å lage et.</translation>
    </message>
    <message>
        <location filename="../src/map_widget.cpp" line="880"/>
        <source>Ready to draw!

Start drawing or load a base map.
To load a base map, click
Templates -&gt; Open template...</source>
        <translation>Klar for å tegne!

Start tegning eller last inn grunnlag.
For å laste inn grunnlag, klikk
Bakgrunnsbilder -&gt; Åpne bakgrunnsbilde...</translation>
    </message>
    <message>
        <location filename="../src/map_widget.cpp" line="880"/>
        <source>Hint: Hold the middle mouse button to drag the map,
zoom using the mouse wheel, if available.</source>
        <translation>Hint: Hold musehjulet nede for å flytte kartet,
rull musehjulet for å zoome.</translation>
    </message>
</context>
<context>
    <name>MeasureWidget</name>
    <message>
        <location filename="../src/gui/widgets/measure_widget.cpp" line="52"/>
        <source>Boundary length:</source>
        <translation>Grenselinjelengde:</translation>
    </message>
    <message>
        <location filename="../src/gui/widgets/measure_widget.cpp" line="53"/>
        <source>Length:</source>
        <translation>Lengde:</translation>
    </message>
    <message>
        <location filename="../src/gui/widgets/measure_widget.cpp" line="62"/>
        <source>Area:</source>
        <translation>Flate:</translation>
    </message>
    <message>
        <location filename="../src/gui/widgets/measure_widget.cpp" line="108"/>
        <source>No object selected.</source>
        <translation>Ingen objekter er valgt.</translation>
    </message>
    <message>
        <location filename="../src/gui/widgets/measure_widget.cpp" line="112"/>
        <source>%1 objects selected.</source>
        <translation>%1 objekter er valgt.</translation>
    </message>
    <message>
        <location filename="../src/gui/widgets/measure_widget.cpp" line="123"/>
        <source>The selected object is not a path.</source>
        <translation>Det valgte objektet er ikke en linje.</translation>
    </message>
    <message>
        <location filename="../src/gui/widgets/measure_widget.cpp" line="139"/>
        <source>mm</source>
        <comment>millimeters</comment>
        <translation>mm</translation>
    </message>
    <message>
        <location filename="../src/gui/widgets/measure_widget.cpp" line="140"/>
        <source>m</source>
        <comment>meters</comment>
        <translation>m</translation>
    </message>
    <message>
        <location filename="../src/gui/widgets/measure_widget.cpp" line="152"/>
        <source>mm²</source>
        <comment>square millimeters</comment>
        <translation>mm²</translation>
    </message>
    <message>
        <location filename="../src/gui/widgets/measure_widget.cpp" line="153"/>
        <source>m²</source>
        <comment>square meters</comment>
        <translation>m²</translation>
    </message>
    <message>
        <location filename="../src/gui/widgets/measure_widget.cpp" line="156"/>
        <source>This object is too small.</source>
        <translation>Objektet er for lite.</translation>
    </message>
    <message>
        <location filename="../src/gui/widgets/measure_widget.cpp" line="157"/>
        <source>The minimimum area is %1 %2.</source>
        <translation>Minimumsflaten er %1 %2.</translation>
    </message>
    <message>
        <location filename="../src/gui/widgets/measure_widget.cpp" line="157"/>
        <source>mm²</source>
        <translation>mm²</translation>
    </message>
    <message>
        <location filename="../src/gui/widgets/measure_widget.cpp" line="159"/>
        <source>Note: Boundary length and area are correct only if there are no self-intersections and holes are used as such.</source>
        <translation>Merk: Omkrets og areal er kun korrekt om det ikke forekommer overlapp eller hull.</translation>
    </message>
    <message>
        <location filename="../src/gui/widgets/measure_widget.cpp" line="162"/>
        <source>This line is too short.</source>
        <translation>Linjen er for kort.</translation>
    </message>
    <message>
        <location filename="../src/gui/widgets/measure_widget.cpp" line="163"/>
        <source>The minimum length is %1 %2.</source>
        <translation>Minimumslengden er %1 %2.</translation>
    </message>
    <message>
        <location filename="../src/gui/widgets/measure_widget.cpp" line="163"/>
        <source>mm</source>
        <translation>mm</translation>
    </message>
</context>
<context>
    <name>NewMapDialog</name>
    <message>
        <location filename="../src/map_dialog_new.cpp" line="37"/>
        <source>Create new map</source>
        <translation>Lag nytt kart</translation>
    </message>
    <message>
        <location filename="../src/map_dialog_new.cpp" line="39"/>
        <source>Choose the scale and symbol set for the new map.</source>
        <translation>Velg målestokk og symbolsett for det nye kartet.</translation>
    </message>
    <message>
        <location filename="../src/map_dialog_new.cpp" line="41"/>
        <source>Scale:  1 : </source>
        <translation>Målestokk:  1 : </translation>
    </message>
    <message>
        <location filename="../src/map_dialog_new.cpp" line="46"/>
        <source>Symbol sets:</source>
        <translation>Symbolsett:</translation>
    </message>
    <message>
        <location filename="../src/map_dialog_new.cpp" line="49"/>
        <source>Only show symbol sets matching the selected scale</source>
        <translation>Vis bare symbolsett som passer med valgt målestokk</translation>
    </message>
    <message>
        <location filename="../src/map_dialog_new.cpp" line="51"/>
        <source>Cancel</source>
        <translation>Avbryt</translation>
    </message>
    <message>
        <location filename="../src/map_dialog_new.cpp" line="52"/>
        <source>Create</source>
        <translation>OK</translation>
    </message>
    <message>
        <location filename="../src/map_dialog_new.cpp" line="140"/>
        <source>Empty symbol set</source>
        <translation>Tomt symbolsett</translation>
    </message>
    <message>
        <location filename="../src/map_dialog_new.cpp" line="178"/>
        <location filename="../src/map_dialog_new.cpp" line="233"/>
        <source>Load symbol set from a file...</source>
        <translation>Last inn symbolsett fra fil...</translation>
    </message>
    <message>
        <location filename="../src/map_dialog_new.cpp" line="229"/>
        <source>All symbol set files</source>
        <translation>Alle symbolsettfiler</translation>
    </message>
    <message>
        <location filename="../src/map_dialog_new.cpp" line="231"/>
        <source>All files</source>
        <translation>Alle filer</translation>
    </message>
</context>
<context>
    <name>OCAD8FileExport</name>
    <message>
        <location filename="../src/file_format_ocad8.cpp" line="1540"/>
        <source>The map contains more than 256 colors which is not supported by ocd version 8.</source>
        <translation>Kartet inneholder mer enn 256 farger som ikke er støttet av OCAD 8.</translation>
    </message>
    <message>
        <location filename="../src/file_format_ocad8.cpp" line="1544"/>
        <source>libocad returned %1</source>
        <translation>libocad returnerte %1</translation>
    </message>
    <message>
        <location filename="../src/file_format_ocad8.cpp" line="1586"/>
        <source>Registration black is exported as a regular color.</source>
        <translation>Ekte svart er eksportert som en vanlig farge.</translation>
    </message>
    <message>
        <location filename="../src/file_format_ocad8.cpp" line="1681"/>
        <source>Unable to export fill pattern shift for an area object</source>
        <translation>Ikke i stand til å eksportere fyllmønsterendring for et flateobjekt</translation>
    </message>
    <message>
        <location filename="../src/file_format_ocad8.cpp" line="1829"/>
        <source>Unable to export template: file type of &quot;%1&quot; is not supported yet</source>
        <translation>Klrte ikke å eksportere bakgrunnsbilde: filtypen til &quot;%1&quot; er ikke støttet ennå</translation>
    </message>
    <message>
        <location filename="../src/file_format_ocad8.cpp" line="2046"/>
        <source>In line symbol &quot;%1&quot;, cannot represent cap/join combination.</source>
        <translation>For linjesymbol &quot;%1&quot;, kan ikke vise ende/knekk-kombinasjon.</translation>
    </message>
    <message>
        <location filename="../src/file_format_ocad8.cpp" line="2070"/>
        <source>In line symbol &quot;%1&quot;, neglecting the dash grouping.</source>
        <translation>For linjesymbol &quot;%1&quot;, kan ikke vise dash grouping.</translation>
    </message>
    <message>
        <location filename="../src/file_format_ocad8.cpp" line="2081"/>
        <source>In line symbol &quot;%1&quot;, the number of dashes in a group has been reduced to 2.</source>
        <translation>For linjesymbol &quot;%1&quot; har antallet styrepunkter i en gruppe blitt redusert til 2.</translation>
    </message>
    <message>
        <location filename="../src/file_format_ocad8.cpp" line="2137"/>
        <source>In line symbol &quot;%1&quot;, cannot export the borders correctly.</source>
        <translation>For linjesymbol &quot;%1&quot; kan ikke kantlinjer eksporters korrekt.</translation>
    </message>
    <message>
        <location filename="../src/file_format_ocad8.cpp" line="2196"/>
        <source>In area symbol &quot;%1&quot;, skipping a fill pattern.</source>
        <translation>For flatesymbol &quot;%1&quot; er et fyllmønster utelatt.</translation>
    </message>
    <message>
        <location filename="../src/file_format_ocad8.cpp" line="2243"/>
        <source>In area symbol &quot;%1&quot;, assuming a &quot;shifted rows&quot; point pattern. This might be correct as well as incorrect.</source>
        <translation>For flatesymbol &quot;%1&quot; antas et &quot;shifted rows&quot; punktmønster. Dette kan både være korrekt og ikke korrekt.</translation>
    </message>
    <message>
        <location filename="../src/file_format_ocad8.cpp" line="2282"/>
        <source>In text symbol %1: custom character spacing is set, its implementation does not match OCAD&apos;s behavior yet</source>
        <translation>For tekstsymbol %1 er det angitt tegnavstand, denne funksjonen følger ikke OCADs håndtering ennå</translation>
    </message>
    <message>
        <location filename="../src/file_format_ocad8.cpp" line="2289"/>
        <source>In text symbol %1: ignoring underlining</source>
        <translation>For tekstsymbol %1: ignorerer understreking</translation>
    </message>
    <message>
        <location filename="../src/file_format_ocad8.cpp" line="2291"/>
        <source>In text symbol %1: ignoring kerning</source>
        <translation>For tekstsymbol %1: ignorerer kniping</translation>
    </message>
    <message>
        <location filename="../src/file_format_ocad8.cpp" line="2666"/>
        <source>String truncated (truncation marked with three &apos;|&apos;): %1</source>
        <translation>Tekststreng forkortet (forkortelsen merket med 3 &apos;|&apos;): %1</translation>
    </message>
</context>
<context>
    <name>OCAD8FileImport</name>
    <message>
        <location filename="../src/file_format_ocad8.cpp" line="111"/>
        <source>Could not allocate buffer.</source>
        <translation>Kunne ikke allokere buffer.</translation>
    </message>
    <message>
        <location filename="../src/file_format_ocad8.cpp" line="115"/>
        <source>libocad returned %1</source>
        <translation>libocad returnerte %1</translation>
    </message>
    <message>
        <location filename="../src/file_format_ocad8.cpp" line="118"/>
        <source>OCAD files of version %1 are not supported!</source>
        <translation>OCAD-filer i versjon %1 er ikke støttet!</translation>
    </message>
    <message numerus="yes">
        <location filename="../src/file_format_ocad8.cpp" line="142"/>
        <source>%n color separation(s) were skipped, reason: Import disabled.</source>
        <translation>
            <numerusform>%n fargeseparasjon(er) ble droppet, årsak: Import deaktivert.</numerusform>
            <numerusform></numerusform>
        </translation>
    </message>
    <message>
        <location filename="../src/file_format_ocad8.cpp" line="147"/>
        <source>Could not load the spot color definitions, error: %1</source>
        <translation>Kunne ikke laste spotfargedefinisjoner, feil %1</translation>
    </message>
    <message>
        <location filename="../src/file_format_ocad8.cpp" line="207"/>
        <source>Color &quot;Registration black&quot; is imported as a special color.</source>
        <translation>Farge &quot;ekte svart&quot; er importert som en spesialfarge.</translation>
    </message>
    <message>
        <location filename="../src/file_format_ocad8.cpp" line="271"/>
        <source>Unable to import symbol &quot;%3&quot; (%1.%2)</source>
        <translation>Kunne ikke importere symbol &quot;%3&quot; (%1.%2)</translation>
    </message>
    <message>
        <location filename="../src/file_format_ocad8.cpp" line="284"/>
        <source>OCAD import layer</source>
        <translation>OCAD-importert lag</translation>
    </message>
    <message>
        <location filename="../src/file_format_ocad8.cpp" line="425"/>
        <source>In dashed line symbol %1, pointed cap lengths for begin and end are different (%2 and %3). Using %4.</source>
        <translation>I stiplet linjesymbol %1 er lengden for linjens start- og endepunktsavslutninger ulike (%2 og %3). Bruker %4.</translation>
    </message>
    <message>
        <location filename="../src/file_format_ocad8.cpp" line="442"/>
        <source>In dashed line symbol %1, the end length cannot be imported correctly.</source>
        <translation>I stiplet linjesymbol %1 kan ikke lengden på linjeavslutningen importeres korrekt.</translation>
    </message>
    <message>
        <location filename="../src/file_format_ocad8.cpp" line="444"/>
        <source>In dashed line symbol %1, the end gap cannot be imported correctly.</source>
        <translation>I stiplet linjesymbol %1 kan ikke endeavstanden importeres korrekt.</translation>
    </message>
    <message>
        <location filename="../src/file_format_ocad8.cpp" line="453"/>
        <source>In dashed line symbol %1, main and end length are different (%2 and %3). Using %4.</source>
        <translation>I stiplet linjesymbol %1 er hoved- og avslutningslengde ulike (%2 og %3). Bruker %4.</translation>
    </message>
    <message>
        <location filename="../src/file_format_ocad8.cpp" line="463"/>
        <source>In dashed line symbol %1, gaps D and E are different (%2 and %3). Using %4.</source>
        <translation>I stiplet linjesymbol %1, avstandene D og E er ulike (%2 og %3). Bruker %4.</translation>
    </message>
    <message>
        <location filename="../src/file_format_ocad8.cpp" line="613"/>
        <source>Line symbol %1: suppressing dash symbol at line ends.</source>
        <translation>Linjesymbol %1: fjerner symbol i linjeender.</translation>
    </message>
    <message>
        <location filename="../src/file_format_ocad8.cpp" line="751"/>
        <source>During import of text symbol %1: ignoring justified alignment</source>
        <translation>Ved import av tekstsymbol %1: ignorerer justering</translation>
    </message>
    <message>
        <location filename="../src/file_format_ocad8.cpp" line="757"/>
        <source>During import of text symbol %1: ignoring custom weight (%2)</source>
        <translation>Ved import av tekstsymbol %1: ignorerer valgt weight (%2)</translation>
    </message>
    <message>
        <location filename="../src/file_format_ocad8.cpp" line="762"/>
        <source>During import of text symbol %1: custom character spacing is set, its implementation does not match OCAD&apos;s behavior yet</source>
        <translation>Ved import av tekstsymbol %1: standard tegnavstand er valgt, denne funksjonen er ikke tilpasset OCADs håndtering ennå</translation>
    </message>
    <message>
        <location filename="../src/file_format_ocad8.cpp" line="767"/>
        <source>During import of text symbol %1: ignoring custom word spacing (%2%)</source>
        <translation>Ved import av tekstsymbol %1: ignorerer valgt ordavstand (%2%)</translation>
    </message>
    <message>
        <location filename="../src/file_format_ocad8.cpp" line="772"/>
        <source>During import of text symbol %1: ignoring custom indents (%2/%3)</source>
        <translation>Ved import av tekstsymbol %1: ignorerer valgte innrykk (%2/%3)</translation>
    </message>
    <message>
        <location filename="../src/file_format_ocad8.cpp" line="793"/>
        <source>During import of text symbol %1: ignoring text framing (mode %2)</source>
        <translation>Ved import av tekstsymbol %1: ignorerer tekstrammer (modus %2)</translation>
    </message>
    <message>
        <location filename="../src/file_format_ocad8.cpp" line="945"/>
        <source>Unable to load object</source>
        <translation>Klarte ikke å laste inn objekt</translation>
    </message>
    <message>
        <location filename="../src/file_format_ocad8.cpp" line="952"/>
        <source>Unable to import rectangle object</source>
        <translation>Klarte ikke å importere rektangelobjekt</translation>
    </message>
    <message>
        <location filename="../src/file_format_ocad8.cpp" line="1000"/>
        <source>Not importing text symbol, couldn&apos;t figure out path&apos; (npts=%1): %2</source>
        <translation>Importerte ikke tekstsymbol, kunne ikke få tak i filsti&apos; (ntps=%1): %2</translation>
    </message>
    <message>
        <source>Unable to import template: %1</source>
        <translation type="obsolete">Klarte ikke å importere bakgrunnsbilde: %1</translation>
    </message>
    <message>
        <location filename="../src/file_format_ocad8.cpp" line="1191"/>
        <location filename="../src/file_format_ocad8.cpp" line="1300"/>
        <source>Unable to import template: background &quot;%1&quot; doesn&apos;t seem to be a raster image</source>
        <translation>Klarte ikke å importere bakgrunnsbilde &quot;%1&quot; ser ikke ut til å være et rasterbilde</translation>
    </message>
    <message>
        <location filename="../src/file_format_ocad8.cpp" line="1405"/>
        <source>Trying to import a text object with unknown coordinate format</source>
        <translation>Forsøker å importere et tekstobjekt med ukjent koordinatformat</translation>
    </message>
    <message>
        <location filename="../src/file_format_ocad8.cpp" line="1504"/>
        <source>Color id not found: %1, ignoring this color</source>
        <translation>Farge-id ikke funnet: %1, fargen ignoreres</translation>
    </message>
</context>
<context>
    <name>OcdFileImport</name>
    <message>
        <location filename="../src/fileformats/ocd_file_format.cpp" line="102"/>
        <source>In line symbol %1 &apos;%2&apos;: %3</source>
        <translation>I linjesymbol %1 &apos;%2&apos;: %3</translation>
    </message>
    <message>
        <location filename="../src/fileformats/ocd_file_format.cpp" line="110"/>
        <source>In text symbol %1 &apos;%2&apos;: %3</source>
        <translation>I tekstsymbol %1 &apos;%2&apos;: %3</translation>
    </message>
    <message>
        <location filename="../src/fileformats/ocd_file_format.cpp" line="311"/>
        <location filename="../src/fileformats/ocd_file_format.cpp" line="324"/>
        <source>Spot color information was ignored.</source>
        <translation>Spotfargeinformasjon ble utelatt.</translation>
    </message>
    <message>
        <location filename="../src/fileformats/ocd_file_format.cpp" line="443"/>
        <source>Unable to import symbol %1.%2 &quot;%3&quot;: %4</source>
        <translation>Kunne ikke importere symbol %1.%2 &quot;%3&quot;: %4</translation>
    </message>
    <message>
        <location filename="../src/fileformats/ocd_file_format.cpp" line="447"/>
        <source>Unsupported type &quot;%1&quot;.</source>
        <translation>Ikke støttet type &quot;%1&quot;.</translation>
    </message>
    <message>
        <location filename="../src/fileformats/ocd_file_format.cpp" line="532"/>
        <source>Unable to import template: &quot;%1&quot; is not a supported template type.</source>
        <translation>Klarte ikke å importere bakgrunnsbilde &quot;%1&quot; er ikke en støttet  bildetype.</translation>
    </message>
    <message>
        <location filename="../src/fileformats/ocd_file_format.cpp" line="785"/>
        <source>Unsupported line style &apos;%1&apos;.</source>
        <translation>Ikke støttet linjetype &apos;%1&apos;.</translation>
    </message>
    <message>
        <location filename="../src/fileformats/ocd_file_format.cpp" line="797"/>
        <source>Different lengths for pointed caps at begin (%1 mm) and end (%2 mm) are not supported. Using %3 mm.</source>
        <translatorcomment>FInner ikke oversettelse for pointed caps</translatorcomment>
        <translation>Ulike lengder for pointed caps i start (%1 mm) og slutt (%2 mm) er ikke støttet. Bruker %3 mm.</translation>
    </message>
    <message>
        <location filename="../src/fileformats/ocd_file_format.cpp" line="813"/>
        <source>The dash pattern cannot be imported correctly.</source>
        <translation>Linjestilen kan ikke importeres korrekt.</translation>
    </message>
    <message>
        <location filename="../src/fileformats/ocd_file_format.cpp" line="828"/>
        <location filename="../src/fileformats/ocd_file_format.cpp" line="860"/>
        <source>The dash pattern&apos;s end length (%1 mm) cannot be imported correctly. Using %2 mm.</source>
        <translation>Linjestilens endelengde (%1 mm) kan ikke importeres korrekt. Bruker %2 mm.</translation>
    </message>
    <message>
        <location filename="../src/fileformats/ocd_file_format.cpp" line="835"/>
        <location filename="../src/fileformats/ocd_file_format.cpp" line="875"/>
        <source>The dash pattern&apos;s end gap (%1 mm) cannot be imported correctly. Using %2 mm.</source>
        <translation>Linjestilens endeavstand (%1 mm) kan ikke importeres korrekt. Bruker %2 mm.</translation>
    </message>
    <message>
        <location filename="../src/fileformats/ocd_file_format.cpp" line="919"/>
        <source>Unsupported framing line style &apos;%1&apos;.</source>
        <translation>Ikke støttet rammestil &apos;%1&apos;.</translation>
    </message>
    <message>
        <location filename="../src/fileformats/ocd_file_format.cpp" line="1005"/>
        <source>Skipped secondary point symbol.</source>
        <translation>Hoppet over sekundært punktsymbol.</translation>
    </message>
    <message>
        <location filename="../src/fileformats/ocd_file_format.cpp" line="1040"/>
        <source>Suppressing dash symbol at line ends.</source>
        <translation>Utelater streksymbol i lijeendene.</translation>
    </message>
    <message>
        <location filename="../src/fileformats/ocd_file_format.cpp" line="1185"/>
        <location filename="../src/fileformats/ocd_file_format.cpp" line="1274"/>
        <source>Justified alignment is not supported.</source>
        <translation>Blokkjustering er ikke støttet.</translation>
    </message>
    <message>
        <location filename="../src/fileformats/ocd_file_format.cpp" line="1196"/>
        <location filename="../src/fileformats/ocd_file_format.cpp" line="1285"/>
        <source>Vertical alignment &apos;%1&apos; is not supported.</source>
        <translation>Vertikal tilpasning &apos;%1&apos; er ikke støttet.</translation>
    </message>
    <message>
        <location filename="../src/fileformats/ocd_file_format.cpp" line="1202"/>
        <location filename="../src/fileformats/ocd_file_format.cpp" line="1291"/>
        <source>Ignoring custom weight (%1).</source>
        <translation>Ignorerer valgt strektykkelse (%1).</translation>
    </message>
    <message>
        <location filename="../src/fileformats/ocd_file_format.cpp" line="1206"/>
        <location filename="../src/fileformats/ocd_file_format.cpp" line="1295"/>
        <source>Custom character spacing may be incorrect.</source>
        <translation>Valgt bokstavmellomrom kan være feil.</translation>
    </message>
    <message>
        <location filename="../src/fileformats/ocd_file_format.cpp" line="1210"/>
        <location filename="../src/fileformats/ocd_file_format.cpp" line="1299"/>
        <source>Ignoring custom word spacing (%1 %).</source>
        <translation>Ignorerer valgt ordmellomrom (%1 %).</translation>
    </message>
    <message>
        <location filename="../src/fileformats/ocd_file_format.cpp" line="1214"/>
        <source>Ignoring custom indents (%1/%2).</source>
        <translation>Ignorerer valgte innrykk (%1/%2).</translation>
    </message>
    <message>
        <location filename="../src/fileformats/ocd_file_format.cpp" line="1234"/>
        <location filename="../src/fileformats/ocd_file_format.cpp" line="1319"/>
        <source>Ignoring text framing (mode %1).</source>
        <translation>Ignorerer tekstrammer (modus %1).</translation>
    </message>
    <message>
        <location filename="../src/fileformats/ocd_file_format.cpp" line="1325"/>
        <source>Line text symbols are not yet supported. Marking the symbol as hidden.</source>
        <translation>Linjetekstsymboler er ikke støttet ennå. Markerer symbolet som skjult.</translation>
    </message>
    <message>
        <location filename="../src/fileformats/ocd_file_format.cpp" line="1503"/>
        <source>Unable to load object</source>
        <translation>Klarte ikke å laste inn objekt</translation>
    </message>
    <message>
        <location filename="../src/fileformats/ocd_file_format.cpp" line="1513"/>
        <source>Unable to import rectangle object</source>
        <translation>Klarte ikke å importere rektangelobjekt</translation>
    </message>
    <message>
        <location filename="../src/fileformats/ocd_file_format.cpp" line="1554"/>
        <source>Not importing text symbol, couldn&apos;t figure out path&apos; (npts=%1): %2</source>
        <translation>Importerte ikke tekstsymbol, kunne ikke få tak i filsti&apos; (ntps=%1): %2</translation>
    </message>
    <message>
        <location filename="../src/fileformats/ocd_file_format.cpp" line="1830"/>
        <source>Trying to import a text object with unknown coordinate format</source>
        <translation>Forsøker å importere et tekstobjekt med ukjent koordinatformat</translation>
    </message>
    <message>
        <location filename="../src/fileformats/ocd_file_format.cpp" line="1851"/>
        <location filename="../src/fileformats/ocd_file_format.cpp" line="1855"/>
        <source>Invalid data.</source>
        <translation>Ugyldig verdi.</translation>
    </message>
    <message>
        <location filename="../src/fileformats/ocd_file_format.cpp" line="1867"/>
        <location filename="../src/fileformats/ocd_file_format.cpp" line="1876"/>
        <location filename="../src/fileformats/ocd_file_format.cpp" line="1880"/>
        <location filename="../src/fileformats/ocd_file_format.cpp" line="1884"/>
        <source>Untested file importer for format: OCD %1</source>
        <translation>Utestet filimport for format: OCD %1</translation>
    </message>
    <message>
        <location filename="../src/fileformats/ocd_file_format.cpp" line="1890"/>
        <source>OCD files of version %1 are not supported!</source>
        <translation>OCD-filer i versjon %1 er ikke støttet!</translation>
    </message>
</context>
<context>
    <name>PaintOnTemplateSelectDialog</name>
    <message>
        <location filename="../src/template_tool_paint.cpp" line="317"/>
        <source>Select template to draw onto</source>
        <translation>Velg bakgrunnsbilde</translation>
    </message>
    <message>
        <location filename="../src/template_tool_paint.cpp" line="331"/>
        <source>Cancel</source>
        <translation>Avbryt</translation>
    </message>
    <message>
        <location filename="../src/template_tool_paint.cpp" line="332"/>
        <source>Draw</source>
        <translation>Tegn</translation>
    </message>
</context>
<context>
    <name>PaintOnTemplateTool</name>
    <message>
        <location filename="../src/template_tool_paint.cpp" line="55"/>
        <source>&lt;b&gt;Click and drag&lt;/b&gt;: Paint. &lt;b&gt;Right click and drag&lt;/b&gt;: Erase. </source>
        <translation>&lt;b&gt;Klikk og dra&lt;/b&gt;: Tegne. &lt;b&gt;Klikk på høyre musetast og dra&lt;/b&gt;: Slette. </translation>
    </message>
    <message>
        <location filename="../src/template_tool_paint.cpp" line="58"/>
        <source>Color selection</source>
        <translation>Fargevalg</translation>
    </message>
</context>
<context>
    <name>PanTool</name>
    <message>
<<<<<<< HEAD
        <location filename="../src/tool_pan.cpp" line="56"/>
        <location filename="../src/gui/print_tool.cpp" line="348"/>
=======
        <location filename="../src/tool_pan.cpp" line="57"/>
>>>>>>> cd2cb728
        <source>&lt;b&gt;Drag&lt;/b&gt;: Move the map. </source>
        <translation>&lt;b&gt;Dra&lt;/b&gt;: Flytt kartet. </translation>
    </message>
</context>
<context>
    <name>PercentageDelegate</name>
    <message>
        <location filename="../src/util/item_delegates.cpp" line="147"/>
        <location filename="../src/util/item_delegates.cpp" line="154"/>
        <source>%</source>
        <translation>%</translation>
    </message>
</context>
<context>
    <name>PointSymbolEditorTool</name>
    <message>
        <location filename="../src/symbol_point_editor.cpp" line="957"/>
        <source>&lt;b&gt;Click&lt;/b&gt;: Add a coordinate. &lt;b&gt;%1+Click&lt;/b&gt;: Change the selected coordinate. </source>
        <translation>&lt;b&gt;Klikk&lt;/b&gt;: Legg til en koordinat, &lt;b&gt;%1+Klikk&lt;/b&gt;: Endre valgt koordinat. </translation>
    </message>
</context>
<context>
    <name>PointSymbolEditorWidget</name>
    <message>
        <location filename="../src/symbol_point_editor.cpp" line="51"/>
        <source>Always oriented to north (not rotatable)</source>
        <translation>Alltid orientert mot nord (ikke roterbar)</translation>
    </message>
    <message>
        <location filename="../src/symbol_point_editor.cpp" line="54"/>
        <source>Elements</source>
        <translation>Elementer</translation>
    </message>
    <message>
        <location filename="../src/symbol_point_editor.cpp" line="66"/>
        <location filename="../src/symbol_point_editor.cpp" line="916"/>
        <source>Point</source>
        <translation>Punkt</translation>
    </message>
    <message>
        <location filename="../src/symbol_point_editor.cpp" line="67"/>
        <location filename="../src/symbol_point_editor.cpp" line="918"/>
        <source>Line</source>
        <translation>Linje</translation>
    </message>
    <message>
        <location filename="../src/symbol_point_editor.cpp" line="68"/>
        <location filename="../src/symbol_point_editor.cpp" line="920"/>
        <source>Area</source>
        <translation>Område</translation>
    </message>
    <message>
        <location filename="../src/symbol_point_editor.cpp" line="71"/>
        <source>Center all elements</source>
        <translation>Sentrér alle elementer</translation>
    </message>
    <message>
        <location filename="../src/symbol_point_editor.cpp" line="73"/>
        <source>Current element</source>
        <translation>Valgt element</translation>
    </message>
    <message>
        <location filename="../src/symbol_point_editor.cpp" line="79"/>
        <source>Diameter &lt;b&gt;a&lt;/b&gt;:</source>
        <translation>Diameter &lt;b&gt;a&lt;/b&gt;:</translation>
    </message>
    <message>
        <location filename="../src/symbol_point_editor.cpp" line="80"/>
        <location filename="../src/symbol_point_editor.cpp" line="86"/>
        <location filename="../src/symbol_point_editor.cpp" line="114"/>
        <source>mm</source>
        <translation>mm</translation>
    </message>
    <message>
        <location filename="../src/symbol_point_editor.cpp" line="82"/>
        <source>Inner color:</source>
        <translation>Farge innerst:</translation>
    </message>
    <message>
        <location filename="../src/symbol_point_editor.cpp" line="85"/>
        <source>Outer width &lt;b&gt;b&lt;/b&gt;:</source>
        <translation>Bredde ytters &lt;b&gt;b&lt;/b&gt;:</translation>
    </message>
    <message>
        <location filename="../src/symbol_point_editor.cpp" line="88"/>
        <source>Outer color:</source>
        <translation>Farge ytterst:</translation>
    </message>
    <message>
        <location filename="../src/symbol_point_editor.cpp" line="113"/>
        <source>Line width:</source>
        <translation>Linjebredde:</translation>
    </message>
    <message>
        <location filename="../src/symbol_point_editor.cpp" line="116"/>
        <source>Line color:</source>
        <translation>Linjefarge:</translation>
    </message>
    <message>
        <location filename="../src/symbol_point_editor.cpp" line="119"/>
        <source>Line cap:</source>
        <translation>Linjeavslutning:</translation>
    </message>
    <message>
        <location filename="../src/symbol_point_editor.cpp" line="121"/>
        <source>flat</source>
        <translation>flat</translation>
    </message>
    <message>
        <location filename="../src/symbol_point_editor.cpp" line="122"/>
        <location filename="../src/symbol_point_editor.cpp" line="129"/>
        <source>round</source>
        <translation>rund</translation>
    </message>
    <message>
        <location filename="../src/symbol_point_editor.cpp" line="123"/>
        <source>square</source>
        <translation>firkantet</translation>
    </message>
    <message>
        <location filename="../src/symbol_point_editor.cpp" line="126"/>
        <source>Line join:</source>
        <translation>Linjeknekk:</translation>
    </message>
    <message>
        <location filename="../src/symbol_point_editor.cpp" line="128"/>
        <source>miter</source>
        <translation>rett</translation>
    </message>
    <message>
        <location filename="../src/symbol_point_editor.cpp" line="130"/>
        <source>bevel</source>
        <translation>skrå</translation>
    </message>
    <message>
        <location filename="../src/symbol_point_editor.cpp" line="132"/>
        <source>Line closed</source>
        <translation>Lukket linje</translation>
    </message>
    <message>
        <location filename="../src/symbol_point_editor.cpp" line="152"/>
        <source>Area color:</source>
        <translation>Flatefarge:</translation>
    </message>
    <message>
        <location filename="../src/symbol_point_editor.cpp" line="165"/>
        <source>Coordinates:</source>
        <translation>Koordinater:</translation>
    </message>
    <message>
        <location filename="../src/symbol_point_editor.cpp" line="170"/>
        <source>X</source>
        <translation>X</translation>
    </message>
    <message>
        <location filename="../src/symbol_point_editor.cpp" line="170"/>
        <source>Y</source>
        <translation>Y</translation>
    </message>
    <message>
        <location filename="../src/symbol_point_editor.cpp" line="170"/>
        <source>Curve start</source>
        <translation>Kurvestart</translation>
    </message>
    <message>
        <location filename="../src/symbol_point_editor.cpp" line="181"/>
        <source>Center by coordinate average</source>
        <translation>Sentrér med snittet av koordinatene</translation>
    </message>
    <message>
        <location filename="../src/symbol_point_editor.cpp" line="361"/>
        <source>[Midpoint]</source>
        <translation>[Mellompunkt]</translation>
    </message>
    <message>
        <location filename="../src/symbol_point_editor.cpp" line="923"/>
        <source>Unknown</source>
        <translation>Ukjent</translation>
    </message>
</context>
<context>
    <name>PointSymbolSettings</name>
    <message>
        <location filename="../src/symbol_point.cpp" line="416"/>
        <source>Point symbol</source>
        <translation>Punktsymbol</translation>
    </message>
</context>
<context>
    <name>PrintTool</name>
    <message>
        <source>&lt;b&gt;Drag&lt;/b&gt;: Move the print area or its borders. </source>
        <translation type="obsolete">&lt;b&gt;Dra&lt;/b&gt;: Flytt utskriftsområdet. </translation>
    </message>
    <message>
        <location filename="../src/gui/print_tool.cpp" line="51"/>
        <location filename="../src/gui/print_tool.cpp" line="382"/>
        <source>&lt;b&gt;Drag&lt;/b&gt;: Move the map, the print area or the area&apos;s borders. </source>
        <translation>&lt;b&gt;Dra&lt;/b&gt;: Flytt kartet, utskriftsområdet eller utskriftsområdets kantlinjer. </translation>
    </message>
    <message>
        <location filename="../src/gui/print_tool.cpp" line="354"/>
        <source>&lt;b&gt;Drag&lt;/b&gt;: Move the print area. </source>
        <translation>&lt;b&gt;Dra&lt;/b&gt;: Flytt utskriftsområdet. </translation>
    </message>
    <message>
        <location filename="../src/gui/print_tool.cpp" line="358"/>
        <source>&lt;b&gt;Drag&lt;/b&gt;: Move the map. </source>
        <translation>&lt;b&gt;Dra&lt;/b&gt;: Flytt kartet. </translation>
    </message>
    <message>
        <location filename="../src/gui/print_tool.cpp" line="363"/>
        <location filename="../src/gui/print_tool.cpp" line="368"/>
        <source>&lt;b&gt;Drag&lt;/b&gt;: Move the print area&apos;s border. </source>
        <translation>&lt;b&gt;Dra&lt;/b&gt;: Flytt utskriftsområdets kantlinje. </translation>
    </message>
    <message>
        <location filename="../src/gui/print_tool.cpp" line="373"/>
        <location filename="../src/gui/print_tool.cpp" line="378"/>
        <source>&lt;b&gt;Drag&lt;/b&gt;: Move the print area&apos;s borders. </source>
        <translation>&lt;b&gt;Dra&lt;/b&gt;: Flytt utskriftsområdets kantlinjer. </translation>
    </message>
</context>
<context>
    <name>PrintWidget</name>
    <message>
        <source>Export to PDF or PS</source>
        <translation>Eksportér til PDF eller PS</translation>
    </message>
    <message>
        <location filename="../src/gui/print_widget.cpp" line="156"/>
        <source>Show templates</source>
        <translation>Vis bakgrunnsbilder</translation>
    </message>
    <message>
        <location filename="../src/gui/print_widget.cpp" line="159"/>
        <source>Show grid</source>
        <translation>Vis rutenett</translation>
    </message>
    <message>
        <location filename="../src/gui/print_widget.cpp" line="91"/>
        <source>Page orientation:</source>
        <translation>Orientering:</translation>
    </message>
    <message>
        <location filename="../src/gui/print_widget.cpp" line="62"/>
        <source>Printer:</source>
        <translation>Skriver:</translation>
    </message>
    <message>
        <location filename="../src/gui/print_widget.cpp" line="84"/>
        <source>Portrait</source>
        <translation>Portrett</translation>
    </message>
    <message>
        <location filename="../src/gui/print_widget.cpp" line="86"/>
        <source>Landscape</source>
        <translation>Landskap</translation>
    </message>
    <message>
        <location filename="../src/gui/print_widget.cpp" line="65"/>
        <source>Page format:</source>
        <translation>Papirstørrelse:</translation>
    </message>
    <message>
        <location filename="../src/gui/print_widget.cpp" line="94"/>
        <source>Copies:</source>
        <translation>Kopier:</translation>
    </message>
    <message>
        <location filename="../src/gui/print_widget.cpp" line="107"/>
        <source>Left:</source>
        <translation>Venstre:</translation>
    </message>
    <message>
        <location filename="../src/gui/print_widget.cpp" line="110"/>
        <source>Top:</source>
        <translation>Topp:</translation>
    </message>
    <message>
        <location filename="../src/gui/print_widget.cpp" line="113"/>
        <source>Width:</source>
        <translation>Bredde:</translation>
    </message>
    <message>
        <location filename="../src/gui/print_widget.cpp" line="116"/>
        <source>Height:</source>
        <translation>Høyde:</translation>
    </message>
    <message>
        <location filename="../src/gui/print_widget.cpp" line="168"/>
        <source>Preview...</source>
        <translation>Forhåndsvisning...</translation>
    </message>
    <message>
        <location filename="../src/gui/print_widget.cpp" line="99"/>
        <source>Single page</source>
        <translation>Enkelt side</translation>
    </message>
    <message>
        <location filename="../src/gui/print_widget.cpp" line="100"/>
        <source>Custom area</source>
        <translation>Valgt område</translation>
    </message>
    <message>
        <location filename="../src/gui/print_widget.cpp" line="101"/>
        <source>Map area:</source>
        <translation>Kartområde:</translation>
    </message>
    <message>
        <location filename="../src/gui/print_widget.cpp" line="103"/>
        <source>Center print area</source>
        <translation>Sentrér utskriftsområde</translation>
    </message>
    <message>
        <location filename="../src/gui/print_widget.cpp" line="71"/>
        <location filename="../src/gui/print_widget.cpp" line="75"/>
        <location filename="../src/gui/print_widget.cpp" line="106"/>
        <location filename="../src/gui/print_widget.cpp" line="109"/>
        <location filename="../src/gui/print_widget.cpp" line="112"/>
        <location filename="../src/gui/print_widget.cpp" line="115"/>
        <location filename="../src/gui/print_widget.cpp" line="118"/>
        <source>mm</source>
        <translation>mm</translation>
    </message>
    <message>
        <location filename="../src/gui/print_widget.cpp" line="119"/>
        <source>Page overlap:</source>
        <translation>Sideoverlapp:</translation>
    </message>
    <message>
        <location filename="../src/gui/print_widget.cpp" line="123"/>
        <source>Options</source>
        <translation>Valg</translation>
    </message>
    <message>
        <location filename="../src/gui/print_widget.cpp" line="129"/>
        <source>Normal output</source>
        <translation>Normal utskrift</translation>
    </message>
    <message>
        <location filename="../src/gui/print_widget.cpp" line="131"/>
        <source>Color separations</source>
        <translation>Fargeseparasjoner</translation>
    </message>
    <message>
        <location filename="../src/gui/print_widget.cpp" line="141"/>
        <source>Resolution:</source>
        <translation>Oppløsning:</translation>
    </message>
    <message>
        <location filename="../src/gui/print_widget.cpp" line="143"/>
        <source>Print in different scale:</source>
        <translation>Skriv ut i forskjellig skala:</translation>
    </message>
    <message>
        <location filename="../src/gui/print_widget.cpp" line="162"/>
        <source>Simulate overprinting</source>
        <translation>Simulér overprinting</translation>
    </message>
    <message>
        <location filename="../src/gui/print_widget.cpp" line="170"/>
        <location filename="../src/gui/print_widget.cpp" line="269"/>
        <source>Print</source>
        <translation>Skriv ut</translation>
    </message>
    <message>
        <location filename="../src/gui/print_widget.cpp" line="174"/>
        <source>Export...</source>
        <translation>Eksportér...</translation>
    </message>
    <message>
        <location filename="../src/gui/print_widget.cpp" line="274"/>
        <source>PDF export</source>
        <translation>PDF-eksport</translation>
    </message>
    <message>
        <location filename="../src/gui/print_widget.cpp" line="285"/>
        <source>Image export</source>
        <translation>Bildeeksport</translation>
    </message>
    <message>
        <location filename="../src/gui/print_widget.cpp" line="387"/>
        <source>Save to PDF</source>
        <translation>Lagre som PDF</translation>
    </message>
    <message>
        <location filename="../src/gui/print_widget.cpp" line="728"/>
        <location filename="../src/gui/print_widget.cpp" line="768"/>
        <source>dpi</source>
        <translation>dpi</translation>
    </message>
    <message>
        <location filename="../src/gui/print_widget.cpp" line="867"/>
        <source>Not supported on Android.</source>
        <translation>Ikke støttet i Android.</translation>
    </message>
    <message>
        <location filename="../src/gui/print_widget.cpp" line="873"/>
        <source>Print Preview Progress</source>
        <translation>Forhåndvisningsfremdrift</translation>
    </message>
    <message>
        <location filename="../src/gui/print_widget.cpp" line="903"/>
        <source>Warning</source>
        <translation>Advarsel</translation>
    </message>
    <message>
        <location filename="../src/gui/print_widget.cpp" line="903"/>
        <source>A non-standard view mode is activated. Are you sure to print / export the map like this?</source>
        <translation>En ikke-standardisert visningsmodus er aktivert. Er du sikker på at du vil skrive ut/eksportere kartet slik?</translation>
    </message>
    <message>
        <location filename="../src/gui/print_widget.cpp" line="914"/>
        <source>PNG</source>
        <translation>PNG</translation>
    </message>
    <message>
        <location filename="../src/gui/print_widget.cpp" line="915"/>
        <source>BMP</source>
        <translation>BMP</translation>
    </message>
    <message>
        <location filename="../src/gui/print_widget.cpp" line="916"/>
        <source>TIFF</source>
        <translation>TIFF</translation>
    </message>
    <message>
        <location filename="../src/gui/print_widget.cpp" line="917"/>
        <source>JPEG</source>
        <translation>JPEG</translation>
    </message>
    <message>
        <location filename="../src/gui/print_widget.cpp" line="921"/>
        <source>PDF</source>
        <translation>PDF</translation>
    </message>
    <message>
        <location filename="../src/gui/print_widget.cpp" line="924"/>
        <source>Export map ...</source>
        <translation>Eksportér kart...</translation>
    </message>
    <message>
        <location filename="../src/gui/print_widget.cpp" line="923"/>
        <source>All files (*.*)</source>
        <translation>Alle filer (*.*)</translation>
    </message>
    <message>
        <location filename="../src/gui/print_widget.cpp" line="930"/>
        <source>Printing Progress</source>
        <translation>Utskriftsfremdrift</translation>
    </message>
    <message>
        <location filename="../src/gui/print_widget.cpp" line="867"/>
        <location filename="../src/gui/print_widget.cpp" line="954"/>
        <location filename="../src/gui/print_widget.cpp" line="1065"/>
        <source>Error</source>
        <translation>Feil</translation>
    </message>
    <message>
        <location filename="../src/gui/print_widget.cpp" line="954"/>
        <source>Failed to save the image. Does the path exist? Do you have sufficient rights?</source>
        <translation>Bildet kunne ikke lagres. Eksisterer katalogen? Har du tilstrekkelige rettigheter?</translation>
    </message>
    <message>
        <location filename="../src/gui/print_widget.cpp" line="958"/>
        <location filename="../src/gui/print_widget.cpp" line="998"/>
        <source>Exported successfully to %1</source>
        <translation>Vellykket eksportering til %1</translation>
    </message>
    <message>
        <location filename="../src/gui/print_widget.cpp" line="982"/>
        <source>Canceled.</source>
        <translation>Avbrutt.</translation>
    </message>
    <message>
        <location filename="../src/gui/print_widget.cpp" line="987"/>
        <source>Printing</source>
        <translation>Skriver</translation>
    </message>
    <message>
        <location filename="../src/gui/print_widget.cpp" line="988"/>
        <source>The print job could not be stopped.</source>
        <translation>Utskriftsjobben kunne ikke avbrytes.</translation>
    </message>
    <message>
        <location filename="../src/gui/print_widget.cpp" line="994"/>
        <source>Successfully created print job</source>
        <translation>Utskriften ble vellykket</translation>
    </message>
    <message>
        <location filename="../src/gui/print_widget.cpp" line="1049"/>
        <location filename="../src/gui/print_widget.cpp" line="1057"/>
        <source>Unknown</source>
        <comment>Paper size</comment>
        <translation>Ukjent</translation>
    </message>
    <message>
        <location filename="../src/gui/print_widget.cpp" line="1065"/>
        <source>The map area is empty. Output canceled.</source>
        <translation>Kartområdet er tomt. Utskriften er avbrutt.</translation>
    </message>
</context>
<context>
    <name>ProjectedCRSSelector</name>
    <message>
        <location filename="../src/gui/georeferencing_dialog.cpp" line="858"/>
        <source>&amp;Coordinate reference system:</source>
        <translation>&amp;Referansesystem:</translation>
    </message>
</context>
<context>
    <name>QApplication</name>
    <message>
        <source>Could not open the file.</source>
        <comment>DXFParser</comment>
        <translation>Kan ikke åpne filen.</translation>
    </message>
    <message>
        <source>The file is not an DXF file.</source>
        <comment>DXFParser</comment>
        <translation>Filen er ikke en DXF-fil.</translation>
    </message>
    <message>
        <source>Registration black (all printed colors)</source>
        <comment>MapColor</comment>
        <translation>Ekte svart (alle utskriftsfarger)</translation>
    </message>
</context>
<context>
    <name>QDialogButtonBox</name>
    <message>
        <location filename="../src/gui/about_dialog.cpp" line="99"/>
        <source>&amp;Close</source>
        <translation>&amp;Lukk</translation>
    </message>
</context>
<context>
    <name>QFile</name>
    <message>
        <source>Error</source>
        <translation>Feil</translation>
    </message>
</context>
<context>
    <name>QApplication</name>
    <message>
        <source>Failed to locate the help files.</source>
        <translation>Mislyktes i å finne hjelpefiler.</translation>
    </message>
    <message>
        <source>Failed to locate the help browser (&quot;Qt Assistant&quot;).</source>
        <translation>Klarte ikke å finne hjelpeprogrammet (&quot;Qt-Assistant&quot;).</translation>
    </message>
</context>
<context>
    <name>QFile</name>
    <message>
        <source>The help browser (&quot;Qt Assistant&quot;) is not installed.</source>
        <translation type="obsolete">Hjelpeprogrammet (Qt Assistant&quot;) er ikke installert.</translation>
    </message>
    <message>
        <source>Do you want to install it now?</source>
        <translation type="obsolete">Vil du installere det nå?</translation>
    </message>
    <message>
        <source>Install...</source>
        <translation type="obsolete">Installér...</translation>
    </message>
    <message>
        <source>Failed to launch the help browser (&quot;Qt Assistant&quot;).</source>
        <translation>Feil ved oppstart av hjelp (&quot;Qt Assistant&quot;).</translation>
    </message>
</context>
<context>
    <name>QFileDialog</name>
    <message>
        <location filename="../src/gui/about_dialog.cpp" line="94"/>
        <source>Back</source>
        <translation>Tilbake</translation>
    </message>
</context>
<context>
    <name>ReopenTemplateDialog</name>
    <message>
        <location filename="../src/template_dialog_reopen.cpp" line="32"/>
        <source>Reopen template</source>
        <translation>Åpne bakgrunnsbilde på nytt</translation>
    </message>
    <message>
        <location filename="../src/template_dialog_reopen.cpp" line="34"/>
        <source>Drag items from the left list to the desired spot in the right list to reload them.</source>
        <translation>Dra poster fra den venstre listen til ønsket plass i den høyrelisten for å laste dem på nytt.</translation>
    </message>
    <message>
        <location filename="../src/template_dialog_reopen.cpp" line="36"/>
        <source>Closed templates:</source>
        <translation>Lukkede bakgrunnsbilder:</translation>
    </message>
    <message>
        <location filename="../src/template_dialog_reopen.cpp" line="39"/>
        <source>Clear list</source>
        <translation>Tøm liste</translation>
    </message>
    <message>
        <location filename="../src/template_dialog_reopen.cpp" line="42"/>
        <source>Active templates:</source>
        <translation>Aktivér bakgrunnsbilder:</translation>
    </message>
    <message>
        <location filename="../src/template_dialog_reopen.cpp" line="51"/>
        <source>- Map -</source>
        <translation>- Kart -</translation>
    </message>
</context>
<context>
    <name>ReplaceSymbolSetDialog</name>
    <message>
        <location filename="../src/symbol_dialog_replace.cpp" line="38"/>
        <source>Replace symbol set</source>
        <translation>Erstatt symbolsett</translation>
    </message>
    <message>
        <location filename="../src/symbol_dialog_replace.cpp" line="40"/>
        <source>Configure how the symbols should be replaced, and which.</source>
        <translation>Konfigurér hvordan symbolene skal erstattes, og hvordan.</translation>
    </message>
    <message>
        <location filename="../src/symbol_dialog_replace.cpp" line="42"/>
        <source>Import all new symbols, even if not used as replacement</source>
        <translation>Importér alle nye symboler, selv om de ikke benyttes ved utskiftningen</translation>
    </message>
    <message>
        <location filename="../src/symbol_dialog_replace.cpp" line="44"/>
        <source>Delete original symbols which are unused after the replacement</source>
        <translation>Slett ubrukte originale synboler etter utskiftningen</translation>
    </message>
    <message>
        <location filename="../src/symbol_dialog_replace.cpp" line="46"/>
        <source>Delete unused colors after the replacement</source>
        <translation>Slett ubrukte farger etter utskiftningen</translation>
    </message>
    <message>
        <location filename="../src/symbol_dialog_replace.cpp" line="49"/>
        <source>Symbol mapping:</source>
        <translation>Symboloversikt:</translation>
    </message>
    <message>
        <location filename="../src/symbol_dialog_replace.cpp" line="50"/>
        <source>Keep the symbols&apos; hidden / protected states of the old symbol set</source>
        <translation>Behold symbolene i&apos; skjult / beskyttet status for det tidligere symbolsettet</translation>
    </message>
    <message>
        <location filename="../src/symbol_dialog_replace.cpp" line="52"/>
        <source>Match replacement symbols by symbol number</source>
        <translation>Sammenlign erstatningssymboler med symbolnumre</translation>
    </message>
    <message>
        <location filename="../src/symbol_dialog_replace.cpp" line="58"/>
        <source>Original</source>
        <translation>Original</translation>
    </message>
    <message>
        <location filename="../src/symbol_dialog_replace.cpp" line="58"/>
        <source>Replacement</source>
        <translation>Erstatning</translation>
    </message>
    <message>
        <location filename="../src/symbol_dialog_replace.cpp" line="288"/>
        <source>- None -</source>
        <translation>- Ingen -</translation>
    </message>
    <message>
        <location filename="../src/symbol_dialog_replace.cpp" line="320"/>
        <source>Choose map file to load symbols from</source>
        <translation>Velg kartfil å laste symboler fra</translation>
    </message>
    <message>
        <location filename="../src/symbol_dialog_replace.cpp" line="328"/>
        <source>Error</source>
        <translation>Feil</translation>
    </message>
    <message>
        <location filename="../src/symbol_dialog_replace.cpp" line="328"/>
        <source>Cannot load map file, aborting.</source>
        <translation>Kan ikke laste kartfil, avbryter.</translation>
    </message>
    <message>
        <location filename="../src/symbol_dialog_replace.cpp" line="334"/>
        <source>Warning</source>
        <translation>Advarsel</translation>
    </message>
    <message>
        <location filename="../src/symbol_dialog_replace.cpp" line="335"/>
        <source>The chosen symbol set has a scale of 1:%1, while the map scale is 1:%2. Do you really want to choose this set?</source>
        <translation>Det valgte symbolsettet har skala 1:%1, mens kartskalaen er 1:%2. Vil du virkelig velge dette symbolsettet?</translation>
    </message>
</context>
<context>
    <name>RotateMapDialog</name>
    <message>
        <location filename="../src/map_dialog_rotate.cpp" line="33"/>
        <source>Rotate map</source>
        <translation>Rotér kart</translation>
    </message>
    <message>
        <location filename="../src/map_dialog_rotate.cpp" line="41"/>
        <source>Angle (counter-clockwise):</source>
        <translation>Vinkel (mot klokken):</translation>
    </message>
    <message>
        <location filename="../src/map_dialog_rotate.cpp" line="39"/>
        <source>°</source>
        <translation>°</translation>
    </message>
    <message>
        <location filename="../src/map_dialog_rotate.cpp" line="37"/>
        <source>Rotation parameters</source>
        <translation>Roteringsparametre</translation>
    </message>
    <message>
        <location filename="../src/map_dialog_rotate.cpp" line="43"/>
        <source>Rotate around:</source>
        <translation>Rotér rundt:</translation>
    </message>
    <message>
        <location filename="../src/map_dialog_rotate.cpp" line="45"/>
        <source>Map coordinate system origin</source>
        <comment>Rotation center point</comment>
        <translation>Kartkoordinatsystemets origo</translation>
    </message>
    <message>
        <location filename="../src/map_dialog_rotate.cpp" line="49"/>
        <source>Georeferencing reference point</source>
        <comment>Rotation center point</comment>
        <translation>Georefereringens referansepunkt</translation>
    </message>
    <message>
        <location filename="../src/map_dialog_rotate.cpp" line="54"/>
        <source>Other point,</source>
        <comment>Rotation center point</comment>
        <translation>Annet punkt,</translation>
    </message>
    <message>
        <location filename="../src/map_dialog_rotate.cpp" line="55"/>
        <location filename="../src/map_dialog_rotate.cpp" line="56"/>
        <source>mm</source>
        <translation>mm</translation>
    </message>
    <message>
        <location filename="../src/map_dialog_rotate.cpp" line="59"/>
        <source>X:</source>
        <comment>x coordinate</comment>
        <translation>X:</translation>
    </message>
    <message>
        <location filename="../src/map_dialog_rotate.cpp" line="61"/>
        <source>Y:</source>
        <comment>y coordinate</comment>
        <translation>Y:</translation>
    </message>
    <message>
        <location filename="../src/map_dialog_rotate.cpp" line="67"/>
        <source>Options</source>
        <translation>Valg</translation>
    </message>
    <message>
        <location filename="../src/map_dialog_rotate.cpp" line="69"/>
        <source>Adjust georeferencing reference point</source>
        <translation>Justér referansepunkt for georeferanse</translation>
    </message>
    <message>
        <location filename="../src/map_dialog_rotate.cpp" line="76"/>
        <source>Adjust georeferencing declination</source>
        <translation>Justér misvisning for georeferanse</translation>
    </message>
    <message>
        <location filename="../src/map_dialog_rotate.cpp" line="83"/>
        <source>Rotate non-georeferenced templates</source>
        <translation>Rotér ikke-georefererte bakgrunnsbilder</translation>
    </message>
</context>
<context>
    <name>RotatePatternTool</name>
    <message>
        <location filename="../src/tool_rotate_pattern.cpp" line="156"/>
        <source>&lt;b&gt;Angle:&lt;/b&gt; %1° </source>
        <translation>&lt;b&gt;Vinkel:&lt;/b&gt; %1° </translation>
    </message>
    <message>
        <location filename="../src/tool_rotate_pattern.cpp" line="157"/>
        <source>&lt;b&gt;%1&lt;/b&gt;: Fixed angles. </source>
        <translation>&lt;b&gt;%1&lt;/b&gt;: Faste vinkler. </translation>
    </message>
    <message>
        <location filename="../src/tool_rotate_pattern.cpp" line="161"/>
        <source>&lt;b&gt;Drag&lt;/b&gt;: Set the direction of area fill patterns or point objects. </source>
        <translation>&lt;b&gt;Dra&lt;/b&gt;: Angi retningen for områdefyllmønstre eller punktobjekter. </translation>
    </message>
</context>
<context>
    <name>RotateTool</name>
    <message>
        <location filename="../src/tool_rotate.cpp" line="184"/>
        <source>&lt;b&gt;Rotation:&lt;/b&gt; %1° </source>
        <translation>&lt;b&gt;Rotering:&lt;/b&gt;%1° </translation>
    </message>
    <message>
        <location filename="../src/tool_rotate.cpp" line="185"/>
        <source>&lt;b&gt;%1&lt;/b&gt;: Fixed angles. </source>
        <translation>&lt;b&gt;%1&lt;/b&gt;: Faste vinkler. </translation>
    </message>
    <message>
        <location filename="../src/tool_rotate.cpp" line="189"/>
        <location filename="../src/tool_rotate.cpp" line="193"/>
        <source>&lt;b&gt;Click&lt;/b&gt;: Set the center of rotation. </source>
        <translation>&lt;b&gt;Klikk&lt;/b&gt; Angi rotasjonssenter. </translation>
    </message>
    <message>
        <location filename="../src/tool_rotate.cpp" line="194"/>
        <source>&lt;b&gt;Drag&lt;/b&gt;: Rotate the selected objects. </source>
        <translation>&lt;b&gt;Dra&lt;/b&gt;: Rotér valgte objekter. </translation>
    </message>
</context>
<context>
    <name>ScaleMapDialog</name>
    <message>
        <location filename="../src/map_dialog_scale.cpp" line="32"/>
        <source>Change map scale</source>
        <translation>Endre kartets målestokk</translation>
    </message>
    <message>
        <location filename="../src/map_dialog_scale.cpp" line="36"/>
        <source>Scaling parameters</source>
        <translation>Skaleringsparametre</translation>
    </message>
    <message>
        <location filename="../src/map_dialog_scale.cpp" line="40"/>
        <source>New scale:  1 :</source>
        <translation>Ny målestokk:  1 :</translation>
    </message>
    <message>
        <location filename="../src/map_dialog_scale.cpp" line="42"/>
        <source>Scaling center:</source>
        <translation>Skalingssentrum:</translation>
    </message>
    <message>
        <location filename="../src/map_dialog_scale.cpp" line="44"/>
        <source>Map coordinate system origin</source>
        <comment>Scaling center point</comment>
        <translation>Kartkoordinatsystemets origo</translation>
    </message>
    <message>
        <location filename="../src/map_dialog_scale.cpp" line="48"/>
        <source>Georeferencing reference point</source>
        <comment>Scaling center point</comment>
        <translation>Georefereringens referansepunkt</translation>
    </message>
    <message>
        <location filename="../src/map_dialog_scale.cpp" line="53"/>
        <source>Other point,</source>
        <comment>Scaling center point</comment>
        <translation>Annet punkt,</translation>
    </message>
    <message>
        <location filename="../src/map_dialog_scale.cpp" line="54"/>
        <location filename="../src/map_dialog_scale.cpp" line="55"/>
        <source>mm</source>
        <translation>mm</translation>
    </message>
    <message>
        <location filename="../src/map_dialog_scale.cpp" line="58"/>
        <source>X:</source>
        <comment>x coordinate</comment>
        <translation>X:</translation>
    </message>
    <message>
        <location filename="../src/map_dialog_scale.cpp" line="60"/>
        <source>Y:</source>
        <comment>y coordinate</comment>
        <translation>Y:</translation>
    </message>
    <message>
        <location filename="../src/map_dialog_scale.cpp" line="65"/>
        <source>Options</source>
        <translation>Valg</translation>
    </message>
    <message>
        <location filename="../src/map_dialog_scale.cpp" line="67"/>
        <source>Scale symbol sizes</source>
        <translation>Skalér symbolstørrelser</translation>
    </message>
    <message>
        <location filename="../src/map_dialog_scale.cpp" line="74"/>
        <source>Scale map object positions</source>
        <translation>Skalér kartobjekters plasseringer</translation>
    </message>
    <message>
        <location filename="../src/map_dialog_scale.cpp" line="81"/>
        <source>Adjust georeferencing reference point</source>
        <translation>Justér referansepunkt for georeferanse</translation>
    </message>
    <message>
        <location filename="../src/map_dialog_scale.cpp" line="88"/>
        <source>Scale non-georeferenced templates</source>
        <translation>Skalér ikke-georefererte bakgrunnsbilder</translation>
    </message>
</context>
<context>
    <name>ScaleTool</name>
    <message>
        <location filename="../src/tool_scale.cpp" line="197"/>
        <source>&lt;b&gt;Scaling:&lt;/b&gt; %1%</source>
        <translation>&lt;b&gt;Skalering:&lt;/b&gt; %1%</translation>
    </message>
    <message>
        <location filename="../src/tool_scale.cpp" line="199"/>
        <location filename="../src/tool_scale.cpp" line="201"/>
        <source>&lt;b&gt;Click&lt;/b&gt;: Set the scaling center. </source>
        <translation>&lt;b&gt;Klikk&lt;/b&gt;: Angi skaleringssenter. </translation>
    </message>
    <message>
        <location filename="../src/tool_scale.cpp" line="202"/>
        <source>&lt;b&gt;Drag&lt;/b&gt;: Scale the selected objects. </source>
        <translation>&lt;b&gt;Dra&lt;/&gt;: Skalér valgte objekter. </translation>
    </message>
</context>
<context>
    <name>SelectCRSDialog</name>
    <message>
        <location filename="../src/gui/georeferencing_dialog.cpp" line="891"/>
        <source>Select coordinate reference system</source>
        <translation>Velg referansesytem for koordinater</translation>
    </message>
    <message>
        <location filename="../src/gui/georeferencing_dialog.cpp" line="897"/>
        <source>Same as map&apos;s</source>
        <translation>Samme som kartets</translation>
    </message>
    <message>
        <location filename="../src/gui/georeferencing_dialog.cpp" line="901"/>
        <source>Local</source>
        <translation>Lokal</translation>
    </message>
    <message>
        <location filename="../src/gui/georeferencing_dialog.cpp" line="903"/>
        <source>Geographic coordinates (WGS84)</source>
        <translation>Geografiske koordinater (WGS84)</translation>
    </message>
    <message>
        <location filename="../src/gui/georeferencing_dialog.cpp" line="905"/>
        <source>From list</source>
        <translation>Fra liste</translation>
    </message>
    <message>
        <location filename="../src/gui/georeferencing_dialog.cpp" line="910"/>
        <source>From specification</source>
        <translation>Fra spesifikasjon</translation>
    </message>
    <message>
        <location filename="../src/gui/georeferencing_dialog.cpp" line="920"/>
        <source>(local)</source>
        <translation>(lokale)</translation>
    </message>
    <message>
        <location filename="../src/gui/georeferencing_dialog.cpp" line="933"/>
        <source>CRS Specification:</source>
        <translation>CRS-spesifikasjon:</translation>
    </message>
    <message>
        <location filename="../src/gui/georeferencing_dialog.cpp" line="934"/>
        <source>Status:</source>
        <translation>Status:</translation>
    </message>
    <message>
        <location filename="../src/gui/georeferencing_dialog.cpp" line="1015"/>
        <source>valid</source>
        <translation>gyldig</translation>
    </message>
</context>
<context>
    <name>SettingsDialog</name>
    <message>
        <location filename="../src/gui/settings_dialog.cpp" line="39"/>
        <source>Settings</source>
        <translation>Innstillinger</translation>
    </message>
</context>
<context>
    <name>SymbolDropDown</name>
    <message>
        <location filename="../src/symbol.cpp" line="730"/>
        <source>- none -</source>
        <translation>- ingen -</translation>
    </message>
</context>
<context>
    <name>SymbolDropDownDelegate</name>
    <message>
        <location filename="../src/symbol.cpp" line="829"/>
        <source>- None -</source>
        <translation>- Ingen -</translation>
    </message>
</context>
<context>
    <name>SymbolPropertiesWidget</name>
    <message>
        <location filename="../src/symbol_properties_widget.cpp" line="35"/>
        <source>Number:</source>
        <translation>Nummer:</translation>
    </message>
    <message>
        <location filename="../src/symbol_properties_widget.cpp" line="43"/>
        <source>Name:</source>
        <translation>Navn:</translation>
    </message>
    <message>
        <location filename="../src/symbol_properties_widget.cpp" line="45"/>
        <source>Description:</source>
        <translation>Beskrivelse:</translation>
    </message>
    <message>
        <location filename="../src/symbol_properties_widget.cpp" line="47"/>
        <source>Helper symbol (not shown in finished map)</source>
        <translation>Hjelpesymbol (ikke vist på det ferdige kartet)</translation>
    </message>
    <message>
        <location filename="../src/symbol_properties_widget.cpp" line="82"/>
        <source>General</source>
        <translation>Generelt</translation>
    </message>
</context>
<context>
    <name>SymbolRenderWidget</name>
    <message>
        <location filename="../src/gui/widgets/symbol_render_widget.cpp" line="211"/>
        <source>For symbols with description, press F1 while the tooltip is visible to show it</source>
        <translation>Trykk F1 for å vise beskrivelser for symboler</translation>
    </message>
    <message>
        <location filename="../src/gui/widgets/symbol_render_widget.cpp" line="215"/>
        <source>New symbol</source>
        <translation>Nytt symbol</translation>
    </message>
    <message>
        <location filename="../src/gui/widgets/symbol_render_widget.cpp" line="217"/>
        <source>Point</source>
        <translation>Punkt</translation>
    </message>
    <message>
        <location filename="../src/gui/widgets/symbol_render_widget.cpp" line="218"/>
        <source>Line</source>
        <translation>Linje</translation>
    </message>
    <message>
        <location filename="../src/gui/widgets/symbol_render_widget.cpp" line="219"/>
        <source>Area</source>
        <translation>Flate</translation>
    </message>
    <message>
        <location filename="../src/gui/widgets/symbol_render_widget.cpp" line="220"/>
        <source>Text</source>
        <translation>Tekst</translation>
    </message>
    <message>
        <location filename="../src/gui/widgets/symbol_render_widget.cpp" line="221"/>
        <source>Combined</source>
        <translation>Kombinert</translation>
    </message>
    <message>
        <location filename="../src/gui/widgets/symbol_render_widget.cpp" line="224"/>
        <source>Edit</source>
        <translation>Rediger</translation>
    </message>
    <message>
        <location filename="../src/gui/widgets/symbol_render_widget.cpp" line="225"/>
        <source>Duplicate</source>
        <translation>Duplisér</translation>
    </message>
    <message>
        <location filename="../src/gui/widgets/symbol_render_widget.cpp" line="226"/>
        <source>Delete</source>
        <translation>Slett</translation>
    </message>
    <message>
        <location filename="../src/gui/widgets/symbol_render_widget.cpp" line="227"/>
        <source>Scale...</source>
        <translation>Skalér...</translation>
    </message>
    <message>
        <location filename="../src/gui/widgets/symbol_render_widget.cpp" line="229"/>
        <source>Copy</source>
        <translation>Kopiér</translation>
    </message>
    <message>
        <location filename="../src/gui/widgets/symbol_render_widget.cpp" line="230"/>
        <source>Paste</source>
        <translation>Lim inn</translation>
    </message>
    <message>
        <location filename="../src/gui/widgets/symbol_render_widget.cpp" line="232"/>
        <source>Switch symbol of selected object(s)</source>
        <translation>Bytt symbol for valgt(e) objekt(er)</translation>
    </message>
    <message>
        <location filename="../src/gui/widgets/symbol_render_widget.cpp" line="233"/>
        <source>Fill / Create border for selected object(s)</source>
        <translation>Fyll/Lag kant for valgt(e) objekt(er)</translation>
    </message>
    <message>
        <location filename="../src/gui/widgets/symbol_render_widget.cpp" line="244"/>
        <source>Select symbols</source>
        <translation>Velg symboler</translation>
    </message>
    <message>
        <location filename="../src/gui/widgets/symbol_render_widget.cpp" line="851"/>
        <source>Scale symbol(s)</source>
        <translation>Skalér symbol(er)</translation>
    </message>
    <message>
        <location filename="../src/gui/widgets/symbol_render_widget.cpp" line="909"/>
        <location filename="../src/gui/widgets/symbol_render_widget.cpp" line="924"/>
        <location filename="../src/gui/widgets/symbol_render_widget.cpp" line="937"/>
        <source>Error</source>
        <translation>Feil</translation>
    </message>
    <message>
        <location filename="../src/gui/widgets/symbol_render_widget.cpp" line="909"/>
        <location filename="../src/gui/widgets/symbol_render_widget.cpp" line="937"/>
        <source>An internal error occurred, sorry!</source>
        <translation>En intern feil har oppstått, beklager!</translation>
    </message>
    <message>
        <location filename="../src/gui/widgets/symbol_render_widget.cpp" line="924"/>
        <source>There are no symbols in clipboard which could be pasted!</source>
        <translation>Det er ingen objekter å lime inn fra oppslagstavlen!</translation>
    </message>
    <message>
        <location filename="../src/gui/widgets/symbol_render_widget.cpp" line="1093"/>
        <source>Select all objects with this symbol</source>
        <translation>Velg alle objekter med dette symbolet</translation>
    </message>
    <message>
        <location filename="../src/gui/widgets/symbol_render_widget.cpp" line="1095"/>
        <source>Hide objects with this symbol</source>
        <translation>Skjul objekter med dette symbolet</translation>
    </message>
    <message>
        <location filename="../src/gui/widgets/symbol_render_widget.cpp" line="1096"/>
        <source>Protect objects with this symbol</source>
        <translation>Beskytt objekter med dette symbolet</translation>
    </message>
    <message>
        <location filename="../src/gui/widgets/symbol_render_widget.cpp" line="1101"/>
        <source>Add all objects with selected symbols to selection</source>
        <translation>Legg til alle objekter med valgt symbol til utvalget</translation>
    </message>
    <message>
        <location filename="../src/gui/widgets/symbol_render_widget.cpp" line="1102"/>
        <source>Hide objects with selected symbols</source>
        <translation>Skjul objekter med valgte symboler</translation>
    </message>
    <message>
        <location filename="../src/gui/widgets/symbol_render_widget.cpp" line="1103"/>
        <source>Protect objects with selected symbols</source>
        <translation>Beskytt objekter med valgte symboler</translation>
    </message>
    <message>
        <location filename="../src/gui/widgets/symbol_render_widget.cpp" line="248"/>
        <source>Invert selection</source>
        <translation>Invertér valg</translation>
    </message>
    <message>
        <location filename="../src/gui/widgets/symbol_render_widget.cpp" line="206"/>
        <source>F1</source>
        <comment>Shortcut for displaying the symbol&apos;s description</comment>
        <translation>Snarvei for å vise symbolbeskrivelse</translation>
    </message>
    <message>
        <location filename="../src/gui/widgets/symbol_render_widget.cpp" line="245"/>
        <source>Select all</source>
        <translation>Velg alle</translation>
    </message>
    <message>
        <location filename="../src/gui/widgets/symbol_render_widget.cpp" line="246"/>
        <source>Select unused</source>
        <translation>Velg ubrukte</translation>
    </message>
    <message>
        <location filename="../src/gui/widgets/symbol_render_widget.cpp" line="251"/>
        <source>Sort symbols</source>
        <translation>Sortér symboler</translation>
    </message>
    <message>
        <location filename="../src/gui/widgets/symbol_render_widget.cpp" line="252"/>
        <source>Sort by number</source>
        <translation>Sortér etter verdi</translation>
    </message>
    <message>
        <location filename="../src/gui/widgets/symbol_render_widget.cpp" line="253"/>
        <source>Sort by primary color</source>
        <translation>Sortér etter primærfarge</translation>
    </message>
    <message>
        <location filename="../src/gui/widgets/symbol_render_widget.cpp" line="254"/>
        <source>Sort by primary color priority</source>
        <translation>Sortér etter primærfargerekkefølge</translation>
    </message>
    <message>
        <source>Scale symbol %1</source>
        <translation type="obsolete">Skalér symbol %1</translation>
    </message>
    <message>
        <location filename="../src/gui/widgets/symbol_render_widget.cpp" line="851"/>
        <source>Scale to percentage:</source>
        <translation>Skaler i prosent:</translation>
    </message>
    <message>
        <location filename="../src/gui/widgets/symbol_render_widget.cpp" line="873"/>
        <source>Confirmation</source>
        <translation>Bekreft</translation>
    </message>
    <message>
        <location filename="../src/gui/widgets/symbol_render_widget.cpp" line="873"/>
        <source>The map contains objects with the symbol &quot;%1&quot;. Deleting it will delete those objects and clear the undo history! Do you really want to do that?</source>
        <translation>Kartet inneholder objekter med symbolet &quot;%1&quot;. Sletting vil slette disse objektene og deres angrehistorie! Vil du virkelig gjøre dette?</translation>
    </message>
    <message>
        <location filename="../src/gui/widgets/symbol_render_widget.cpp" line="1094"/>
        <source>Add all objects with this symbol to selection</source>
        <translation>Legg til alle objekter med dette symbolet til utvalget</translation>
    </message>
    <message>
        <location filename="../src/gui/widgets/symbol_render_widget.cpp" line="1100"/>
        <source>Select all objects with selected symbols</source>
        <translation>Velg alle objekter med valgte symboler</translation>
    </message>
</context>
<context>
    <name>SymbolSettingDialog</name>
    <message>
        <location filename="../src/symbol_setting_dialog.cpp" line="51"/>
        <source>Symbol settings</source>
        <translation>Symbolinnstillinger</translation>
    </message>
    <message>
        <location filename="../src/symbol_setting_dialog.cpp" line="94"/>
        <source>&lt;b&gt;Template:&lt;/b&gt; </source>
        <translation>&lt;b&gt;Bakgrunnsbilde:&lt;/b&gt;</translation>
    </message>
    <message>
        <location filename="../src/symbol_setting_dialog.cpp" line="95"/>
        <source>(none)</source>
        <translation>(ingen)</translation>
    </message>
    <message>
        <location filename="../src/symbol_setting_dialog.cpp" line="96"/>
        <source>Open...</source>
        <translation>Åpne...</translation>
    </message>
    <message>
        <location filename="../src/symbol_setting_dialog.cpp" line="99"/>
        <source>Center template...</source>
        <translation>Sentrér bakgrunnsbilde...</translation>
    </message>
    <message>
        <location filename="../src/symbol_setting_dialog.cpp" line="104"/>
        <source>bounding box on origin</source>
        <translation>avgrensningsboks på kilde</translation>
    </message>
    <message>
        <location filename="../src/symbol_setting_dialog.cpp" line="105"/>
        <source>center of gravity on origin</source>
        <translation>tyngdepunkt på kilde</translation>
    </message>
    <message>
        <location filename="../src/symbol_setting_dialog.cpp" line="230"/>
        <source>Select background color</source>
        <translation>Velg bakgrunnsbilde</translation>
    </message>
    <message>
        <location filename="../src/symbol_setting_dialog.cpp" line="415"/>
        <source>The quick brown fox
takes the routechoice
to jump over the lazy dog
1234567890</source>
        <translatorcomment>Fins ikke pangrammer på norsk. Nærmest kommer &quot;Høvdingens kjære squaw får litt pizza i Mexico by.&quot;</translatorcomment>
        <translation>The quick brown fox
takes the routechoice
to jump over the lazy dog
æøå1234567890</translation>
    </message>
</context>
<context>
    <name>SymbolToolTip</name>
    <message>
        <location filename="../src/gui/widgets/symbol_tooltip.cpp" line="155"/>
        <source>No description!</source>
        <translation>Ingen beskrivelse!</translation>
    </message>
</context>
<context>
    <name>TagsDialog</name>
    <message>
        <source>Add</source>
        <translation>Legg til</translation>
    </message>
    <message>
        <source>Remove</source>
        <translation>Fjern</translation>
    </message>
    <message>
        <source>Close</source>
        <translation>Lukk</translation>
    </message>
    <message>
        <source>Key</source>
        <translation>Tast</translation>
    </message>
    <message>
        <source>Value</source>
        <translation>Verdi</translation>
    </message>
    <message>
        <source>key</source>
        <translation>tast</translation>
    </message>
    <message>
        <source>key %0</source>
        <translation>tast %0</translation>
    </message>
</context>
<context>
    <name>TagsWidget</name>
    <message>
        <location filename="../src/gui/widgets/tags_widget.cpp" line="46"/>
        <source>Key</source>
        <translation>Tastekombinasjon</translation>
    </message>
    <message>
        <location filename="../src/gui/widgets/tags_widget.cpp" line="46"/>
        <source>Value</source>
        <translation>Verdi</translation>
    </message>
    <message>
        <location filename="../src/gui/widgets/tags_widget.cpp" line="56"/>
        <source>Help</source>
        <translation>Hjelp</translation>
    </message>
    <message>
        <location filename="../src/gui/widgets/tags_widget.cpp" line="226"/>
        <source>Key exists</source>
        <translation>Tastekombinasjonen eksisterer</translation>
    </message>
    <message>
        <location filename="../src/gui/widgets/tags_widget.cpp" line="227"/>
        <source>The key &quot;%1&quot; already exists and must not be used twice.</source>
        <translation>Tastekombinasjonen &quot;%1&quot; eksisterer allerede og må ikke benyttes to ganger.</translation>
    </message>
</context>
<context>
    <name>Template</name>
    <message>
        <location filename="../src/template.cpp" line="330"/>
        <source>Find the moved template file</source>
        <translation>Finn bakgrunnsbildet</translation>
    </message>
    <message>
        <location filename="../src/template.cpp" line="331"/>
        <source>All files (*.*)</source>
        <translation>Alle filer (*.*)</translation>
    </message>
    <message>
        <location filename="../src/template.cpp" line="346"/>
        <source>Error</source>
        <translation>Feil</translation>
    </message>
    <message>
        <location filename="../src/template.cpp" line="346"/>
        <source>Cannot change the template to this file! Is the format of the file correct for this template type?</source>
        <translation>Bakgrunnsbildet kan ikke endres! Er filformatet korrekt?</translation>
    </message>
</context>
<context>
    <name>TemplateAdjustActivity</name>
    <message>
        <location filename="../src/template_adjust.cpp" line="51"/>
        <source>Template adjustment</source>
        <translation>Justering av bakgrunnsbilde</translation>
    </message>
    <message>
        <location filename="../src/template_adjust.cpp" line="128"/>
        <source>Error</source>
        <translation>Feil</translation>
    </message>
    <message>
        <location filename="../src/template_adjust.cpp" line="128"/>
        <source>Failed to calculate adjustment!</source>
        <translation>Justeringsberegning mislyktes!</translation>
    </message>
</context>
<context>
    <name>TemplateAdjustAddTool</name>
    <message>
        <location filename="../src/template_adjust.cpp" line="560"/>
        <source>&lt;b&gt;Click&lt;/b&gt;: Set the template position of the pass point. </source>
        <translation>&lt;b&gt;Klikk&lt;/b&gt;: Angi bakgrunnsbildets passpunktposisjon. </translation>
    </message>
    <message>
        <location filename="../src/template_adjust.cpp" line="579"/>
        <source>&lt;b&gt;Click&lt;/b&gt;: Set the map position of the pass point. </source>
        <translation>&lt;b&gt;Klikk&lt;/b&gt;: Angi kartets passpunktposisjon. </translation>
    </message>
</context>
<context>
    <name>TemplateAdjustDeleteTool</name>
    <message>
        <location filename="../src/template_adjust.cpp" line="787"/>
        <source>&lt;b&gt;Click&lt;/b&gt;: Delete pass points. </source>
        <translation>&lt;b&gt;Klikk&lt;/b&gt;: Slett passpunkter. </translation>
    </message>
</context>
<context>
    <name>TemplateAdjustMoveTool</name>
    <message>
        <location filename="../src/template_adjust.cpp" line="664"/>
        <source>&lt;b&gt;Drag&lt;/b&gt;: Move pass points. </source>
        <translation>&lt;b&gt;Dra&lt;/b&gt;: Flytt passpunkter. </translation>
    </message>
</context>
<context>
    <name>TemplateAdjustWidget</name>
    <message>
        <location filename="../src/template_adjust.cpp" line="177"/>
        <source>Pass points:</source>
        <translation>Passpunkter:</translation>
    </message>
    <message>
        <location filename="../src/template_adjust.cpp" line="179"/>
        <source>New</source>
        <translation>Ny</translation>
    </message>
    <message>
        <location filename="../src/template_adjust.cpp" line="183"/>
        <source>Move</source>
        <translation>Flytt</translation>
    </message>
    <message>
        <location filename="../src/template_adjust.cpp" line="187"/>
        <source>Delete</source>
        <translation>Slett</translation>
    </message>
    <message>
        <location filename="../src/template_adjust.cpp" line="194"/>
        <source>Template X</source>
        <translation>Bakgrunnsbilde X</translation>
    </message>
    <message>
        <location filename="../src/template_adjust.cpp" line="194"/>
        <source>Template Y</source>
        <translation>Bakgrunnsbilde Y</translation>
    </message>
    <message>
        <location filename="../src/template_adjust.cpp" line="194"/>
        <source>Map X</source>
        <translation>Kart X</translation>
    </message>
    <message>
        <location filename="../src/template_adjust.cpp" line="194"/>
        <source>Map Y</source>
        <translation>Kart Y</translation>
    </message>
    <message>
        <location filename="../src/template_adjust.cpp" line="194"/>
        <source>Error</source>
        <translation>Feil</translation>
    </message>
    <message>
        <location filename="../src/template_adjust.cpp" line="205"/>
        <source>Apply pass points</source>
        <translation>Bruk passpunkter</translation>
    </message>
    <message>
        <location filename="../src/template_adjust.cpp" line="207"/>
        <source>Help</source>
        <translation>Hjelp</translation>
    </message>
    <message>
        <location filename="../src/template_adjust.cpp" line="208"/>
        <source>Apply &amp;&amp; clear all</source>
        <translation>Bruk &amp;&amp; tøm alle</translation>
    </message>
    <message>
        <location filename="../src/template_adjust.cpp" line="209"/>
        <source>Clear all</source>
        <translation>Tøm alle</translation>
    </message>
</context>
<context>
    <name>TemplateImage</name>
    <message>
        <location filename="../src/template_image.cpp" line="127"/>
        <source>Warning</source>
        <translation>Advarsel</translation>
    </message>
    <message>
        <location filename="../src/template_image.cpp" line="127"/>
        <source>Loading a GIF image template.
Saving GIF files is not supported. This means that drawings on this template won&apos;t be saved!
If you do not intend to draw on this template however, that is no problem.</source>
        <translation>Laster en GIF-mal.
Lagring av GIF-filer er ikke støttet. Det betyr at endringer i denne malen ikke blir lagret!
Hvis du ikke har til hensikt å endre denne malen, er det ikke noe problem.</translation>
    </message>
    <message>
        <location filename="../src/template_image.cpp" line="165"/>
        <source>Select the coordinate reference system of the coordinates in the world file</source>
        <translation>Velg koordinatsystem for koordinater i globalfil</translation>
    </message>
</context>
<context>
    <name>TemplateImageOpenDialog</name>
    <message>
        <location filename="../src/template_image.cpp" line="549"/>
        <source>Opening %1</source>
        <translation>Åpner %1</translation>
    </message>
    <message>
        <location filename="../src/template_image.cpp" line="551"/>
        <source>Image size:</source>
        <translation>Bildestørrelse:</translation>
    </message>
    <message>
        <location filename="../src/template_image.cpp" line="554"/>
        <source>Specify how to position or scale the image:</source>
        <translation>Angi hvordan bildet skal plasseres eller skaleres:</translation>
    </message>
    <message>
        <location filename="../src/template_image.cpp" line="564"/>
        <source>World file</source>
        <translation>Globalfil</translation>
    </message>
    <message>
        <location filename="../src/template_image.cpp" line="566"/>
        <source>GeoTiff</source>
        <translation>GeoTiff</translation>
    </message>
    <message>
        <location filename="../src/template_image.cpp" line="568"/>
        <source>no georeferencing information</source>
        <translation>ingen georeferanseinformasjon</translation>
    </message>
    <message>
        <location filename="../src/template_image.cpp" line="570"/>
        <source>Georeferenced</source>
        <translation>Georeferert</translation>
    </message>
    <message>
        <location filename="../src/template_image.cpp" line="574"/>
        <source>Meters per pixel:</source>
        <translation>Meter per piksel:</translation>
    </message>
    <message>
        <location filename="../src/template_image.cpp" line="578"/>
        <source>Scanned with</source>
        <translation>Skannet med</translation>
    </message>
    <message>
        <location filename="../src/template_image.cpp" line="581"/>
        <source>dpi</source>
        <translation>dpi</translation>
    </message>
    <message>
        <location filename="../src/template_image.cpp" line="583"/>
        <source>Template scale:  1 :</source>
        <translation>Bakgrunnsbildesala: 1 :</translation>
    </message>
    <message>
        <location filename="../src/template_image.cpp" line="609"/>
        <source>Cancel</source>
        <translation>Avbryt</translation>
    </message>
    <message>
        <location filename="../src/template_image.cpp" line="610"/>
        <source>Open</source>
        <translation>Åpne</translation>
    </message>
</context>
<context>
    <name>TemplateMoveTool</name>
    <message>
        <location filename="../src/template_tool_move.cpp" line="40"/>
        <source>&lt;b&gt;Drag&lt;/b&gt; to move the current template</source>
        <translation>&lt;b&gt;Dra&lt;/b&gt; for å flytte aktivt bakgrunnsbilde</translation>
    </message>
</context>
<context>
    <name>TemplatePositionDockWidget</name>
    <message>
        <location filename="../src/template_position_dock_widget.cpp" line="33"/>
        <source>Positioning</source>
        <translation>Plassering</translation>
    </message>
    <message>
        <location filename="../src/template_position_dock_widget.cpp" line="37"/>
        <source>X:</source>
        <translation>X:</translation>
    </message>
    <message>
        <location filename="../src/template_position_dock_widget.cpp" line="40"/>
        <source>Y:</source>
        <translation>Y:</translation>
    </message>
    <message>
        <location filename="../src/template_position_dock_widget.cpp" line="43"/>
        <source>X-Scale:</source>
        <translation>X-akse:</translation>
    </message>
    <message>
        <location filename="../src/template_position_dock_widget.cpp" line="46"/>
        <source>Y-Scale:</source>
        <translation>Y-akse:</translation>
    </message>
    <message>
        <location filename="../src/template_position_dock_widget.cpp" line="49"/>
        <source>Rotation:</source>
        <translation>Rotering:</translation>
    </message>
</context>
<context>
    <name>TemplateTrack</name>
    <message>
        <location filename="../src/template_track.cpp" line="123"/>
        <source>Select the coordinate reference system of the track coordinates</source>
        <translation>Velg koordinatreferansesystem for sporingskoordinatene</translation>
    </message>
    <message>
        <location filename="../src/template_track.cpp" line="141"/>
        <source>Opening track ...</source>
        <translation>Åpner spor ...</translation>
    </message>
    <message>
        <location filename="../src/template_track.cpp" line="142"/>
        <source>Load the track in georeferenced or non-georeferenced mode?</source>
        <translation>Last spor i georeferert eller i ikke-georeferert modus?</translation>
    </message>
    <message>
        <location filename="../src/template_track.cpp" line="144"/>
        <source>Positions the track according to the map&apos;s georeferencing settings.</source>
        <translation>Plasser spor iht. kartes georeferanseinnstillinger.</translation>
    </message>
    <message>
        <location filename="../src/template_track.cpp" line="146"/>
        <source>These are not configured yet, so they will be shown as the next step.</source>
        <translation>Disse er ikke konfigurert ennå, så de vil ikke bli vist som neste steg.</translation>
    </message>
    <message>
        <location filename="../src/template_track.cpp" line="147"/>
        <source>Georeferenced</source>
        <translation>Georeferert</translation>
    </message>
    <message>
        <location filename="../src/template_track.cpp" line="148"/>
        <source>Non-georeferenced</source>
        <translation>Ikke-georeferert</translation>
    </message>
    <message>
        <location filename="../src/template_track.cpp" line="148"/>
        <source>Projects the track using an orthographic projection with center at the track&apos;s coordinate average. Allows adjustment of the transformation and setting the map georeferencing using the adjusted track position.</source>
        <translation>Viser sporet mha. en ortografisk projeksjon med senter i sporets koordinatgjennomsnitt. Tillater justering av transformasjon og innstilling av kartgeoreferanse vha. justert sporposisjon.</translation>
    </message>
    <message>
        <location filename="../src/template_track.cpp" line="381"/>
        <location filename="../src/gps_track.cpp" line="501"/>
        <location filename="../src/gps_track.cpp" line="510"/>
        <location filename="../src/gps_track.cpp" line="515"/>
        <source>Error</source>
        <translation>Feil</translation>
    </message>
    <message>
        <location filename="../src/template_track.cpp" line="381"/>
        <source>The path is empty, there is nothing to import!</source>
        <translation>Mappen er tom, det er ingenting å importere!</translation>
    </message>
    <message>
        <location filename="../src/template_track.cpp" line="394"/>
        <source>Question</source>
        <translation>Spørsmål</translation>
    </message>
    <message>
        <location filename="../src/template_track.cpp" line="394"/>
        <source>Should the waypoints be imported as a line going through all points?</source>
        <translation>Skal stedspunkter bli importert som en linje som går gjennom alle punktene?</translation>
    </message>
    <message>
        <location filename="../src/template_track.cpp" line="461"/>
        <source>Import problems</source>
        <translation>Importproblemer</translation>
    </message>
    <message numerus="yes">
        <location filename="../src/template_track.cpp" line="462"/>
        <source>%n path object(s) could not be imported (reason: missing coordinates).</source>
        <translation>
            <numerusform>%n linjeobjekt(er) kunne ikke importeres (årsak: manglende koordinater).</numerusform>
            <numerusform></numerusform>
        </translation>
    </message>
    <message>
        <location filename="../src/gps_track.cpp" line="423"/>
        <source>Error reading</source>
        <translation>Feil ved lesing</translation>
    </message>
    <message>
        <source>There was an error reading the DXF file %1:

%1</source>
        <translation type="obsolete">Feil ved lesing av DXF-fil %1:

%2</translation>
    </message>
    <message>
        <location filename="../src/gps_track.cpp" line="423"/>
        <source>There was an error reading the DXF file %1:

%2</source>
        <translation>Feil ved lesing av DXF-fil %2:

%2</translation>
    </message>
    <message>
        <location filename="../src/gps_track.cpp" line="501"/>
        <source>%1:
Not an OSM file.</source>
        <translation>%1:
Ikke en OSM-fil.</translation>
    </message>
    <message>
        <location filename="../src/gps_track.cpp" line="510"/>
        <source>The OSM file has version %1.
The minimum supported version is %2.</source>
        <translation>OSM-filen har versjon %1.
Laveste støttede versjon er %2.</translation>
    </message>
    <message>
        <location filename="../src/gps_track.cpp" line="515"/>
        <source>The OSM file has version %1.
The maximum supported version is %2.</source>
        <translation>OSM-filen har versjon %1.
Høyeste støttede versjon er %2.</translation>
    </message>
    <message>
        <location filename="../src/gps_track.cpp" line="614"/>
        <source>Problems</source>
        <translation>Problemer</translation>
    </message>
    <message>
        <location filename="../src/gps_track.cpp" line="614"/>
        <source>%1 nodes could not be processed correctly.</source>
        <translation>%1 knutepunkter kunne ikke prosesseres korrekt.</translation>
    </message>
</context>
<context>
    <name>TemplateWidget</name>
    <message>
        <location filename="../src/template_dock_widget.cpp" line="105"/>
        <source>Show</source>
        <translation>Vis</translation>
    </message>
    <message>
        <location filename="../src/template_dock_widget.cpp" line="98"/>
        <source>Opacity</source>
        <translation>Opasitet</translation>
    </message>
    <message>
        <location filename="../src/template_dock_widget.cpp" line="98"/>
        <source>Group</source>
        <translation>Gruppe</translation>
    </message>
    <message>
        <location filename="../src/template_dock_widget.cpp" line="98"/>
        <source>Filename</source>
        <translation>Filnavn</translation>
    </message>
    <message>
        <source>Create...</source>
        <translation type="obsolete">Lag...</translation>
    </message>
    <message>
        <location filename="../src/template_dock_widget.cpp" line="139"/>
        <location filename="../src/template_dock_widget.cpp" line="387"/>
        <source>Sketch</source>
        <translation>Tegn</translation>
    </message>
    <message>
        <location filename="../src/template_dock_widget.cpp" line="141"/>
        <location filename="../src/template_dock_widget.cpp" line="391"/>
        <source>GPS</source>
        <translation>GPS</translation>
    </message>
    <message>
        <location filename="../src/template_dock_widget.cpp" line="135"/>
        <source>Open...</source>
        <translation>Åpne...</translation>
    </message>
    <message>
        <source>Please enter a percentage from 0 to 100!</source>
        <translation type="obsolete">Angi et prosenttall mellom 0 og 100!</translation>
    </message>
    <message>
        <source>No selection</source>
        <translation type="obsolete">Ingen er valgt</translation>
    </message>
    <message>
        <source>Multiple templates selected</source>
        <translation type="obsolete">Flere bakgrunnsbilder er valgt</translation>
    </message>
    <message>
        <source>yes</source>
        <translation type="obsolete">ja</translation>
    </message>
    <message>
        <source>no</source>
        <translation type="obsolete">nei</translation>
    </message>
    <message>
        <location filename="../src/template_dock_widget.cpp" line="167"/>
        <source>Georeferenced: %1</source>
        <translation>Georeferert:%1</translation>
    </message>
    <message>
        <location filename="../src/template_dock_widget.cpp" line="791"/>
        <source>Delete</source>
        <translation>Slett</translation>
    </message>
    <message>
        <location filename="../src/template_dock_widget.cpp" line="791"/>
        <source>Close</source>
        <translation>Lukk</translation>
    </message>
    <message>
        <location filename="../src/template_dock_widget.cpp" line="137"/>
        <source>Duplicate</source>
        <translation>Dupliser</translation>
    </message>
    <message>
        <location filename="../src/template_dock_widget.cpp" line="145"/>
        <source>Add template...</source>
        <translation>Legg til bakgrunnsbilde...</translation>
    </message>
    <message>
        <location filename="../src/template_dock_widget.cpp" line="157"/>
        <source>Move Up</source>
        <translation>Flytt opp</translation>
    </message>
    <message>
        <location filename="../src/template_dock_widget.cpp" line="159"/>
        <source>Move Down</source>
        <translation>Flytt ned</translation>
    </message>
    <message>
        <location filename="../src/template_dock_widget.cpp" line="182"/>
        <source>Import and remove</source>
        <translation>Importér og fjern</translation>
    </message>
    <message>
        <location filename="../src/template_dock_widget.cpp" line="202"/>
        <source>Help</source>
        <translation>Hjelp</translation>
    </message>
    <message>
        <location filename="../src/template_dock_widget.cpp" line="172"/>
        <source>Move by hand</source>
        <translation>Flytt for hånd</translation>
    </message>
    <message>
        <location filename="../src/template_dock_widget.cpp" line="313"/>
        <source>Open image, GPS track or DXF file</source>
        <translation>Åpne bilde, GPS-spor eller DXF-fil</translation>
    </message>
    <message>
        <location filename="../src/template_dock_widget.cpp" line="180"/>
        <source>Positioning...</source>
        <translation>Plassering...</translation>
    </message>
    <message>
        <location filename="../src/template_dock_widget.cpp" line="313"/>
        <source>Template files</source>
        <translation>Bakgrunnsfiler</translation>
    </message>
    <message>
        <location filename="../src/template_dock_widget.cpp" line="313"/>
        <source>All files</source>
        <translation>Alle filer</translation>
    </message>
    <message>
        <location filename="../src/template_dock_widget.cpp" line="176"/>
        <source>Adjust...</source>
        <translation>Tilpass...</translation>
    </message>
    <message>
        <location filename="../src/template_dock_widget.cpp" line="323"/>
        <location filename="../src/template_dock_widget.cpp" line="335"/>
        <location filename="../src/template_dock_widget.cpp" line="611"/>
        <source>Error</source>
        <translation>Feil</translation>
    </message>
    <message>
        <location filename="../src/template_dock_widget.cpp" line="323"/>
        <source>Cannot open template:
%1

File format not recognized.</source>
        <translation>Kan ikke åpne bakgrunnsbilde:
%1

Filformatet er ikke gjenkjent.</translation>
    </message>
    <message>
        <location filename="../src/template_dock_widget.cpp" line="335"/>
        <source>Cannot open template:
%1

Failed to load template. Does the file exist and is it valid?</source>
        <translation>Kan ikke åpne bakgrunnsbilde:
%1

Feil ved lasting av bakgrunnsbilde. Eksisterer filen og er den gyldig?</translation>
    </message>
    <message>
        <source>Please enter a valid number from 0 to 1, or specify a percentage from 0 to 100!</source>
        <translation type="obsolete">Vennligst skriv inn et gyldig tall fra 0 til 1, eller angi en prosentverdi fra 0 til 100!</translation>
    </message>
    <message>
        <location filename="../src/template_dock_widget.cpp" line="611"/>
        <source>Please enter a valid integer number to set a group or leave the field empty to ungroup the template!</source>
        <translation>Vennligst skriv inn et gyldig heltall for å angi en gruppe eller la feltet være tomt for å fjerne bakgrunnsbildet fra gruppen!</translation>
    </message>
    <message>
        <location filename="../src/template_dock_widget.cpp" line="863"/>
        <source>Don&apos;t scale</source>
        <translation>Ikke skalér</translation>
    </message>
    <message>
        <location filename="../src/template_dock_widget.cpp" line="864"/>
        <source>Scale by nominal map scale ratio (%1 %)</source>
        <translation>Skalér med opprinnelig kartmålestokk (%1 %)</translation>
    </message>
    <message>
        <location filename="../src/template_dock_widget.cpp" line="865"/>
        <source>Scale by current template scaling (%1 %)</source>
        <translation>Skelér med eksisterende bakgrunnsbildeskala (%1 %)</translation>
    </message>
    <message>
        <location filename="../src/template_dock_widget.cpp" line="867"/>
        <source>Template import</source>
        <translation>Bakgrunnsbildeimport</translation>
    </message>
    <message>
        <location filename="../src/template_dock_widget.cpp" line="868"/>
        <source>How shall the symbols of the imported template map be scaled?</source>
        <translation>Hvordan skal symbolene i det importerte bakgrunnsbildet skaleres?</translation>
    </message>
    <message>
        <location filename="../src/template_dock_widget.cpp" line="963"/>
        <source>- Map -</source>
        <translation>- Kart -</translation>
    </message>
</context>
<context>
    <name>TextObjectAlignmentDockWidget</name>
    <message>
        <location filename="../src/tool_draw_text.cpp" line="375"/>
        <source>Alignment</source>
        <translation>Tekstjustering</translation>
    </message>
    <message>
        <location filename="../src/tool_draw_text.cpp" line="458"/>
        <source>Left</source>
        <translation>Venstre</translation>
    </message>
    <message>
        <location filename="../src/tool_draw_text.cpp" line="458"/>
        <location filename="../src/tool_draw_text.cpp" line="474"/>
        <source>Center</source>
        <translation>Midtstilt</translation>
    </message>
    <message>
        <location filename="../src/tool_draw_text.cpp" line="458"/>
        <source>Right</source>
        <translation>Høyre</translation>
    </message>
    <message>
        <location filename="../src/tool_draw_text.cpp" line="474"/>
        <source>Top</source>
        <translation>Topp</translation>
    </message>
    <message>
        <location filename="../src/tool_draw_text.cpp" line="474"/>
        <source>Baseline</source>
        <translation>Grunnlinje</translation>
    </message>
    <message>
        <location filename="../src/tool_draw_text.cpp" line="474"/>
        <source>Bottom</source>
        <translation>Bunn</translation>
    </message>
</context>
<context>
    <name>TextSymbolSettings</name>
    <message>
        <location filename="../src/symbol_text.cpp" line="519"/>
        <source>Text settings</source>
        <translation>Tekstinnstillinger</translation>
    </message>
    <message>
        <location filename="../src/symbol_text.cpp" line="525"/>
        <source>Font family:</source>
        <translation>Skriftfamilie:</translation>
    </message>
    <message>
        <location filename="../src/symbol_text.cpp" line="544"/>
        <source>Font size:</source>
        <translation>Skriftstørrelse:</translation>
    </message>
    <message>
        <location filename="../src/symbol_text.cpp" line="540"/>
        <source>Determine size...</source>
        <translation>Bestem størrelse...</translation>
    </message>
    <message>
        <location filename="../src/symbol_text.cpp" line="473"/>
        <source>A</source>
        <comment>First capital letter of the local alphabet</comment>
        <translation>A</translation>
    </message>
    <message>
        <location filename="../src/symbol_text.cpp" line="535"/>
        <location filename="../src/symbol_text.cpp" line="564"/>
        <location filename="../src/symbol_text.cpp" line="624"/>
        <location filename="../src/symbol_text.cpp" line="630"/>
        <location filename="../src/symbol_text.cpp" line="897"/>
        <location filename="../src/symbol_text.cpp" line="914"/>
        <location filename="../src/symbol_text.cpp" line="1003"/>
        <source>mm</source>
        <translation>mm</translation>
    </message>
    <message>
        <location filename="../src/symbol_text.cpp" line="536"/>
        <source>pt</source>
        <translation>pt</translation>
    </message>
    <message>
        <location filename="../src/symbol_text.cpp" line="547"/>
        <source>Text color:</source>
        <translation>Tekstfarge:</translation>
    </message>
    <message>
        <location filename="../src/symbol_text.cpp" line="550"/>
        <source>bold</source>
        <translation>uthevet</translation>
    </message>
    <message>
        <location filename="../src/symbol_text.cpp" line="552"/>
        <source>italic</source>
        <translation>kursiv</translation>
    </message>
    <message>
        <location filename="../src/symbol_text.cpp" line="554"/>
        <source>underlined</source>
        <translation>understreket</translation>
    </message>
    <message>
        <location filename="../src/symbol_text.cpp" line="557"/>
        <source>Text style:</source>
        <translation>Tekststil:</translation>
    </message>
    <message>
        <location filename="../src/symbol_text.cpp" line="561"/>
        <location filename="../src/symbol_text.cpp" line="567"/>
        <source>%</source>
        <translation>%</translation>
    </message>
    <message>
        <location filename="../src/symbol_text.cpp" line="562"/>
        <source>Line spacing:</source>
        <translation>Linjeavstand:</translation>
    </message>
    <message>
        <location filename="../src/symbol_text.cpp" line="565"/>
        <source>Paragraph spacing:</source>
        <translation>Avsnittsavstand:</translation>
    </message>
    <message>
        <location filename="../src/symbol_text.cpp" line="568"/>
        <source>Character spacing:</source>
        <translation>Bokstavmellomrom:</translation>
    </message>
    <message>
        <location filename="../src/symbol_text.cpp" line="570"/>
        <source>Kerning</source>
        <translation>Kniping</translation>
    </message>
    <message>
        <location filename="../src/symbol_text.cpp" line="577"/>
        <source>Symbol icon text:</source>
        <translation>Symbolikontekst:</translation>
    </message>
    <message>
        <location filename="../src/symbol_text.cpp" line="581"/>
        <location filename="../src/symbol_text.cpp" line="589"/>
        <source>Framing</source>
        <translation>Innramming</translation>
    </message>
    <message>
        <location filename="../src/symbol_text.cpp" line="584"/>
        <source>OCAD compatibility settings</source>
        <translation>Innstillinger for OCAD-kompabilitet</translation>
    </message>
    <message>
        <location filename="../src/symbol_text.cpp" line="595"/>
        <source>Framing color:</source>
        <translation>Rammefarge:</translation>
    </message>
    <message>
        <location filename="../src/symbol_text.cpp" line="597"/>
        <source>Line framing</source>
        <translation>Linjeinnramming</translation>
    </message>
    <message>
        <location filename="../src/symbol_text.cpp" line="601"/>
        <source>Width:</source>
        <translation>Bredde:</translation>
    </message>
    <message>
        <location filename="../src/symbol_text.cpp" line="603"/>
        <source>Shadow framing</source>
        <translation>Skyggeinnramming</translation>
    </message>
    <message>
        <location filename="../src/symbol_text.cpp" line="607"/>
        <source>Left/Right Offset:</source>
        <translation>Venstre/Høyre-forskyvning:</translation>
    </message>
    <message>
        <location filename="../src/symbol_text.cpp" line="610"/>
        <source>Top/Down Offset:</source>
        <translation>Ovenfra og ned-forskyvning:</translation>
    </message>
    <message>
        <location filename="../src/symbol_text.cpp" line="614"/>
        <source>OCAD compatibility</source>
        <translation>OCAD-kompabilitet</translation>
    </message>
    <message>
        <location filename="../src/symbol_text.cpp" line="621"/>
        <source>enabled</source>
        <translation>aktivert</translation>
    </message>
    <message>
        <location filename="../src/symbol_text.cpp" line="625"/>
        <source>Line width:</source>
        <translation>Linjebredde:</translation>
    </message>
    <message>
        <location filename="../src/symbol_text.cpp" line="628"/>
        <source>Line color:</source>
        <translation>Linjefarge:</translation>
    </message>
    <message>
        <location filename="../src/symbol_text.cpp" line="897"/>
        <source>Position:</source>
        <translation>Plassering:</translation>
    </message>
    <message>
        <location filename="../src/symbol_text.cpp" line="619"/>
        <source>Line below paragraphs</source>
        <translation>Line under avsnitt</translation>
    </message>
    <message>
        <location filename="../src/symbol_text.cpp" line="631"/>
        <source>Distance from baseline:</source>
        <translation>Avstand fra grunnlinje:</translation>
    </message>
    <message>
        <location filename="../src/symbol_text.cpp" line="635"/>
        <source>Custom tabulator positions</source>
        <translation>Angitte tabulatorinnstillinger</translation>
    </message>
    <message>
        <location filename="../src/symbol_text.cpp" line="897"/>
        <source>Add custom tabulator</source>
        <translation>Legg till tabulatorinnstilling</translation>
    </message>
</context>
<context>
    <name>UndoManager</name>
    <message>
        <location filename="../src/undo_manager.cpp" line="119"/>
        <location filename="../src/undo_manager.cpp" line="157"/>
        <source>Error</source>
        <translation>Feil</translation>
    </message>
    <message>
        <location filename="../src/undo_manager.cpp" line="119"/>
        <source>Cannot undo because the last undo step became invalid. This can for example happen if you change the symbol of an object to another and then delete the old symbol.</source>
        <translation>Kan ikke angre fordi siste angrenivå ble ugyldig. Dette kan f.eks. skje hvis du endrer et symbol for et objekt til et annet symbol og deretter sletter det gamle symbolet.</translation>
    </message>
    <message>
        <location filename="../src/undo_manager.cpp" line="125"/>
        <source>Confirmation</source>
        <translation>Bekreftelse</translation>
    </message>
    <message>
        <location filename="../src/undo_manager.cpp" line="125"/>
        <source>Undoing this step will go beyond the point where the file was loaded. Are you sure?</source>
        <translation>Angring nå vil passere filens status ved siste innlasting. Er du sikker på at du vil angre?</translation>
    </message>
    <message>
        <location filename="../src/undo_manager.cpp" line="157"/>
        <source>Cannot redo because the first redo step became invalid. This can for example happen if you delete the symbol of an object you have drawn.</source>
        <translation>Kan ikke gjøre om fordi første nivå ble ugyldig. Dette kan f.eks. skje hvis du sletter et symbol for et objekt du har tegnet.</translation>
    </message>
</context>
<context>
    <name>Util</name>
    <message>
        <location filename="../src/util.cpp" line="243"/>
        <location filename="../src/util.cpp" line="250"/>
        <location filename="../src/util.cpp" line="277"/>
        <source>Error</source>
        <translation>Feil</translation>
    </message>
    <message>
        <location filename="../src/util.cpp" line="243"/>
        <source>Failed to locate the help files.</source>
        <translation>Mislyktes i å finne hjelpefiler.</translation>
    </message>
    <message>
        <location filename="../src/util.cpp" line="250"/>
        <source>Failed to locate the help browser (&quot;Qt Assistant&quot;).</source>
        <translation>Klarte ikke å finne hjelpeprogrammet (&quot;Qt-Assistant&quot;).</translation>
    </message>
    <message>
        <location filename="../src/util.cpp" line="278"/>
        <source>Failed to launch the help browser (&quot;Qt Assistant&quot;).</source>
        <translation>Feil ved oppstart av hjelp (&quot;Qt Assistant&quot;).</translation>
    </message>
</context>
<context>
    <name>XMLFileExporter</name>
    <message>
        <location filename="../src/file_format_xml.cpp" line="181"/>
        <source>Older versions of Mapper do not support multiple map parts. To save the map in compatibility mode, you must first merge all map parts.</source>
        <translation>Tidligere versjoner av Mapper støtter ikke multiple kartdeler. For lagring i kompabilitetsmodus, du må først slå sammen kartdelene.</translation>
    </message>
</context>
<context>
    <name>XMLFileImporter</name>
    <message>
        <location filename="../src/file_format_xml.cpp" line="392"/>
        <source>Unsupported element: %1 (line %2 column %3)</source>
        <translation>Ikke støttet element: %1 (linje %2 kolonne %3)</translation>
    </message>
    <message>
        <location filename="../src/file_format_xml.cpp" line="437"/>
        <source>unknown</source>
        <translation>ukjent</translation>
    </message>
    <message>
        <location filename="../src/file_format_xml.cpp" line="438"/>
        <source>Parts of this file cannot be read by this version of Mapper. Minimum required version: %1</source>
        <translation>Deler av denne filen kan ikke leses av denne versjonen av Mapper. Det kreves minimum versjon: %1 </translation>
    </message>
    <message>
        <location filename="../src/file_format_xml.cpp" line="601"/>
        <source>Expected %1 colors, found %2.</source>
        <translation>Forventet %1 farger, fant %2.</translation>
    </message>
    <message>
        <location filename="../src/file_format_xml.cpp" line="617"/>
        <source>Spot color %1 not found while processing %2 (%3).</source>
        <translation>Spotfarge %1 ikke funnet under prosessering %2 (%3).</translation>
    </message>
    <message>
        <location filename="../src/file_format_xml.cpp" line="663"/>
        <source>Expected %1 symbols, found %2.</source>
        <translation>Forventet %1 symboler, fant %2.</translation>
    </message>
    <message>
        <location filename="../src/file_format_xml.cpp" line="694"/>
        <source>Expected %1 map parts, found %2.</source>
        <translation>Forventet %1 kartdeler, fant %2.</translation>
    </message>
</context>
</TS><|MERGE_RESOLUTION|>--- conflicted
+++ resolved
@@ -3841,12 +3841,12 @@
         <location filename="../src/map_editor.cpp" line="1988"/>
         <location filename="../src/map_editor.cpp" line="1990"/>
         <source>Select at least one object and a fitting, different symbol to activate this tool.</source>
-        <translation type="unfinished"></translation>
+        <translation>Velg minst ett objekt og et passende, forskjellig symbol for å aktivere dette verktøyet.</translation>
     </message>
     <message>
         <location filename="../src/map_editor.cpp" line="1990"/>
         <source>Fill the selected line(s) or create a border for the selected area(s).</source>
-        <translation type="unfinished"></translation>
+        <translation>Fyll valgt(e) linje(r) eller lag kant for valgt(e) flate(r).</translation>
     </message>
     <message>
         <location filename="../src/map_editor.cpp" line="1995"/>
@@ -4632,12 +4632,7 @@
 <context>
     <name>PanTool</name>
     <message>
-<<<<<<< HEAD
-        <location filename="../src/tool_pan.cpp" line="56"/>
-        <location filename="../src/gui/print_tool.cpp" line="348"/>
-=======
         <location filename="../src/tool_pan.cpp" line="57"/>
->>>>>>> cd2cb728
         <source>&lt;b&gt;Drag&lt;/b&gt;: Move the map. </source>
         <translation>&lt;b&gt;Dra&lt;/b&gt;: Flytt kartet. </translation>
     </message>
@@ -5181,9 +5176,6 @@
         <source>Error</source>
         <translation>Feil</translation>
     </message>
-</context>
-<context>
-    <name>QApplication</name>
     <message>
         <source>Failed to locate the help files.</source>
         <translation>Mislyktes i å finne hjelpefiler.</translation>
@@ -5192,9 +5184,6 @@
         <source>Failed to locate the help browser (&quot;Qt Assistant&quot;).</source>
         <translation>Klarte ikke å finne hjelpeprogrammet (&quot;Qt-Assistant&quot;).</translation>
     </message>
-</context>
-<context>
-    <name>QFile</name>
     <message>
         <source>The help browser (&quot;Qt Assistant&quot;) is not installed.</source>
         <translation type="obsolete">Hjelpeprogrammet (Qt Assistant&quot;) er ikke installert.</translation>
@@ -6356,7 +6345,7 @@
 %1</source>
         <translation type="obsolete">Feil ved lesing av DXF-fil %1:
 
-%2</translation>
+%1</translation>
     </message>
     <message>
         <location filename="../src/gps_track.cpp" line="423"/>
