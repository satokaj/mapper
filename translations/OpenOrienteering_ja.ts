<?xml version="1.0" encoding="utf-8"?>
<!DOCTYPE TS>
<TS version="2.1" language="ja_JP">
<context>
    <name>AboutDialog</name>
    <message>
        <location filename="../src/gui/about_dialog.cpp" line="152"/>
        <location filename="../src/gui/about_dialog.cpp" line="227"/>
        <source>About %1</source>
        <translation>%1 について</translation>
    </message>
    <message>
        <location filename="../src/gui/about_dialog.cpp" line="167"/>
        <source>External link: %1</source>
        <translation type="unfinished"></translation>
    </message>
    <message>
        <location filename="../src/gui/about_dialog.cpp" line="171"/>
        <source>Click to view</source>
        <translation type="unfinished"></translation>
    </message>
    <message>
        <location filename="../src/gui/about_dialog.cpp" line="235"/>
        <source>This program is free software: you can redistribute it and/or modify it under the terms of the &lt;a %1&gt;GNU General Public License (GPL), version&amp;nbsp;3&lt;/a&gt;, as published by the Free Software Foundation.</source>
        <translation type="unfinished"></translation>
    </message>
    <message>
        <location filename="../src/gui/about_dialog.cpp" line="241"/>
        <source>This program is distributed in the hope that it will be useful, but WITHOUT ANY WARRANTY; without even the implied warranty of MERCHANTABILITY or FITNESS FOR A PARTICULAR PURPOSE. See the GNU General Public License (GPL), version&amp;nbsp;3, for &lt;a %1&gt;more details&lt;/a&gt;.</source>
        <translation type="unfinished"></translation>
    </message>
    <message>
        <location filename="../src/gui/about_dialog.cpp" line="248"/>
        <source>&lt;a %1&gt;All about licenses, copyright notices, conditions and disclaimers.&lt;/a&gt;</source>
        <translation type="unfinished"></translation>
    </message>
    <message>
        <location filename="../src/gui/about_dialog.cpp" line="252"/>
        <source>The OpenOrienteering developers in alphabetical order:</source>
        <translation type="unfinished"></translation>
    </message>
    <message>
        <location filename="../src/gui/about_dialog.cpp" line="254"/>
        <source>(project initiator)</source>
        <translation></translation>
    </message>
    <message>
        <source>License (%1)</source>
        <translation type="vanished">ライセンス (%1)</translation>
    </message>
    <message>
        <location filename="../src/gui/about_dialog.cpp" line="231"/>
        <source>A free software for drawing orienteering maps</source>
        <translation>オリエンテーリング地図作成のための自由なソフトウェア</translation>
    </message>
    <message>
        <source>Developers in alphabetical order:</source>
        <translation type="vanished">デベロッパ (アルファベット順):</translation>
    </message>
    <message>
        <location filename="../src/gui/about_dialog.cpp" line="256"/>
        <source>For contributions, thanks to:</source>
        <translation>コントリビュータ:</translation>
    </message>
    <message>
        <source>This program uses the &lt;b&gt;Clipper library&lt;/b&gt; by Angus Johnson.</source>
        <translation type="vanished">This program uses the &lt;b&gt;Clipper library&lt;/b&gt; by Angus Johnson.</translation>
    </message>
    <message>
        <source>See &lt;a href=&quot;%1&quot;&gt;%1&lt;/a&gt; for more information.</source>
        <translation type="vanished">See &lt;a href=&quot;%1&quot;&gt;%1&lt;/a&gt; for more information.</translation>
    </message>
    <message>
        <source>Additional information</source>
        <translation type="vanished">追加情報</translation>
    </message>
</context>
<context>
    <name>AbstractHomeScreenWidget</name>
    <message>
        <location filename="../src/gui/settings_dialog.cpp" line="362"/>
        <source>Open most recently used file</source>
        <translation type="unfinished">直前に使用したファイルを開く</translation>
    </message>
    <message>
        <location filename="../src/gui/settings_dialog.cpp" line="367"/>
        <source>Show tip of the day</source>
        <translation type="unfinished">「今日の Tip」を表示する</translation>
    </message>
</context>
<context>
    <name>ActionGridBar</name>
    <message>
        <location filename="../src/gui/widgets/action_grid_bar.cpp" line="53"/>
        <source>Show remaining items</source>
        <translation type="unfinished"></translation>
    </message>
</context>
<context>
    <name>AreaSymbolSettings</name>
    <message>
        <location filename="../src/symbol_area.cpp" line="663"/>
        <source>mm²</source>
        <translation>mm²</translation>
    </message>
    <message>
        <location filename="../src/symbol_area.cpp" line="664"/>
        <source>Minimum size:</source>
        <translation>最小のサイズ:</translation>
    </message>
    <message>
        <location filename="../src/symbol_area.cpp" line="671"/>
        <source>Fills</source>
        <translation>フィル</translation>
    </message>
    <message>
        <location filename="../src/symbol_area.cpp" line="684"/>
        <source>Line fill</source>
        <translation>ラインフィル</translation>
    </message>
    <message>
        <location filename="../src/symbol_area.cpp" line="685"/>
        <source>Pattern fill</source>
        <translation>パターンフィル</translation>
    </message>
    <message>
        <location filename="../src/symbol_area.cpp" line="723"/>
        <location filename="../src/symbol_area.cpp" line="734"/>
        <location filename="../src/symbol_area.cpp" line="741"/>
        <location filename="../src/symbol_area.cpp" line="760"/>
        <location filename="../src/symbol_area.cpp" line="765"/>
        <source>mm</source>
        <translation>mm</translation>
    </message>
    <message>
        <location filename="../src/symbol_area.cpp" line="738"/>
        <source>Single line</source>
        <translation>シングルライン</translation>
    </message>
    <message>
        <location filename="../src/symbol_area.cpp" line="752"/>
        <source>Parallel lines</source>
        <translation>平行線</translation>
    </message>
    <message>
        <location filename="../src/symbol_area.cpp" line="754"/>
        <source>Line spacing:</source>
        <translation>平行線の間隔:</translation>
    </message>
    <message>
        <location filename="../src/symbol_area.cpp" line="757"/>
        <source>Single row</source>
        <translation>シングルロウ</translation>
    </message>
    <message>
        <location filename="../src/symbol_area.cpp" line="759"/>
        <source>Pattern interval:</source>
        <translation>パターン間隔:</translation>
    </message>
    <message>
        <location filename="../src/symbol_area.cpp" line="764"/>
        <source>Pattern offset:</source>
        <translation>パターンのオフセット:</translation>
    </message>
    <message>
        <location filename="../src/symbol_area.cpp" line="769"/>
        <source>Row offset:</source>
        <translation>ロウのオフセット:</translation>
    </message>
    <message>
        <location filename="../src/symbol_area.cpp" line="771"/>
        <source>Parallel rows</source>
        <translation>平行ロウ</translation>
    </message>
    <message>
        <location filename="../src/symbol_area.cpp" line="773"/>
        <source>Row spacing:</source>
        <translation>ロウ間隔:</translation>
    </message>
    <message>
        <location filename="../src/symbol_area.cpp" line="779"/>
        <source>Fill rotation</source>
        <translation>フィルの回転</translation>
    </message>
    <message>
        <location filename="../src/symbol_area.cpp" line="781"/>
        <source>°</source>
        <translation>°</translation>
    </message>
    <message>
        <location filename="../src/symbol_area.cpp" line="783"/>
        <source>Angle:</source>
        <translation>角度:</translation>
    </message>
    <message>
        <location filename="../src/symbol_area.cpp" line="785"/>
        <source>adjustable per object</source>
        <translation>オブジェクトごとに調節可能</translation>
    </message>
    <message>
        <location filename="../src/symbol_area.cpp" line="800"/>
        <source>Area settings</source>
        <translation>エリアの設定</translation>
    </message>
    <message>
        <location filename="../src/symbol_area.cpp" line="881"/>
        <source>Pattern fill %1</source>
        <translation>パターンフィル %1</translation>
    </message>
    <message>
        <location filename="../src/symbol_area.cpp" line="890"/>
        <source>Line fill %1</source>
        <translation>ラインフィル %1</translation>
    </message>
    <message>
        <location filename="../src/symbol_area.cpp" line="907"/>
        <source>No fill selected</source>
        <translation>フィルが選択されていません</translation>
    </message>
    <message>
        <location filename="../src/symbol_area.cpp" line="661"/>
        <source>Area color:</source>
        <translation>エリアの色:</translation>
    </message>
    <message>
        <location filename="../src/symbol_area.cpp" line="750"/>
        <source>Line offset:</source>
        <translation>ラインのオフセット:</translation>
    </message>
    <message>
        <location filename="../src/symbol_area.cpp" line="745"/>
        <source>Line color:</source>
        <translation>ラインの色:</translation>
    </message>
    <message>
        <location filename="../src/symbol_area.cpp" line="740"/>
        <source>Line width:</source>
        <translation>ラインの幅:</translation>
    </message>
</context>
<context>
    <name>ColorDialog</name>
    <message>
        <location filename="../src/gui/color_dialog.cpp" line="37"/>
        <source>Edit map color</source>
        <translation>色の編集</translation>
    </message>
    <message>
        <location filename="../src/gui/color_dialog.cpp" line="54"/>
        <source>Defines a spot color:</source>
        <translation>スポットカラーの定義:</translation>
    </message>
    <message>
        <location filename="../src/gui/color_dialog.cpp" line="63"/>
        <source>Mixture of spot colors (screens and overprint):</source>
        <translation>スポットカラーの混合(スクリーンとオーバープリント):</translation>
    </message>
    <message>
        <location filename="../src/gui/color_dialog.cpp" line="77"/>
        <location filename="../src/gui/color_dialog.cpp" line="115"/>
        <location filename="../src/gui/color_dialog.cpp" line="120"/>
        <location filename="../src/gui/color_dialog.cpp" line="125"/>
        <location filename="../src/gui/color_dialog.cpp" line="130"/>
        <location filename="../src/gui/color_dialog.cpp" line="338"/>
        <source>%</source>
        <translation>%</translation>
    </message>
    <message>
        <location filename="../src/gui/color_dialog.cpp" line="82"/>
        <source>Knockout: erases lower colors</source>
        <translation>ノックアウト(抜き): 下の色を消去</translation>
    </message>
    <message>
        <location filename="../src/gui/color_dialog.cpp" line="100"/>
        <location filename="../src/gui/color_dialog.cpp" line="157"/>
        <source>Calculate from spot colors</source>
        <translation>スポットカラーから計算</translation>
    </message>
    <message>
        <location filename="../src/gui/color_dialog.cpp" line="105"/>
        <source>Calculate from RGB color</source>
        <translation>RGBカラーから計算</translation>
    </message>
    <message>
        <location filename="../src/gui/color_dialog.cpp" line="110"/>
        <source>Custom process color:</source>
        <translation>カスタム・プロセスカラー:</translation>
    </message>
    <message>
        <location filename="../src/gui/color_dialog.cpp" line="116"/>
        <source>Cyan</source>
        <translation>シアン</translation>
    </message>
    <message>
        <location filename="../src/gui/color_dialog.cpp" line="121"/>
        <source>Magenta</source>
        <translation>マゼンダ</translation>
    </message>
    <message>
        <location filename="../src/gui/color_dialog.cpp" line="126"/>
        <source>Yellow</source>
        <translation>イエロー</translation>
    </message>
    <message>
        <location filename="../src/gui/color_dialog.cpp" line="131"/>
        <source>Black</source>
        <translation>ブラック</translation>
    </message>
    <message>
        <location filename="../src/gui/color_dialog.cpp" line="162"/>
        <source>Calculate from CMYK color</source>
        <translation>CMYKカラーから計算</translation>
    </message>
    <message>
        <location filename="../src/gui/color_dialog.cpp" line="167"/>
        <source>Custom RGB color:</source>
        <translation>カスタム・RGBカラー:</translation>
    </message>
    <message>
        <location filename="../src/gui/color_dialog.cpp" line="173"/>
        <source>Red</source>
        <translation>赤</translation>
    </message>
    <message>
        <location filename="../src/gui/color_dialog.cpp" line="178"/>
        <source>Green</source>
        <translation>緑</translation>
    </message>
    <message>
        <location filename="../src/gui/color_dialog.cpp" line="183"/>
        <source>Blue</source>
        <translation>青</translation>
    </message>
    <message>
        <location filename="../src/gui/color_dialog.cpp" line="188"/>
        <source>#RRGGBB</source>
        <translation>#RRGGBB</translation>
    </message>
    <message>
        <location filename="../src/gui/color_dialog.cpp" line="206"/>
        <source>Desktop</source>
        <translation>デスクトップ</translation>
    </message>
    <message>
        <location filename="../src/gui/color_dialog.cpp" line="207"/>
        <source>Professional printing</source>
        <translation>プロフェッショナル印刷</translation>
    </message>
</context>
<context>
    <name>ColorDropDown</name>
    <message>
        <location filename="../src/gui/widgets/color_dropdown.cpp" line="35"/>
        <source>- none -</source>
        <translation>- none -</translation>
    </message>
</context>
<context>
    <name>ColorWidget</name>
    <message>
        <location filename="../src/color_dock_widget.cpp" line="48"/>
        <source>Name</source>
        <translation>名前</translation>
    </message>
    <message>
        <source>C</source>
        <translation type="obsolete">C</translation>
    </message>
    <message>
        <source>M</source>
        <translation type="obsolete">M</translation>
    </message>
    <message>
        <source>Y</source>
        <translation type="obsolete">Y</translation>
    </message>
    <message>
        <source>K</source>
        <translation type="obsolete">K</translation>
    </message>
    <message>
        <location filename="../src/color_dock_widget.cpp" line="48"/>
        <source>Opacity</source>
        <translation>不透明度</translation>
    </message>
    <message>
        <source>R</source>
        <translation type="obsolete">R</translation>
    </message>
    <message>
        <source>G</source>
        <translation type="obsolete">G</translation>
    </message>
    <message>
        <source>B</source>
        <translation type="obsolete">B</translation>
    </message>
    <message>
        <location filename="../src/color_dock_widget.cpp" line="48"/>
        <source>Spot color</source>
        <translation>スポットカラー</translation>
    </message>
    <message>
        <location filename="../src/color_dock_widget.cpp" line="48"/>
        <source>CMYK</source>
        <translation>CMYK</translation>
    </message>
    <message>
        <location filename="../src/color_dock_widget.cpp" line="48"/>
        <source>RGB</source>
        <translation>RGB</translation>
    </message>
    <message>
        <location filename="../src/color_dock_widget.cpp" line="48"/>
        <source>K.o.</source>
        <translation>ノックアウト(抜き).</translation>
    </message>
    <message>
        <location filename="../src/color_dock_widget.cpp" line="52"/>
        <location filename="../src/color_dock_widget.cpp" line="57"/>
        <source>New</source>
        <translation>新規</translation>
    </message>
    <message>
        <location filename="../src/color_dock_widget.cpp" line="60"/>
        <source>Delete</source>
        <translation>削除</translation>
    </message>
    <message>
        <location filename="../src/color_dock_widget.cpp" line="53"/>
        <source>Duplicate</source>
        <translation>複製</translation>
    </message>
    <message>
        <location filename="../src/color_dock_widget.cpp" line="66"/>
        <source>Move Up</source>
        <translation>上へ移動</translation>
    </message>
    <message>
        <location filename="../src/color_dock_widget.cpp" line="68"/>
        <source>Move Down</source>
        <translation>下へ移動</translation>
    </message>
    <message>
        <location filename="../src/color_dock_widget.cpp" line="79"/>
        <source>Help</source>
        <translation>ヘルプ</translation>
    </message>
    <message>
        <location filename="../src/color_dock_widget.cpp" line="100"/>
        <source>Double-click a color value to open a dialog.</source>
        <translation>色をダブルクリックするとダイアログが開きます。</translation>
    </message>
    <message>
        <location filename="../src/color_dock_widget.cpp" line="178"/>
        <source>Confirmation</source>
        <translation>確認</translation>
    </message>
    <message>
        <location filename="../src/color_dock_widget.cpp" line="178"/>
        <source>The map contains symbols with this color. Deleting it will remove the color from these objects! Do you really want to do that?</source>
        <translation>地図にこの色の記号が含まれています。削除するとそれらのオブジェクトからも色が削除されます。本当に削除しますか?</translation>
    </message>
    <message>
        <location filename="../src/color_dock_widget.cpp" line="195"/>
        <source> (Duplicate)</source>
        <translation> (複製)</translation>
    </message>
    <message>
        <location filename="../src/color_dock_widget.cpp" line="301"/>
        <source>Error</source>
        <translation>エラー</translation>
    </message>
    <message>
        <location filename="../src/color_dock_widget.cpp" line="301"/>
        <source>Please enter a percentage from 0% to 100%!</source>
        <translation>0%から100%の値を入力してください。</translation>
    </message>
    <message>
        <location filename="../src/color_dock_widget.cpp" line="368"/>
        <location filename="../src/color_dock_widget.cpp" line="410"/>
        <source>Double click to define the color</source>
        <translation>ダブルクリックで色を定義します</translation>
    </message>
    <message>
        <location filename="../src/color_dock_widget.cpp" line="375"/>
        <source>Click to select the name and click again to edit.</source>
        <translation>名前をクリックで選択。もう一度クリックで編集。</translation>
    </message>
    <message>
        <location filename="../src/color_dock_widget.cpp" line="380"/>
        <source>Click to select the name and click again to edit.</source>
        <translation type="unfinished"></translation>
    </message>
    <message>
        <source>Please enter a valid number from 0 to 255, or specify a percentage from 0 to 100!</source>
        <translation type="obsolete">0から255の有効な数字を入力してください。または0から100のパーセントで指定してください!</translation>
    </message>
    <message>
        <source>Double click to pick a color</source>
        <translation type="obsolete">ダブルクリックで色を選択します</translation>
    </message>
</context>
<context>
    <name>CombinedSymbolSettings</name>
    <message>
        <location filename="../src/symbol_combined.cpp" line="356"/>
        <source>&amp;Number of parts:</source>
        <translation>要素の数(&amp;N):</translation>
    </message>
    <message>
        <location filename="../src/symbol_combined.cpp" line="371"/>
        <source>- Private line symbol -</source>
        <translation>- プライベート・ライン記号-</translation>
    </message>
    <message>
        <location filename="../src/symbol_combined.cpp" line="372"/>
        <source>- Private area symbol -</source>
        <translation>- プライベート・エリア記号-</translation>
    </message>
    <message>
        <location filename="../src/symbol_combined.cpp" line="378"/>
        <source>Edit private symbol...</source>
        <translation>プライベート記号の編集...</translation>
    </message>
    <message>
        <location filename="../src/symbol_combined.cpp" line="398"/>
        <source>Combination settings</source>
        <translation>組み合わせの設定</translation>
    </message>
    <message>
        <location filename="../src/symbol_combined.cpp" line="451"/>
        <source>Change from public to private symbol</source>
        <translation>従来の記号からプライベート記号を作成</translation>
    </message>
    <message>
        <location filename="../src/symbol_combined.cpp" line="452"/>
        <source>Take the old symbol as template for the private symbol?</source>
        <translation>選択中の記号からプライベート記号を作成しますか?</translation>
    </message>
    <message>
        <location filename="../src/symbol_combined.cpp" line="368"/>
        <source>Symbol %1:</source>
        <translation>記号 %1:</translation>
    </message>
</context>
<context>
    <name>ConfigureGridDialog</name>
    <message>
        <location filename="../src/map_grid.cpp" line="189"/>
        <source>Configure grid</source>
        <translation>グリッド設定</translation>
    </message>
    <message>
        <location filename="../src/map_grid.cpp" line="191"/>
        <source>Show grid</source>
        <translation>グリッドを表示</translation>
    </message>
    <message>
        <location filename="../src/map_grid.cpp" line="192"/>
        <source>Snap to grid</source>
        <translation>グリッドにスナップ(吸着)</translation>
    </message>
    <message>
        <location filename="../src/map_grid.cpp" line="193"/>
        <source>Choose...</source>
        <translation>選択...</translation>
    </message>
    <message>
        <location filename="../src/map_grid.cpp" line="196"/>
        <source>All lines</source>
        <translation>全ての線</translation>
    </message>
    <message>
        <location filename="../src/map_grid.cpp" line="197"/>
        <source>Horizontal lines</source>
        <translation>横線</translation>
    </message>
    <message>
        <location filename="../src/map_grid.cpp" line="198"/>
        <source>Vertical lines</source>
        <translation>縦線</translation>
    </message>
    <message>
        <location filename="../src/map_grid.cpp" line="201"/>
        <source>Alignment</source>
        <translation>アラインメント</translation>
    </message>
    <message>
        <location filename="../src/map_grid.cpp" line="203"/>
        <source>Align with magnetic north</source>
        <translation>磁北線に合わせる</translation>
    </message>
    <message>
        <location filename="../src/map_grid.cpp" line="204"/>
        <source>Align with grid north</source>
        <translation>グリッド北に合わせる</translation>
    </message>
    <message>
        <location filename="../src/map_grid.cpp" line="205"/>
        <source>Align with true north</source>
        <translation>真北に合わせる</translation>
    </message>
    <message>
        <location filename="../src/map_grid.cpp" line="207"/>
        <source>Additional rotation (counter-clockwise):</source>
        <translation>追加回転 (反時計回り):</translation>
    </message>
    <message>
        <location filename="../src/map_grid.cpp" line="208"/>
        <source>°</source>
        <translation>°</translation>
    </message>
    <message>
        <location filename="../src/map_grid.cpp" line="212"/>
        <source>Positioning</source>
        <translation>位置調整</translation>
    </message>
    <message>
        <location filename="../src/map_grid.cpp" line="215"/>
        <source>meters in terrain</source>
        <translation>テレイン内での距離 (m)</translation>
    </message>
    <message>
        <location filename="../src/map_grid.cpp" line="216"/>
        <source>millimeters on map</source>
        <translation>地図上での長さ (mm)</translation>
    </message>
    <message>
        <location filename="../src/map_grid.cpp" line="218"/>
        <source>Horizontal spacing:</source>
        <translation>水平間隔:</translation>
    </message>
    <message>
        <location filename="../src/map_grid.cpp" line="220"/>
        <source>Vertical spacing:</source>
        <translation>垂直間隔:</translation>
    </message>
    <message>
        <location filename="../src/map_grid.cpp" line="224"/>
        <source>Horizontal offset:</source>
        <translation>水平オフセット:</translation>
    </message>
    <message>
        <location filename="../src/map_grid.cpp" line="226"/>
        <source>Vertical offset:</source>
        <translation>垂直オフセット:</translation>
    </message>
    <message>
        <location filename="../src/map_grid.cpp" line="259"/>
        <source>Unit:</source>
        <comment>measurement unit</comment>
        <translation>測定単位:</translation>
    </message>
    <message>
        <location filename="../src/map_grid.cpp" line="271"/>
        <source>Line color:</source>
        <translation>ラインの色:</translation>
    </message>
    <message>
        <location filename="../src/map_grid.cpp" line="272"/>
        <source>Display:</source>
        <translation>表示:</translation>
    </message>
    <message>
        <location filename="../src/map_grid.cpp" line="298"/>
        <source>Choose grid line color</source>
        <translation>グリッド線の色を選択</translation>
    </message>
    <message>
        <location filename="../src/map_grid.cpp" line="356"/>
        <source>m</source>
        <comment>meters</comment>
        <translation>m</translation>
    </message>
    <message>
        <location filename="../src/map_grid.cpp" line="356"/>
        <source>mm</source>
        <comment>millimeters</comment>
        <translation>mm</translation>
    </message>
    <message>
        <location filename="../src/map_grid.cpp" line="362"/>
        <source>Origin at: %1</source>
        <translation>原点の位置: %1</translation>
    </message>
    <message>
        <location filename="../src/map_grid.cpp" line="364"/>
        <source>paper coordinates origin</source>
        <translation>ペーパー座標の原点</translation>
    </message>
    <message>
        <location filename="../src/map_grid.cpp" line="366"/>
        <source>projected coordinates origin</source>
        <translation>投影座標の原点</translation>
    </message>
</context>
<context>
    <name>CutHoleTool</name>
    <message>
        <source>&lt;b&gt;Click&lt;/b&gt; on a line to split it into two, &lt;b&gt;Drag&lt;/b&gt; along a line to remove this line part, &lt;b&gt;Click or Drag&lt;/b&gt; at an area boundary to start drawing a split line</source>
        <translation type="obsolete">ライン上を&lt;b&gt;クリック&lt;/b&gt;でラインを分割、&lt;b&gt;ドラッグ&lt;/b&gt;でラインの部分を消去、エリアの輪郭上を&lt;b&gt;クリックまたはドラッグ&lt;/b&gt;でエリアの分割ラインを開始します</translation>
    </message>
    <message>
        <location filename="../src/tool_cut_hole.cpp" line="237"/>
        <source>&lt;b&gt;Click or drag&lt;/b&gt;: Start drawing the hole. </source>
        <translation>&lt;b&gt;クリック&lt;/b&gt;または&lt;b&gt;ドラッグ&lt;/b&gt;: 穴の描画を開始します。</translation>
    </message>
</context>
<context>
    <name>CutTool</name>
    <message>
        <location filename="../src/tool_cut.cpp" line="561"/>
        <location filename="../src/tool_cut.cpp" line="567"/>
        <location filename="../src/tool_cut.cpp" line="573"/>
        <location filename="../src/tool_cut.cpp" line="701"/>
        <source>Error</source>
        <translation>エラー</translation>
    </message>
    <message>
        <location filename="../src/tool_cut.cpp" line="561"/>
        <source>The split line must end on the area boundary!</source>
        <translation>分割ラインはエリアの輪郭上で終わらせてください。</translation>
    </message>
    <message>
        <location filename="../src/tool_cut.cpp" line="567"/>
        <source>Start and end of the split line are at different parts of the object!</source>
        <translation>分割ラインの始点と終点がオブジェクトの異なる部分にあります。</translation>
    </message>
    <message>
        <location filename="../src/tool_cut.cpp" line="573"/>
        <source>Start and end of the split line are at the same position!</source>
        <translation>分割ラインの始点と終点が同じ場所にあります。</translation>
    </message>
    <message>
        <location filename="../src/tool_cut.cpp" line="693"/>
        <source>&lt;b&gt;Click&lt;/b&gt; on a line: Split it into two. &lt;b&gt;Drag&lt;/b&gt; along a line: Remove this line part. &lt;b&gt;Click or Drag&lt;/b&gt; at an area boundary: Start a split line. </source>
        <translation>ライン上を&lt;b&gt;クリック&lt;/b&gt;: ラインを分割。ライン上を&lt;b&gt;ドラッグ&lt;/b&gt;: ラインの一部を消去。エリアの輪郭を&lt;b&gt;クリックまたはドラッグ&lt;/b&gt;: エリアの分割を開始。</translation>
    </message>
    <message>
        <source>&lt;b&gt;Click&lt;/b&gt; on a line to split it into two, &lt;b&gt;Drag&lt;/b&gt; along a line to remove this line part, &lt;b&gt;Click or Drag&lt;/b&gt; at an area boundary to start drawing a split line</source>
        <translation type="obsolete">ライン上を&lt;b&gt;クリック&lt;/b&gt;でラインを分割、&lt;b&gt;ドラッグ&lt;/b&gt;でラインの部分を消去、エリアの輪郭上を&lt;b&gt;クリックまたはドラッグ&lt;/b&gt;でエリアの分割ラインを開始します</translation>
    </message>
    <message>
        <location filename="../src/tool_cut.cpp" line="701"/>
        <source>Splitting holes of area objects is not supported yet!</source>
        <translation>エリアへの穴あけは、まだサポートされていません。</translation>
    </message>
</context>
<context>
    <name>CutoutTool</name>
    <message>
        <location filename="../src/tool_cutout.cpp" line="129"/>
        <source>&lt;b&gt;%1&lt;/b&gt;: Clip the whole map. </source>
        <translation>&lt;b&gt;%1&lt;/b&gt;: 地図全体をクリップします。</translation>
    </message>
    <message>
        <location filename="../src/tool_cutout.cpp" line="130"/>
        <location filename="../src/tool_cutout.cpp" line="134"/>
        <source>&lt;b&gt;%1+Click or drag&lt;/b&gt;: Select the objects to be clipped. </source>
        <translation>&lt;b&gt;%1+クリックまたはドラッグ&lt;/b&gt;: クリップするオブジェクトを選択します。</translation>
    </message>
    <message>
        <location filename="../src/tool_cutout.cpp" line="135"/>
        <source>&lt;b&gt;%1&lt;/b&gt;: Clip the selected objects. </source>
        <translation>&lt;b&gt;%1&lt;/b&gt;: 選択中のオブジェクトをクリップします。</translation>
    </message>
</context>
<context>
    <name>DXFParser</name>
    <message>
        <location filename="../src/dxfparser.cpp" line="36"/>
        <source>Could not open the file.</source>
        <translation type="unfinished">ファイルを開けませんでした。</translation>
    </message>
    <message>
        <location filename="../src/dxfparser.cpp" line="52"/>
        <source>The file is not an DXF file.</source>
        <translation type="unfinished">ファイルがDXFファイルではありません。</translation>
    </message>
</context>
<context>
    <name>DetermineFontSizeDialog</name>
    <message>
        <location filename="../src/symbol_text.cpp" line="1027"/>
        <source>Determine font size</source>
        <translation>フォントサイズの決定</translation>
    </message>
    <message>
        <location filename="../src/symbol_text.cpp" line="1037"/>
        <source>Letter:</source>
        <translation>文字:</translation>
    </message>
    <message>
        <location filename="../src/symbol_text.cpp" line="1035"/>
        <source>A</source>
        <translation>A</translation>
    </message>
    <message>
        <location filename="../src/symbol_text.cpp" line="1031"/>
        <source>This dialog allows to choose a font size which results in a given exact height for a specific letter.</source>
        <translation>このダイアログでは、特定の文字の高さを指定してフォントサイズを決めることができます。</translation>
    </message>
    <message>
        <location filename="../src/symbol_text.cpp" line="1039"/>
        <source>mm</source>
        <translation>mm</translation>
    </message>
    <message>
        <location filename="../src/symbol_text.cpp" line="1041"/>
        <source>Height:</source>
        <translation>高さ:</translation>
    </message>
</context>
<context>
    <name>DistributePointsSettingsDialog</name>
    <message>
        <location filename="../src/tool_distribute_points.cpp" line="109"/>
        <source>Distribute points evenly along path</source>
        <translation type="unfinished"></translation>
    </message>
    <message>
        <location filename="../src/tool_distribute_points.cpp" line="115"/>
        <source>Number of points per path:</source>
        <translation type="unfinished"></translation>
    </message>
    <message>
        <location filename="../src/tool_distribute_points.cpp" line="117"/>
        <source>Also place objects at line end points</source>
        <translation type="unfinished"></translation>
    </message>
    <message>
        <location filename="../src/tool_distribute_points.cpp" line="123"/>
        <source>Rotation settings</source>
        <translation type="unfinished"></translation>
    </message>
    <message>
        <location filename="../src/tool_distribute_points.cpp" line="125"/>
        <source>Align points with direction of line</source>
        <translation type="unfinished"></translation>
    </message>
    <message>
        <location filename="../src/tool_distribute_points.cpp" line="129"/>
        <source>°</source>
        <comment>degrees</comment>
        <translation>°</translation>
    </message>
    <message>
        <location filename="../src/tool_distribute_points.cpp" line="131"/>
        <source>Additional rotation angle (counter-clockwise):</source>
        <translation type="unfinished"></translation>
    </message>
</context>
<context>
    <name>DrawCircleTool</name>
    <message>
        <source>&lt;b&gt;Click&lt;/b&gt; to start a circle or ellipse, &lt;b&gt;Drag&lt;/b&gt; to draw a circle</source>
        <translation type="obsolete">&lt;b&gt;クリック&lt;/b&gt;で円または楕円の描画開始、&lt;b&gt;ドラッグ&lt;/b&gt;で円を描画します</translation>
    </message>
    <message>
        <source>&lt;b&gt;Click&lt;/b&gt; to draw a circle, &lt;b&gt;Drag&lt;/b&gt; to draw an ellipse, &lt;b&gt;Esc&lt;/b&gt; to abort</source>
        <translation type="obsolete">&lt;b&gt;クリック&lt;/b&gt;で円を描画、&lt;b&gt;ドラッグ&lt;/b&gt;で楕円を描画、&lt;b&gt;Escキー&lt;/b&gt;で中止します</translation>
    </message>
    <message>
        <location filename="../src/tool_draw_circle.cpp" line="61"/>
        <source>From center</source>
        <comment>Draw circle starting from center</comment>
        <translation type="unfinished"></translation>
    </message>
    <message>
        <location filename="../src/tool_draw_circle.cpp" line="291"/>
        <source>&lt;b&gt;Click&lt;/b&gt;: Start a circle or ellipse. </source>
        <translation>&lt;b&gt;クリック&lt;/b&gt;: 円または楕円の描画を開始します。 </translation>
    </message>
    <message>
        <location filename="../src/tool_draw_circle.cpp" line="292"/>
        <source>&lt;b&gt;Drag&lt;/b&gt;: Draw a circle. </source>
        <translation>&lt;b&gt;ドラッグ&lt;/b&gt;: 円を描画します。 </translation>
    </message>
    <message>
        <location filename="../src/tool_draw_circle.cpp" line="294"/>
        <source>Hold %1 to start drawing from the center.</source>
        <translation type="unfinished"></translation>
    </message>
    <message>
        <location filename="../src/tool_draw_circle.cpp" line="298"/>
        <source>&lt;b&gt;Click&lt;/b&gt;: Finish the circle. </source>
        <translation>&lt;b&gt;クリック&lt;/b&gt;: 円の描画を終了します。</translation>
    </message>
    <message>
        <location filename="../src/tool_draw_circle.cpp" line="299"/>
        <source>&lt;b&gt;Drag&lt;/b&gt;: Draw an ellipse. </source>
        <translation>&lt;b&gt;ドラッグ&lt;/b&gt;: 楕円を描画します。 </translation>
    </message>
</context>
<context>
    <name>DrawFreehandTool</name>
    <message>
        <location filename="../src/tool_draw_freehand.cpp" line="274"/>
        <source>&lt;b&gt;Drag&lt;/b&gt;: Draw a path. </source>
        <translation type="unfinished"></translation>
    </message>
</context>
<context>
    <name>DrawLineAndAreaTool</name>
    <message>
        <location filename="../src/tool_draw_path.cpp" line="1051"/>
        <location filename="../src/tool_draw_rectangle.cpp" line="680"/>
        <source>&lt;b&gt;Dash points on.&lt;/b&gt; </source>
        <translation type="unfinished">&lt;b&gt;ダッシュ点を入力します。&lt;/b&gt; </translation>
    </message>
    <message>
        <location filename="../src/tool_draw_path.cpp" line="1057"/>
        <source>&lt;b&gt;%1+Click&lt;/b&gt;: Snap or append to existing objects. </source>
        <translation>&lt;b&gt;%1+クリック&lt;/b&gt;: 既存のオブジェクトにスナップ(吸着)またはアペンドします。 </translation>
    </message>
    <message>
        <location filename="../src/tool_draw_path.cpp" line="1062"/>
        <location filename="../src/tool_draw_rectangle.cpp" line="686"/>
        <source>&lt;b&gt;%1+Click&lt;/b&gt;: Pick direction from existing objects. </source>
        <translation>&lt;b&gt;%1+クリック&lt;/b&gt;: 既存のオブジェクトから方向をピック。 </translation>
    </message>
    <message>
        <location filename="../src/tool_draw_path.cpp" line="1075"/>
        <location filename="../src/tool_draw_rectangle.cpp" line="691"/>
        <location filename="../src/tool_draw_rectangle.cpp" line="715"/>
        <source>&lt;b&gt;%1+Click&lt;/b&gt;: Snap to existing objects. </source>
        <translation>&lt;b&gt;%1+クリック&lt;/b&gt;: 既存のオブジェクトにスナップ(吸着)します。 </translation>
    </message>
    <message>
        <location filename="../src/tool_draw_path.cpp" line="1081"/>
        <location filename="../src/tool_draw_rectangle.cpp" line="705"/>
        <source>&lt;b&gt;%1&lt;/b&gt;: Fixed angles. </source>
        <translation>&lt;b&gt;%1&lt;/b&gt;: 一定角度ずつ回転。</translation>
    </message>
    <message>
        <location filename="../src/tool_draw_path.cpp" line="1089"/>
        <location filename="../src/tool_draw_rectangle.cpp" line="721"/>
        <source>&lt;b&gt;%1&lt;/b&gt;: Undo last point. </source>
        <translation>&lt;b&gt;%1&lt;/b&gt;: 直前のポイントを元に戻す。 </translation>
    </message>
</context>
<context>
    <name>DrawPathTool</name>
    <message>
        <source>&lt;b&gt;Dash points on.&lt;/b&gt; </source>
        <translation type="obsolete">&lt;b&gt;ダッシュ点を入力します。&lt;/b&gt; </translation>
    </message>
    <message>
        <source>&lt;b&gt;Click&lt;/b&gt; to start a polygonal segment, &lt;b&gt;Drag&lt;/b&gt; to start a curve</source>
        <translation type="obsolete">&lt;b&gt;クリック&lt;/b&gt;で折れ線、&lt;b&gt;ドラッグ&lt;/b&gt;で曲線を開始します</translation>
    </message>
    <message>
        <source>&lt;b&gt;Click&lt;/b&gt; to draw a polygonal segment, &lt;b&gt;Drag&lt;/b&gt; to draw a curve, &lt;b&gt;Right or double click&lt;/b&gt; to finish the path, &lt;b&gt;Return&lt;/b&gt; to close the path, &lt;b&gt;Backspace&lt;/b&gt; to undo, &lt;b&gt;Esc&lt;/b&gt; to abort. Try &lt;b&gt;Space&lt;/b&gt;</source>
        <translation type="obsolete">&lt;b&gt;クリック&lt;/b&gt;で折れ線、&lt;b&gt;ドラッグ&lt;/b&gt;で曲線を描画、&lt;b&gt;右クリックまたはダブルクリック&lt;/b&gt;でpath を終了、&lt;b&gt;Return キー&lt;/b&gt;でpath を閉じる、&lt;b&gt;Backspace キー&lt;/b&gt;で元に戻す。&lt;b&gt;Esc キー&lt;/b&gt;で中止します。&lt;b&gt;Space キー&lt;/b&gt;でさらに他の機能</translation>
    </message>
    <message>
        <location filename="../src/tool_draw_path.cpp" line="89"/>
        <source>Finish</source>
        <translation type="unfinished"></translation>
    </message>
    <message>
        <location filename="../src/tool_draw_path.cpp" line="90"/>
        <source>Close</source>
        <translation type="unfinished">閉じる</translation>
    </message>
    <message>
        <location filename="../src/tool_draw_path.cpp" line="91"/>
        <source>Snap</source>
        <comment>Snap to existing objects</comment>
        <translation type="unfinished"></translation>
    </message>
    <message>
        <location filename="../src/tool_draw_path.cpp" line="92"/>
        <source>Angle</source>
        <comment>Using constrained angles</comment>
        <translation type="unfinished"></translation>
    </message>
    <message>
        <location filename="../src/tool_draw_path.cpp" line="93"/>
        <source>Dash</source>
        <comment>Drawing dash points</comment>
        <translation type="unfinished"></translation>
    </message>
    <message>
        <location filename="../src/tool_draw_path.cpp" line="94"/>
        <source>Undo</source>
        <translation type="unfinished">元に戻す</translation>
    </message>
    <message>
        <location filename="../src/tool_draw_path.cpp" line="95"/>
        <source>Abort</source>
        <translation type="unfinished"></translation>
    </message>
    <message>
        <location filename="../src/tool_draw_path.cpp" line="1046"/>
        <source>&lt;b&gt;Length:&lt;/b&gt; %1 m </source>
        <translation>&lt;b&gt;長さ:&lt;/b&gt; %1 m </translation>
    </message>
    <message>
        <location filename="../src/tool_draw_path.cpp" line="1067"/>
        <source>&lt;b&gt;Click&lt;/b&gt;: Start a straight line. &lt;b&gt;Drag&lt;/b&gt;: Start a curve. </source>
        <translation>&lt;b&gt;クリック&lt;/b&gt;: 直線を開始。&lt;b&gt;ドラッグ&lt;/b&gt;: 曲線を開始。</translation>
    </message>
    <message>
        <location filename="../src/tool_draw_path.cpp" line="1076"/>
        <source>&lt;b&gt;%1+Drag&lt;/b&gt;: Follow existing objects. </source>
        <translation>&lt;b&gt;%1+ドラッグ&lt;/b&gt;: 既存のオブジェクトをフォローします。</translation>
    </message>
    <message>
        <location filename="../src/tool_draw_path.cpp" line="1086"/>
        <source>&lt;b&gt;Click&lt;/b&gt;: Draw a straight line. &lt;b&gt;Drag&lt;/b&gt;: Draw a curve. &lt;b&gt;Right or double click&lt;/b&gt;: Finish the path. &lt;b&gt;%1&lt;/b&gt;: Close the path. </source>
        <translation>&lt;b&gt;クリック&lt;/b&gt;: 直線を描く。 &lt;b&gt;ドラッグ&lt;/b&gt;: 曲線を描く。 &lt;b&gt;右クリック/ダブルクリック&lt;/b&gt;: pathを終了。 &lt;b&gt;%1&lt;/b&gt;: pathを閉じる。 </translation>
    </message>
</context>
<context>
    <name>DrawPointGPSTool</name>
    <message>
        <location filename="../src/tool_draw_point_gps.cpp" line="70"/>
        <source>Touch the map to finish averaging</source>
        <translation type="unfinished"></translation>
    </message>
    <message>
        <location filename="../src/tool_draw_point_gps.cpp" line="177"/>
        <source>&lt;b&gt;Click&lt;/b&gt;: Finish setting the object. </source>
        <translation type="unfinished"></translation>
    </message>
</context>
<context>
    <name>DrawPointTool</name>
    <message>
        <source>&lt;b&gt;Click&lt;/b&gt; to set a point object, &lt;b&gt;Drag&lt;/b&gt; to set its rotation if the symbol is rotatable</source>
        <translation type="obsolete">&lt;b&gt;クリック&lt;/b&gt;でポイントオブジェクトを配置、&lt;b&gt;ドラッグ&lt;/b&gt;で回転可能なポイントオブジェクトを回転して配置します</translation>
    </message>
    <message>
        <location filename="../src/tool_draw_point.cpp" line="74"/>
        <source>Snap</source>
        <comment>Snap to existing objects</comment>
        <translation type="unfinished"></translation>
    </message>
    <message>
        <location filename="../src/tool_draw_point.cpp" line="75"/>
        <source>Angle</source>
        <comment>Using constrained angles</comment>
        <translation type="unfinished"></translation>
    </message>
    <message>
        <location filename="../src/tool_draw_point.cpp" line="291"/>
        <source>&lt;b&gt;Angle:&lt;/b&gt; %1° </source>
        <translation>&lt;b&gt;角度:&lt;/b&gt; %1° </translation>
    </message>
    <message>
        <location filename="../src/tool_draw_point.cpp" line="292"/>
        <source>&lt;b&gt;%1&lt;/b&gt;: Fixed angles. </source>
        <translation>&lt;b&gt;%1&lt;/b&gt;: 一定角度ずつ回転。 </translation>
    </message>
    <message>
        <location filename="../src/tool_draw_point.cpp" line="296"/>
        <source>&lt;b&gt;Click&lt;/b&gt;: Create a point object. &lt;b&gt;Drag&lt;/b&gt;: Create an object and set its orientation (if rotatable). </source>
        <translation>&lt;b&gt;クリック&lt;/b&gt;: ポイントオブジェクトを作成します。&lt;b&gt;ドラッグ&lt;/b&gt;: ポイントオブジェクトを作成し、方向をセットします(回転可能なオブジェクトのみ)。</translation>
    </message>
</context>
<context>
    <name>DrawRectangleTool</name>
    <message>
        <source>&lt;b&gt;Dash points on.&lt;/b&gt; </source>
        <translation type="obsolete">&lt;b&gt;ダッシュ点を入力します。&lt;/b&gt; </translation>
    </message>
    <message>
        <source>&lt;b&gt;Click&lt;/b&gt; to start drawing a rectangle</source>
        <translation type="obsolete">&lt;b&gt;クリック&lt;/b&gt;で矩形の描画を開始します</translation>
    </message>
    <message>
        <source>&lt;b&gt;Click&lt;/b&gt; to set a corner point, &lt;b&gt;Right or double click&lt;/b&gt; to finish the rectangle, &lt;b&gt;Backspace&lt;/b&gt; to undo, &lt;b&gt;Esc&lt;/b&gt; to abort</source>
        <translation type="obsolete">&lt;b&gt;クリック&lt;/b&gt;でコーナー点を配置、&lt;b&gt;右クリックまたはダブルクリック&lt;/b&gt;で矩形の描画を終了、&lt;b&gt;Backspace キー&lt;/b&gt;で元に戻す、&lt;b&gt;Esc キー&lt;/b&gt;で中止します</translation>
    </message>
    <message>
        <source>&lt;b&gt;Space&lt;/b&gt; to toggle dash points</source>
        <translation type="obsolete">&lt;b&gt;Space キー&lt;/b&gt;で、コーナー点とダッシュ点を切り替えます</translation>
    </message>
    <message>
        <location filename="../src/tool_draw_rectangle.cpp" line="80"/>
        <source>Finish</source>
        <translation type="unfinished"></translation>
    </message>
    <message>
        <location filename="../src/tool_draw_rectangle.cpp" line="81"/>
        <source>Snap</source>
        <comment>Snap to existing objects</comment>
        <translation type="unfinished"></translation>
    </message>
    <message>
        <location filename="../src/tool_draw_rectangle.cpp" line="82"/>
        <source>Line snap</source>
        <comment>Snap to previous lines</comment>
        <translation type="unfinished"></translation>
    </message>
    <message>
        <location filename="../src/tool_draw_rectangle.cpp" line="83"/>
        <source>Dash</source>
        <comment>Drawing dash points</comment>
        <translation type="unfinished"></translation>
    </message>
    <message>
        <location filename="../src/tool_draw_rectangle.cpp" line="84"/>
        <source>Undo</source>
        <translation type="unfinished">元に戻す</translation>
    </message>
    <message>
        <location filename="../src/tool_draw_rectangle.cpp" line="85"/>
        <source>Abort</source>
        <translation type="unfinished"></translation>
    </message>
    <message>
        <location filename="../src/tool_draw_rectangle.cpp" line="696"/>
        <source>&lt;b&gt;Click or Drag&lt;/b&gt;: Start drawing a rectangle. </source>
        <translation>&lt;b&gt;クリックまたはドラッグ&lt;/b&gt;: 矩形の描画を開始します。</translation>
    </message>
    <message>
        <location filename="../src/tool_draw_rectangle.cpp" line="709"/>
        <source>&lt;b&gt;%1&lt;/b&gt;: Snap to previous lines. </source>
        <translation>&lt;b&gt;%1&lt;/b&gt;: 既存のラインにスナップ(吸着)します。</translation>
    </message>
    <message>
        <location filename="../src/tool_draw_rectangle.cpp" line="720"/>
        <source>&lt;b&gt;Click&lt;/b&gt;: Set a corner point. &lt;b&gt;Right or double click&lt;/b&gt;: Finish the rectangle. </source>
        <translation>&lt;b&gt;クリック&lt;/b&gt;: コーナー点を配置します。&lt;b&gt;右クリックまたはダブルクリック&lt;/b&gt;: 矩形の描画を終了します。</translation>
    </message>
</context>
<context>
    <name>DrawTextTool</name>
    <message>
        <source>&lt;b&gt;Click&lt;/b&gt; to write text with a single anchor, &lt;b&gt;Drag&lt;/b&gt; to create a text box</source>
        <translation type="obsolete">&lt;b&gt;クリック&lt;/b&gt;でアンカーポイントを基準にテキストを入力、&lt;b&gt;ドラッグ&lt;/b&gt;でテキストボックスを作成します</translation>
    </message>
    <message>
        <location filename="../src/tool_draw_text.cpp" line="298"/>
        <source>&lt;b&gt;%1&lt;/b&gt;: Finish editing. </source>
        <translation type="unfinished"></translation>
    </message>
    <message>
        <location filename="../src/tool_draw_text.cpp" line="300"/>
        <source>&lt;b&gt;Click&lt;/b&gt;: Create a text object with a single anchor. &lt;b&gt;Drag&lt;/b&gt;: Create a text box. </source>
        <translation>&lt;b&gt;クリック&lt;/b&gt;: シングルアンカーを基準にテキストオブジェクトを作成します。&lt;b&gt;ドラッグ&lt;/b&gt;: テキストボックスを作成します。</translation>
    </message>
    <message>
        <source>A</source>
        <translation type="vanished">A</translation>
    </message>
</context>
<context>
    <name>EditLineTool</name>
    <message>
        <source>&lt;b&gt;Click&lt;/b&gt; to select an object, &lt;b&gt;Drag&lt;/b&gt; for box selection, &lt;b&gt;Shift&lt;/b&gt; to toggle selection</source>
        <translation type="obsolete">&lt;b&gt;クリック&lt;/b&gt;でオブジェクトを選択、&lt;b&gt;ドラッグ&lt;/b&gt;で矩形選択、&lt;b&gt;Shiftキー&lt;/b&gt;で選択を切り替え</translation>
    </message>
    <message>
        <source>, &lt;b&gt;Del&lt;/b&gt; to delete</source>
        <translation type="obsolete">、 &lt;b&gt;Delキー&lt;/b&gt;で削除</translation>
    </message>
    <message>
        <source>; Try &lt;u&gt;Ctrl&lt;/u&gt;</source>
        <translation type="obsolete">、&lt;u&gt;Ctrl キー&lt;/u&gt;でさらに他の機能</translation>
    </message>
    <message>
        <location filename="../src/tool_edit_line.cpp" line="323"/>
        <source>Snap</source>
        <comment>Snap to existing objects</comment>
        <translation type="unfinished"></translation>
    </message>
    <message>
        <location filename="../src/tool_edit_line.cpp" line="324"/>
        <source>Toggle curve</source>
        <comment>Toggle between curved and flat segment</comment>
        <translation type="unfinished"></translation>
    </message>
    <message>
        <location filename="../src/tool_edit_line.cpp" line="428"/>
        <source>&lt;b&gt;%1&lt;/b&gt;: Free movement. </source>
        <translation>&lt;b&gt;%1&lt;/b&gt;: 自由に移動します。</translation>
    </message>
    <message>
        <location filename="../src/tool_edit_line.cpp" line="447"/>
        <source>&lt;b&gt;%1+Click&lt;/b&gt; on segment: Toggle between straight and curved. </source>
        <translation>セグメント上を&lt;b&gt;%1+クリック&lt;/b&gt; で、直線と曲線を切り替えます。</translation>
    </message>
</context>
<context>
    <name>EditPointTool</name>
    <message>
        <source>&lt;b&gt;Click&lt;/b&gt; to select an object, &lt;b&gt;Drag&lt;/b&gt; for box selection, &lt;b&gt;Shift&lt;/b&gt; to toggle selection</source>
        <translation type="obsolete">&lt;b&gt;クリック&lt;/b&gt;でオブジェクトを選択、&lt;b&gt;ドラッグ&lt;/b&gt;で矩形選択、&lt;b&gt;Shiftキー&lt;/b&gt;で選択を切り替え</translation>
    </message>
    <message>
        <source>, &lt;b&gt;Del&lt;/b&gt; to delete</source>
        <translation type="obsolete">、 &lt;b&gt;Delキー&lt;/b&gt;で削除</translation>
    </message>
    <message>
        <source>&lt;b&gt;Ctrl+Click&lt;/b&gt; on point to delete it, on path to add a new point, with &lt;b&gt;Space&lt;/b&gt; to make it a dash point</source>
        <translation type="obsolete">&lt;b&gt;Ctrl キー&lt;/b&gt;を押しながら、ポイントを&lt;b&gt;クリック&lt;/b&gt;で削除、path を&lt;b&gt;クリック&lt;/b&gt;で新しいポイントの追加、さらに&lt;b&gt;Space キー&lt;/b&gt;を押しながらpath を&lt;b&gt;クリック&lt;/b&gt;でダッシュ点を追加します</translation>
    </message>
    <message>
        <location filename="../src/tool_edit_point.cpp" line="456"/>
        <source>Snap</source>
        <comment>Snap to existing objects</comment>
        <translation type="unfinished"></translation>
    </message>
    <message>
        <location filename="../src/tool_edit_point.cpp" line="457"/>
        <source>Point / Angle</source>
        <comment>Modify points or use constrained angles</comment>
        <translation type="unfinished"></translation>
    </message>
    <message>
        <location filename="../src/tool_edit_point.cpp" line="458"/>
        <source>Toggle dash</source>
        <comment>Toggle dash points</comment>
        <translation type="unfinished"></translation>
    </message>
    <message>
        <location filename="../src/tool_edit_point.cpp" line="602"/>
        <source>&lt;b&gt;%1&lt;/b&gt;: Finish editing. </source>
        <translation type="unfinished"></translation>
    </message>
    <message>
        <location filename="../src/tool_edit_point.cpp" line="623"/>
        <source>&lt;b&gt;%1&lt;/b&gt;: Keep opposite handle positions. </source>
        <translation>&lt;b&gt;%1&lt;/b&gt;: 反対側の方向線(ハンドル)の位置を維持。 </translation>
    </message>
    <message>
        <location filename="../src/tool_edit_point.cpp" line="644"/>
        <source>&lt;b&gt;%1+Click&lt;/b&gt; on point: Delete it; on path: Add a new dash point; with &lt;b&gt;%2&lt;/b&gt;: Add a normal point. </source>
        <translation>&lt;b&gt;%1+クリック&lt;/b&gt; ポイント上: 削除; path上: ダッシュポイントを追加; &lt;b&gt;%2&lt;/b&gt;と: 通常の点を追加。 </translation>
    </message>
    <message>
        <location filename="../src/tool_edit_point.cpp" line="647"/>
        <source>&lt;b&gt;%1+Click&lt;/b&gt; on point: Delete it; on path: Add a new point; with &lt;b&gt;%2&lt;/b&gt;: Add a dash point. </source>
        <translation>&lt;b&gt;%1+クリック&lt;/b&gt; ポイント上: 削除; path上: ポイントを追加; &lt;b&gt;%2&lt;/b&gt;と: ダッシュ点を追加。 </translation>
    </message>
    <message>
        <location filename="../src/tool_edit_point.cpp" line="651"/>
        <source>&lt;b&gt;%1+Click&lt;/b&gt; on point to switch between dash and normal point. </source>
        <translation>ポイント上で&lt;b&gt;%1+クリック&lt;/b&gt;: ダッシュ点と通常の点を切り換え。</translation>
    </message>
</context>
<context>
    <name>EditTool</name>
    <message>
        <source>&lt;b&gt;Coordinate offset [mm]:&lt;/b&gt; %1, %2  &lt;b&gt;Distance [m]:&lt;/b&gt; %3</source>
        <translation type="obsolete">&lt;b&gt;座標のオフセット [mm]:&lt;/b&gt; %1, %2  &lt;b&gt;距離 [m]:&lt;/b&gt; %3</translation>
    </message>
    <message>
        <source>&lt;b&gt;Click&lt;/b&gt; to select an object, &lt;b&gt;Drag&lt;/b&gt; for box selection, &lt;b&gt;Shift&lt;/b&gt; to toggle selection</source>
        <translation type="obsolete">&lt;b&gt;クリック&lt;/b&gt;でオブジェクトを選択、&lt;b&gt;ドラッグ&lt;/b&gt;で矩形選択、&lt;b&gt;Shiftキー&lt;/b&gt;で選択を切り替え</translation>
    </message>
    <message>
        <source>, &lt;b&gt;Del&lt;/b&gt; to delete</source>
        <translation type="obsolete">、 &lt;b&gt;Delキー&lt;/b&gt;で削除</translation>
    </message>
    <message>
        <source>&lt;b&gt;Ctrl+Click&lt;/b&gt; on point to delete it, on path to add a new point, with &lt;b&gt;Space&lt;/b&gt; to make it a dash point</source>
        <translation type="obsolete">&lt;b&gt;Ctrl キー&lt;/b&gt;を押しながら、ポイントを&lt;b&gt;クリック&lt;/b&gt;で削除、path を&lt;b&gt;クリック&lt;/b&gt;で新しいポイントの追加、さらに&lt;b&gt;Space キー&lt;/b&gt;を押しながらpath を&lt;b&gt;クリック&lt;/b&gt;でダッシュ点を追加します</translation>
    </message>
    <message>
        <source>; Try &lt;u&gt;Ctrl&lt;/u&gt;</source>
        <translation type="obsolete">、&lt;u&gt;Ctrl キー&lt;/u&gt;でさらに他の機能</translation>
    </message>
    <message>
        <location filename="../src/tool_edit_point.cpp" line="607"/>
        <location filename="../src/tool_edit_line.cpp" line="419"/>
        <source>&lt;b&gt;Coordinate offset:&lt;/b&gt; %1, %2 mm  &lt;b&gt;Distance:&lt;/b&gt; %3 m </source>
        <translation>&lt;b&gt;座標のオフセット:&lt;/b&gt; %1, %2 mm  &lt;b&gt;距離:&lt;/b&gt; %3 m </translation>
    </message>
    <message>
        <location filename="../src/tool_edit_point.cpp" line="614"/>
        <location filename="../src/tool_edit_line.cpp" line="430"/>
        <source>&lt;b&gt;%1&lt;/b&gt;: Fixed angles. </source>
        <translation>&lt;b&gt;%1&lt;/b&gt;: 一定の角度上で移動。</translation>
    </message>
    <message>
        <location filename="../src/tool_edit_point.cpp" line="627"/>
        <location filename="../src/tool_edit_line.cpp" line="434"/>
        <source>&lt;b&gt;%1&lt;/b&gt;: Snap to existing objects. </source>
        <translation>&lt;b&gt;%1&lt;/b&gt;: 既存のオブジェクトにスナップ(吸着)します。 </translation>
    </message>
    <message>
        <location filename="../src/tool_edit_point.cpp" line="633"/>
        <location filename="../src/tool_edit_line.cpp" line="439"/>
        <source>&lt;b&gt;Click&lt;/b&gt;: Select a single object. &lt;b&gt;Drag&lt;/b&gt;: Select multiple objects. &lt;b&gt;%1+Click&lt;/b&gt;: Toggle selection. </source>
        <translation>&lt;b&gt;クリック&lt;/b&gt;: オブジェクトを選択。 &lt;b&gt;ドラッグ&lt;/b&gt;: 複数のオブジェクトを選択。 &lt;b&gt;%1+クリック&lt;/b&gt;: 選択を切り替え。 </translation>
    </message>
    <message>
        <location filename="../src/tool_edit_point.cpp" line="636"/>
        <location filename="../src/tool_edit_line.cpp" line="442"/>
        <source>&lt;b&gt;%1&lt;/b&gt;: Delete selected objects. </source>
        <translation>&lt;b&gt;%1&lt;/b&gt;: 選択中のオブジェクトを削除します。 </translation>
    </message>
</context>
<context>
    <name>EditorPage</name>
    <message>
        <location filename="../src/gui/settings_dialog.cpp" line="119"/>
        <source>High quality map display (antialiasing)</source>
        <translation>高品質な地図表示 (アンチエイリアス処理)</translation>
    </message>
    <message>
        <location filename="../src/gui/settings_dialog.cpp" line="120"/>
        <location filename="../src/gui/settings_dialog.cpp" line="124"/>
        <source>Antialiasing makes the map look much better, but also slows down the map display</source>
        <translation>アンチエイリアス処理によって地図の外観が滑らかになりますが、表示速度が遅くなります</translation>
    </message>
    <message>
        <location filename="../src/gui/settings_dialog.cpp" line="123"/>
        <source>High quality text display in map (antialiasing), slow</source>
        <translation>高品質なテキスト表示 (アンチエイリアス処理)、(表示速度が遅くなります)</translation>
    </message>
    <message>
        <location filename="../src/gui/settings_dialog.cpp" line="127"/>
        <source>Click tolerance:</source>
        <translation>クリックの許容誤差:</translation>
    </message>
    <message>
        <source>px</source>
        <translation type="vanished">px</translation>
    </message>
    <message>
        <location filename="../src/gui/settings_dialog.cpp" line="128"/>
        <location filename="../src/gui/settings_dialog.cpp" line="133"/>
        <location filename="../src/gui/settings_dialog.cpp" line="176"/>
        <source>mm</source>
        <comment>millimeters</comment>
        <translation type="unfinished">mm</translation>
    </message>
    <message>
        <location filename="../src/gui/settings_dialog.cpp" line="132"/>
        <source>Snap distance (%1):</source>
        <translation>スナップ（吸着）が有効になる既存オブジェクトからの距離 (%1):</translation>
    </message>
    <message>
        <location filename="../src/gui/settings_dialog.cpp" line="137"/>
        <source>Stepping of fixed angle mode (%1):</source>
        <translation>一定角度ずつ回転時のステップ角(%1):</translation>
    </message>
    <message>
        <location filename="../src/gui/settings_dialog.cpp" line="138"/>
        <source>°</source>
        <comment>Degree sign for angles</comment>
        <translation>°</translation>
    </message>
    <message>
        <location filename="../src/gui/settings_dialog.cpp" line="142"/>
        <source>When selecting an object, automatically select its symbol, too</source>
        <translation>オブジェクトを選択する際、同時に記号も選択する</translation>
    </message>
    <message>
        <location filename="../src/gui/settings_dialog.cpp" line="145"/>
        <source>Zoom away from cursor when zooming out</source>
        <translation>カーソルの位置でズームアウトする</translation>
    </message>
    <message>
        <location filename="../src/gui/settings_dialog.cpp" line="148"/>
        <source>Drawing tools: set last point on finishing with right click</source>
        <translation>描画ツール: 右クリックによる終了で最終点をセットする</translation>
    </message>
    <message>
        <location filename="../src/gui/settings_dialog.cpp" line="151"/>
        <source>Templates: keep settings of closed templates</source>
        <translation>テンプレート: 閉じたテンプレートの設定を維持する</translation>
    </message>
    <message>
        <location filename="../src/gui/settings_dialog.cpp" line="156"/>
        <source>Edit tool:</source>
        <translation>編集ツール:</translation>
    </message>
    <message>
        <location filename="../src/gui/settings_dialog.cpp" line="159"/>
        <location filename="../src/gui/settings_dialog.cpp" line="166"/>
        <source>Retain old shape</source>
        <translation>以前の形状を保つ</translation>
    </message>
    <message>
        <location filename="../src/gui/settings_dialog.cpp" line="160"/>
        <location filename="../src/gui/settings_dialog.cpp" line="167"/>
        <source>Reset outer curve handles</source>
        <translation>方向線(ハンドル)をリセット</translation>
    </message>
    <message>
        <location filename="../src/gui/settings_dialog.cpp" line="161"/>
        <location filename="../src/gui/settings_dialog.cpp" line="168"/>
        <source>Keep outer curve handles</source>
        <translation>方向線(ハンドル)を維持</translation>
    </message>
    <message>
        <location filename="../src/gui/settings_dialog.cpp" line="162"/>
        <location filename="../src/gui/settings_dialog.cpp" line="169"/>
        <source>Action on deleting a curve point with %1:</source>
        <translation>%1 でカーブ点を削除したときのふるまい:</translation>
    </message>
    <message>
        <location filename="../src/gui/settings_dialog.cpp" line="173"/>
        <source>Rectangle tool:</source>
        <translation>矩形ツール:</translation>
    </message>
    <message>
        <location filename="../src/gui/settings_dialog.cpp" line="175"/>
        <source>Radius of helper cross:</source>
        <translation>十字の補助線の長さ:</translation>
    </message>
    <message>
        <location filename="../src/gui/settings_dialog.cpp" line="180"/>
        <source>Preview the width of lines with helper cross</source>
        <translation>線の太さを十字の補助線でプレビューする</translation>
    </message>
    <message>
        <source>Editor</source>
        <translation type="obsolete">エディタ</translation>
    </message>
</context>
<context>
    <name>Exporter</name>
    <message>
        <location filename="../src/file_format_ocad8.cpp" line="1544"/>
        <source>Could not create new file: %1</source>
        <translation>新規ファイルの作成に失敗しました: %1</translation>
    </message>
</context>
<context>
    <name>FillTool</name>
    <message>
        <location filename="../src/tool_fill.cpp" line="76"/>
        <source>Warning</source>
        <translation type="unfinished">警告</translation>
    </message>
    <message>
        <location filename="../src/tool_fill.cpp" line="77"/>
        <source>The map area is large. Use of the fill tool may be very slow. Do you want to use it anyway?</source>
        <translation type="unfinished"></translation>
    </message>
    <message>
        <location filename="../src/tool_fill.cpp" line="94"/>
        <location filename="../src/tool_fill.cpp" line="103"/>
        <location filename="../src/tool_fill.cpp" line="148"/>
        <location filename="../src/tool_fill.cpp" line="157"/>
        <source>Error</source>
        <translation type="unfinished">エラー</translation>
    </message>
    <message>
        <location filename="../src/tool_fill.cpp" line="95"/>
        <location filename="../src/tool_fill.cpp" line="158"/>
        <source>The clicked area is not bounded by lines or areas, cannot fill this area.</source>
        <translation type="unfinished"></translation>
    </message>
    <message>
        <location filename="../src/tool_fill.cpp" line="104"/>
        <source>The clicked position is not free, cannot use the fill tool there.</source>
        <translation type="unfinished"></translation>
    </message>
    <message>
        <location filename="../src/tool_fill.cpp" line="149"/>
        <source>Failed to create the fill object.</source>
        <translation type="unfinished"></translation>
    </message>
    <message>
        <location filename="../src/tool_fill.cpp" line="164"/>
        <source>&lt;b&gt;Click&lt;/b&gt;: Fill area with active symbol. The area to be filled must be bounded by lines or areas, other symbols are not taken into account. </source>
        <translation type="unfinished"></translation>
    </message>
</context>
<context>
    <name>GeneralPage</name>
    <message>
        <location filename="../src/gui/settings_dialog.cpp" line="323"/>
        <source>Appearance</source>
        <translation>外観</translation>
    </message>
    <message>
        <location filename="../src/gui/settings_dialog.cpp" line="326"/>
        <source>Language:</source>
        <translation>言語:</translation>
    </message>
    <message>
        <location filename="../src/gui/settings_dialog.cpp" line="341"/>
        <source>Screen</source>
        <translation type="unfinished"></translation>
    </message>
    <message>
        <location filename="../src/gui/settings_dialog.cpp" line="344"/>
        <source>Pixels per inch:</source>
        <translation type="unfinished"></translation>
    </message>
    <message>
        <location filename="../src/gui/settings_dialog.cpp" line="359"/>
        <source>Program start</source>
        <translation>起動時の表示</translation>
    </message>
    <message>
        <location filename="../src/gui/settings_dialog.cpp" line="375"/>
        <source>Saving files</source>
        <translation type="unfinished"></translation>
    </message>
    <message>
        <location filename="../src/gui/settings_dialog.cpp" line="378"/>
        <source>Retain compatibility with Mapper %1</source>
        <translation type="unfinished"></translation>
    </message>
    <message>
        <location filename="../src/gui/settings_dialog.cpp" line="387"/>
        <source>Save information for automatic recovery</source>
        <translation type="unfinished"></translation>
    </message>
    <message>
        <location filename="../src/gui/settings_dialog.cpp" line="392"/>
        <source>Recovery information saving interval:</source>
        <translation type="unfinished"></translation>
    </message>
    <message>
        <location filename="../src/gui/settings_dialog.cpp" line="395"/>
        <source>min</source>
        <comment>unit minutes</comment>
        <translation type="unfinished"></translation>
    </message>
    <message>
        <location filename="../src/gui/settings_dialog.cpp" line="404"/>
        <source>File import and export</source>
        <translation>ファイルのインポートとエクスポート</translation>
    </message>
    <message>
        <location filename="../src/gui/settings_dialog.cpp" line="407"/>
        <source>8-bit encoding:</source>
        <translation>8ビットエンコーディング:</translation>
    </message>
    <message>
        <location filename="../src/gui/settings_dialog.cpp" line="429"/>
        <source>Use the new OCD importer also for version 8 files</source>
        <translation>新しい OCD importer でもバージョン8のファイルを使用する</translation>
    </message>
    <message>
        <location filename="../src/gui/settings_dialog.cpp" line="486"/>
        <source>Notice</source>
        <translation>通知</translation>
    </message>
    <message>
        <location filename="../src/gui/settings_dialog.cpp" line="486"/>
        <source>The program must be restarted for the language change to take effect!</source>
        <translation>言語の変更を有効にするには、OpenOrienteering Mapper を再起動する必要があります。</translation>
    </message>
    <message>
        <location filename="../src/gui/settings_dialog.cpp" line="546"/>
        <source>Use translation file...</source>
        <translation>翻訳ファイルを使用...</translation>
    </message>
    <message>
        <location filename="../src/gui/settings_dialog.cpp" line="606"/>
        <location filename="../src/gui/settings_dialog.cpp" line="612"/>
        <source>Open translation</source>
        <translation>翻訳ファイルを開く</translation>
    </message>
    <message>
        <location filename="../src/gui/settings_dialog.cpp" line="606"/>
        <source>Translation files (*.qm)</source>
        <translation>翻訳ファイル(*.qm)</translation>
    </message>
    <message>
        <location filename="../src/gui/settings_dialog.cpp" line="613"/>
        <source>The selected file is not a valid translation.</source>
        <translation>選択されたファイルは有効な翻訳ファイルではありません。</translation>
    </message>
    <message>
        <location filename="../src/gui/settings_dialog.cpp" line="665"/>
        <source>Primary screen resolution in pixels:</source>
        <translation type="unfinished"></translation>
    </message>
    <message>
        <location filename="../src/gui/settings_dialog.cpp" line="673"/>
        <source>Primary screen size in inches (diagonal):</source>
        <translation type="unfinished"></translation>
    </message>
    <message>
        <source>General</source>
        <translation type="obsolete">一般</translation>
    </message>
</context>
<context>
    <name>Georeferencing</name>
    <message>
        <source>Local coordinates</source>
        <translation type="obsolete">ローカル座標</translation>
    </message>
    <message>
        <location filename="../src/global.cpp" line="50"/>
        <source>UTM</source>
        <comment>UTM coordinate reference system</comment>
        <translation>UTM</translation>
    </message>
    <message>
        <location filename="../src/global.cpp" line="51"/>
        <source>UTM coordinates</source>
        <translation>UTM座標</translation>
    </message>
    <message>
        <location filename="../src/global.cpp" line="53"/>
        <source>UTM Zone (number north/south, e.g. &quot;32 N&quot;, &quot;24 S&quot;)</source>
        <translation>UTMゾーン (数字 North/South 例: &quot;32 N&quot;、&quot;24 S&quot;)</translation>
    </message>
    <message>
        <location filename="../src/global.cpp" line="59"/>
        <source>Gauss-Krueger, datum: Potsdam</source>
        <comment>Gauss-Krueger coordinate reference system</comment>
        <translation>ガウス・クリューゲル座標系</translation>
    </message>
    <message>
        <location filename="../src/global.cpp" line="60"/>
        <source>Gauss-Krueger coordinates</source>
        <translation>ガウス・クリューゲル座標</translation>
    </message>
    <message>
        <location filename="../src/global.cpp" line="62"/>
        <source>Zone number (1 to 119)</source>
        <comment>Zone number for Gauss-Krueger coordinates</comment>
        <translation>ゾーン番号 (1～119)</translation>
    </message>
    <message>
        <location filename="../src/core/georeferencing.cpp" line="173"/>
        <source>Map scale specification invalid or missing.</source>
        <translation type="unfinished"></translation>
    </message>
    <message>
        <location filename="../src/core/georeferencing.cpp" line="206"/>
        <location filename="../src/core/georeferencing.cpp" line="234"/>
        <source>Unknown CRS specification language: %1</source>
        <translation type="unfinished"></translation>
    </message>
    <message>
        <location filename="../src/core/georeferencing.cpp" line="237"/>
        <source>Unsupported geographic CRS specification: %1</source>
        <translation type="unfinished"></translation>
    </message>
    <message>
        <location filename="../src/core/georeferencing.cpp" line="388"/>
        <source>Scale only</source>
        <translation type="unfinished"></translation>
    </message>
    <message>
        <location filename="../src/core/georeferencing.cpp" line="390"/>
        <source>Local</source>
        <translation>ローカル</translation>
    </message>
    <message>
        <location filename="../src/core/georeferencing.cpp" line="396"/>
        <source>Projected</source>
        <translation type="unfinished"></translation>
    </message>
</context>
<context>
    <name>GeoreferencingDialog</name>
    <message>
        <location filename="../src/gui/georeferencing_dialog.cpp" line="70"/>
        <source>Map Georeferencing</source>
        <translation>マップ ジオリファレンシング</translation>
    </message>
    <message>
        <source>�</source>
        <translation type="obsolete">�</translation>
    </message>
    <message>
        <location filename="../src/gui/georeferencing_dialog.cpp" line="447"/>
        <source>Lookup...</source>
        <translation>調べる...</translation>
    </message>
    <message>
        <source>&amp;Select...</source>
        <translation type="obsolete">選択 (&amp;S) ...</translation>
    </message>
    <message>
        <source>Local coordinates</source>
        <translation type="obsolete">ローカル座標</translation>
    </message>
    <message>
        <source>Edit projection parameters...</source>
        <translation type="obsolete">投影パラメータを編集...</translation>
    </message>
    <message>
        <location filename="../src/gui/georeferencing_dialog.cpp" line="104"/>
        <location filename="../src/gui/georeferencing_dialog.cpp" line="105"/>
        <source>m</source>
        <translation>m</translation>
    </message>
    <message>
        <source>General</source>
        <translation type="obsolete">一般</translation>
    </message>
    <message>
        <source>Map scale:</source>
        <translation type="obsolete">地図の縮尺:</translation>
    </message>
    <message>
        <location filename="../src/gui/georeferencing_dialog.cpp" line="172"/>
        <source>Declination:</source>
        <translation>磁気偏角:</translation>
    </message>
    <message>
        <source>Reference point:</source>
        <translation type="obsolete">基準点:</translation>
    </message>
    <message>
        <location filename="../src/gui/georeferencing_dialog.cpp" line="129"/>
        <source>Projected coordinates</source>
        <translation>投影座標</translation>
    </message>
    <message>
        <source>&amp;Coordinate reference system:</source>
        <translation type="obsolete">座標参照系 (&amp;C) :</translation>
    </message>
    <message>
        <source>&amp;Zone:</source>
        <translation type="obsolete">&amp;Zone:</translation>
    </message>
    <message>
        <location filename="../src/gui/georeferencing_dialog.cpp" line="82"/>
        <source>Status:</source>
        <translation>状態:</translation>
    </message>
    <message>
        <source>Reference point &amp;easting:</source>
        <translation type="obsolete">基準点の偏東距離 (&amp;E):</translation>
    </message>
    <message>
        <source>Reference point &amp;northing:</source>
        <translation type="obsolete">基準点の偏北距離 (&amp;N):</translation>
    </message>
    <message>
        <source>Convergence:</source>
        <translation type="obsolete">コンバージェンス:</translation>
    </message>
    <message>
        <source>&amp;Grivation:</source>
        <translation type="obsolete">グリッド偏差(&amp;G):</translation>
    </message>
    <message>
        <location filename="../src/gui/georeferencing_dialog.cpp" line="130"/>
        <source>Geographic coordinates</source>
        <translation>地理座標</translation>
    </message>
    <message>
        <source>Datum</source>
        <translation type="obsolete">測地系</translation>
    </message>
    <message>
        <source>Reference point &amp;latitude:</source>
        <translation type="obsolete">基準点の緯度 (&amp;L):</translation>
    </message>
    <message>
        <source>Reference point longitude:</source>
        <translation type="obsolete">基準点の経度:</translation>
    </message>
    <message>
        <location filename="../src/gui/georeferencing_dialog.cpp" line="125"/>
        <source>Show reference point in:</source>
        <translation>基準点を表示:</translation>
    </message>
    <message>
        <source>%1 %2 (mm)</source>
        <translation type="obsolete">%1 %2 (mm)</translation>
    </message>
    <message>
        <location filename="../src/gui/georeferencing_dialog.cpp" line="385"/>
        <source>valid</source>
        <translation>有効</translation>
    </message>
    <message>
        <location filename="../src/gui/georeferencing_dialog.cpp" line="423"/>
        <source>&lt;a href=&quot;%1&quot;&gt;OpenStreetMap&lt;/a&gt; | &lt;a href=&quot;%2&quot;&gt;World of O Maps&lt;/a&gt;</source>
        <translation>&lt;a href=&quot;%1&quot;&gt;OpenStreetMap&lt;/a&gt; | &lt;a href=&quot;%2&quot;&gt;World of O Maps&lt;/a&gt;</translation>
    </message>
    <message>
        <location filename="../src/gui/georeferencing_dialog.cpp" line="283"/>
        <location filename="../src/gui/georeferencing_dialog.cpp" line="623"/>
        <source>Online declination lookup</source>
        <translation>オンラインで磁気偏角を調べる</translation>
    </message>
    <message>
        <source>The magnetic declination for the reference point %1� %2� will now be retrieved from &lt;a href=&quot;%3&quot;&gt;%3&lt;/a&gt;. Do you want to continue?</source>
        <translation type="obsolete">基準点 %1� %2� の磁気偏角を &lt;a href=&quot;%3&quot;&gt;%3&lt;/a&gt; から検索します。続行しますか？</translation>
    </message>
    <message>
        <location filename="../src/gui/georeferencing_dialog.cpp" line="73"/>
        <source>Map coordinate reference system</source>
        <translation>地図の座標参照系</translation>
    </message>
    <message>
        <location filename="../src/gui/georeferencing_dialog.cpp" line="76"/>
        <source>- none -</source>
        <translation>- none -</translation>
    </message>
    <message>
        <location filename="../src/gui/georeferencing_dialog.cpp" line="77"/>
        <source>- from Proj.4 specification -</source>
        <translation>- from Proj.4 specification -</translation>
    </message>
    <message>
        <location filename="../src/gui/georeferencing_dialog.cpp" line="78"/>
        <source>- local -</source>
        <translation>- local -</translation>
    </message>
    <message>
        <location filename="../src/gui/georeferencing_dialog.cpp" line="80"/>
        <source>CRS specification:</source>
        <translation type="unfinished"></translation>
    </message>
    <message>
        <location filename="../src/gui/georeferencing_dialog.cpp" line="85"/>
        <source>Reference point</source>
        <translation>参照点</translation>
    </message>
    <message>
        <location filename="../src/gui/georeferencing_dialog.cpp" line="87"/>
        <source>&amp;Pick on map</source>
        <translation>地図から選択(&amp;P)</translation>
    </message>
    <message>
        <location filename="../src/gui/georeferencing_dialog.cpp" line="89"/>
        <source>(Datum: WGS84)</source>
        <translation type="unfinished"></translation>
    </message>
    <message>
        <location filename="../src/gui/georeferencing_dialog.cpp" line="92"/>
        <location filename="../src/gui/georeferencing_dialog.cpp" line="93"/>
        <source>mm</source>
        <translation>mm</translation>
    </message>
    <message>
        <location filename="../src/gui/georeferencing_dialog.cpp" line="97"/>
        <source>X</source>
        <comment>x coordinate</comment>
        <translation>X</translation>
    </message>
    <message>
        <location filename="../src/gui/georeferencing_dialog.cpp" line="99"/>
        <source>Y</source>
        <comment>y coordinate</comment>
        <translation>Y</translation>
    </message>
    <message>
        <location filename="../src/gui/georeferencing_dialog.cpp" line="108"/>
        <source>E</source>
        <comment>west / east</comment>
        <translation>E</translation>
    </message>
    <message>
        <location filename="../src/gui/georeferencing_dialog.cpp" line="110"/>
        <source>N</source>
        <comment>north / south</comment>
        <translation>N</translation>
    </message>
    <message>
        <location filename="../src/gui/georeferencing_dialog.cpp" line="114"/>
        <location filename="../src/gui/georeferencing_dialog.cpp" line="115"/>
        <location filename="../src/gui/georeferencing_dialog.cpp" line="135"/>
        <source>°</source>
        <translation>°</translation>
    </message>
    <message>
        <location filename="../src/gui/georeferencing_dialog.cpp" line="118"/>
        <source>N</source>
        <comment>north</comment>
        <translation>N</translation>
    </message>
    <message>
        <location filename="../src/gui/georeferencing_dialog.cpp" line="120"/>
        <source>E</source>
        <comment>east</comment>
        <translation>E</translation>
    </message>
    <message>
        <location filename="../src/gui/georeferencing_dialog.cpp" line="133"/>
        <source>Map north</source>
        <translation>地図上の北の向き</translation>
    </message>
    <message>
        <location filename="../src/gui/georeferencing_dialog.cpp" line="163"/>
        <source>Map coordinates:</source>
        <translation>地図上の座標:</translation>
    </message>
    <message>
        <location filename="../src/gui/georeferencing_dialog.cpp" line="165"/>
        <source>Geographic coordinates:</source>
        <translation>地理座標:</translation>
    </message>
    <message>
        <location filename="../src/gui/georeferencing_dialog.cpp" line="167"/>
        <source>On CRS changes, keep:</source>
        <translation>座標参照系の変更時に維持する座標:</translation>
    </message>
    <message>
        <location filename="../src/gui/georeferencing_dialog.cpp" line="173"/>
        <source>Grivation:</source>
        <translation>グリッド偏差:</translation>
    </message>
    <message>
        <location filename="../src/gui/georeferencing_dialog.cpp" line="284"/>
        <source>The magnetic declination for the reference point %1° %2° will now be retrieved from &lt;a href=&quot;%3&quot;&gt;%3&lt;/a&gt;. Do you want to continue?</source>
        <translation>基準点 &quot;%1&quot; &quot;%2&quot; の磁気偏角を &lt;a href=&quot;%3&quot;&gt;%3&lt;/a&gt; から検索します。続行しますか？</translation>
    </message>
    <message>
        <location filename="../src/gui/georeferencing_dialog.cpp" line="355"/>
        <source>Declination change</source>
        <translation type="unfinished"></translation>
    </message>
    <message>
        <location filename="../src/gui/georeferencing_dialog.cpp" line="355"/>
        <source>The declination has been changed. Do you want to rotate the map content accordingly, too?</source>
        <translation type="unfinished"></translation>
    </message>
    <message>
        <location filename="../src/gui/georeferencing_dialog.cpp" line="396"/>
        <source>Projected coordinates:</source>
        <translation>投影座標:</translation>
    </message>
    <message>
        <location filename="../src/gui/georeferencing_dialog.cpp" line="398"/>
        <source>Local coordinates:</source>
        <translation>ローカル座標:</translation>
    </message>
    <message>
        <location filename="../src/gui/georeferencing_dialog.cpp" line="447"/>
        <source>Loading...</source>
        <translation>読み込み...</translation>
    </message>
    <message>
        <location filename="../src/gui/georeferencing_dialog.cpp" line="605"/>
        <source>Could not parse data.</source>
        <translation>データを解析できませんでした。</translation>
    </message>
    <message>
        <location filename="../src/gui/georeferencing_dialog.cpp" line="620"/>
        <source>Declination value not found.</source>
        <translation>磁気偏角の値が見つかりませんでした。</translation>
    </message>
    <message>
        <location filename="../src/gui/georeferencing_dialog.cpp" line="624"/>
        <source>The online declination lookup failed:
%1</source>
        <translation>オンラインで磁気偏角を調べることに失敗しました:
%1</translation>
    </message>
    <message>
        <location filename="../src/gui/georeferencing_dialog.cpp" line="662"/>
        <source>%1 °</source>
        <comment>degree value</comment>
        <translation>%1 °</translation>
    </message>
    <message>
        <source>Custom coordinates</source>
        <translation type="obsolete">カスタム座標</translation>
    </message>
</context>
<context>
    <name>GeoreferencingTool</name>
    <message>
        <source>&lt;b&gt;Left click&lt;/b&gt; to set the reference point, another button to cancel</source>
        <translation type="obsolete">&lt;b&gt;左クリック&lt;/b&gt;で参照点をセット、右クリックでキャンセルします</translation>
    </message>
    <message>
        <location filename="../src/gui/georeferencing_dialog.cpp" line="713"/>
        <source>&lt;b&gt;Click&lt;/b&gt;: Set the reference point. Another button to cancel.</source>
        <translation>&lt;b&gt;クリック&lt;/b&gt;: 参照点をセットします。他のボタンでキャンセルします。</translation>
    </message>
</context>
<context>
    <name>Global</name>
    <message>
        <source>OpenOrienteering Mapper</source>
        <translation type="obsolete">OpenOrienteering Mapper</translation>
    </message>
</context>
<context>
    <name>HomeScreenController</name>
    <message>
        <location filename="../src/gui/home_screen_controller.cpp" line="144"/>
        <source>Welcome to OpenOrienteering Mapper!</source>
        <translation>OpenOrienteering Mapper へようこそ！</translation>
    </message>
</context>
<context>
    <name>HomeScreenWidget</name>
    <message>
        <source>Clear list</source>
        <translation type="vanished">リストをクリア</translation>
    </message>
    <message>
        <source>Exit</source>
        <translation type="vanished">終了</translation>
    </message>
    <message>
        <source>Activities</source>
        <translation type="vanished">アクティビティ</translation>
    </message>
    <message>
        <source>Settings</source>
        <translation type="vanished">設定</translation>
    </message>
    <message>
        <source>About %1</source>
        <translation type="obsolete">%1 について</translation>
    </message>
    <message>
        <source>Help</source>
        <translation type="vanished">ヘルプ</translation>
    </message>
    <message>
        <source>Open most recently used file on start</source>
        <translation type="vanished">直前に使用したファイルを起動時に開く</translation>
    </message>
    <message>
        <source>Tip of the day</source>
        <translation type="vanished">今日の Tip</translation>
    </message>
    <message>
        <source>Previous</source>
        <translation type="vanished">前へ</translation>
    </message>
    <message>
        <source>Next</source>
        <translation type="vanished">次へ</translation>
    </message>
    <message>
        <source>Maps</source>
        <translation type="obsolete">地図</translation>
    </message>
    <message>
        <source>Create a new map ...</source>
        <translation type="vanished">新しい地図を作成...</translation>
    </message>
    <message>
        <source>Open map ...</source>
        <translation type="vanished">地図を開く...</translation>
    </message>
    <message>
        <source>About %1</source>
        <comment>As in &apos;About OpenOrienteering Mapper&apos;</comment>
        <translation type="vanished">%1 について</translation>
    </message>
    <message>
        <source>Recent maps</source>
        <translation type="vanished">最近開いた地図</translation>
    </message>
    <message>
        <source>Maps (*.omap *.ocd);;All files (*.*)</source>
        <translation type="obsolete">地図ファイル (*.omap *.ocd);;すべてのファイル (*.*)</translation>
    </message>
    <message>
        <source>Open most recently used file</source>
        <translation type="vanished">直前に使用したファイルを開く</translation>
    </message>
    <message>
        <source>Show tip of the day</source>
        <translation type="vanished">「今日の Tip」を表示する</translation>
    </message>
</context>
<context>
    <name>HomeScreenWidgetDesktop</name>
    <message>
        <location filename="../src/gui/widgets/home_screen_widget.cpp" line="120"/>
        <source>Activities</source>
        <translation type="unfinished">アクティビティ</translation>
    </message>
    <message>
        <location filename="../src/gui/widgets/home_screen_widget.cpp" line="123"/>
        <source>Create a new map ...</source>
        <translation type="unfinished">新しい地図を作成...</translation>
    </message>
    <message>
        <location filename="../src/gui/widgets/home_screen_widget.cpp" line="126"/>
        <source>Open map ...</source>
        <translation type="unfinished">地図を開く...</translation>
    </message>
    <message>
        <location filename="../src/gui/widgets/home_screen_widget.cpp" line="132"/>
        <source>Settings</source>
        <translation type="unfinished">設定</translation>
    </message>
    <message>
        <location filename="../src/gui/widgets/home_screen_widget.cpp" line="135"/>
        <source>About %1</source>
        <comment>As in &apos;About OpenOrienteering Mapper&apos;</comment>
        <translation type="unfinished">%1 について</translation>
    </message>
    <message>
        <location filename="../src/gui/widgets/home_screen_widget.cpp" line="138"/>
        <source>Help</source>
        <translation type="unfinished">ヘルプ</translation>
    </message>
    <message>
        <location filename="../src/gui/widgets/home_screen_widget.cpp" line="141"/>
        <source>Exit</source>
        <translation type="unfinished">終了</translation>
    </message>
    <message>
        <location filename="../src/gui/widgets/home_screen_widget.cpp" line="161"/>
        <source>Recent maps</source>
        <translation type="unfinished">最近開いた地図</translation>
    </message>
    <message>
        <location filename="../src/gui/widgets/home_screen_widget.cpp" line="177"/>
        <source>Open most recently used file on start</source>
        <translation type="unfinished">直前に使用したファイルを起動時に開く</translation>
    </message>
    <message>
        <location filename="../src/gui/widgets/home_screen_widget.cpp" line="180"/>
        <source>Clear list</source>
        <translation type="unfinished">リストをクリア</translation>
    </message>
    <message>
        <location filename="../src/gui/widgets/home_screen_widget.cpp" line="199"/>
        <source>Tip of the day</source>
        <translation type="unfinished">今日の Tip</translation>
    </message>
    <message>
        <location filename="../src/gui/widgets/home_screen_widget.cpp" line="204"/>
        <source>Show tip of the day</source>
        <translation type="unfinished">「今日の Tip」を表示する</translation>
    </message>
    <message>
        <location filename="../src/gui/widgets/home_screen_widget.cpp" line="208"/>
        <source>Previous</source>
        <translation type="unfinished">前へ</translation>
    </message>
    <message>
        <location filename="../src/gui/widgets/home_screen_widget.cpp" line="210"/>
        <source>Next</source>
        <translation type="unfinished">次へ</translation>
    </message>
</context>
<context>
    <name>HomeScreenWidgetMobile</name>
    <message>
        <location filename="../src/gui/widgets/home_screen_widget.cpp" line="291"/>
        <source>Examples</source>
        <translation type="unfinished"></translation>
    </message>
    <message>
        <location filename="../src/gui/widgets/home_screen_widget.cpp" line="293"/>
        <source>About Mapper</source>
        <translation type="unfinished"></translation>
    </message>
    <message>
        <location filename="../src/gui/widgets/home_screen_widget.cpp" line="295"/>
        <source>About Qt</source>
        <translation type="unfinished"></translation>
    </message>
    <message>
        <location filename="../src/gui/widgets/home_screen_widget.cpp" line="391"/>
        <source>File list</source>
        <translation type="unfinished"></translation>
    </message>
    <message>
        <location filename="../src/gui/widgets/home_screen_widget.cpp" line="418"/>
        <source>No map files found!&lt;br/&gt;&lt;br/&gt;Copy a map file to /OOMapper or /sdcard/OOMapper to list it here.</source>
        <translation type="unfinished"></translation>
    </message>
</context>
<context>
    <name>ImportExport</name>
    <message>
        <location filename="../src/symbol.cpp" line="219"/>
        <source>Error while loading a symbol of type %1 at line %2 column %3.</source>
        <translation type="unfinished"></translation>
    </message>
    <message>
        <location filename="../src/symbol.cpp" line="227"/>
        <source>Symbol ID &apos;%1&apos; not unique at line %2 column %3.</source>
        <translation type="unfinished"></translation>
    </message>
    <message>
        <location filename="../src/symbol.cpp" line="274"/>
        <source>Error while loading a symbol.</source>
        <translation>記号を読み込む際にエラーが発生しました。</translation>
    </message>
    <message>
        <location filename="../src/object.cpp" line="350"/>
        <source>Error while loading an object of type %1.</source>
        <translation type="unfinished"></translation>
    </message>
    <message>
        <location filename="../src/object.cpp" line="390"/>
        <source>Error while loading an object of type %1 at %2:%3: %4</source>
        <translation type="unfinished"></translation>
    </message>
    <message>
        <location filename="../src/object.cpp" line="440"/>
        <source>Unable to find symbol for object at %1:%2.</source>
        <translation type="unfinished"></translation>
    </message>
    <message>
        <location filename="../src/object.cpp" line="370"/>
        <source>Point object with undefined or wrong symbol at %1:%2.</source>
        <translation type="unfinished"></translation>
    </message>
    <message>
        <location filename="../src/file_format_native.cpp" line="88"/>
        <location filename="../src/file_format_xml.cpp" line="63"/>
        <source>OpenOrienteering Mapper</source>
        <translation>OpenOrienteering Mapper</translation>
    </message>
    <message>
        <location filename="../src/file_format_ocad8.cpp" line="56"/>
        <source>OCAD Versions 7, 8</source>
        <translation>OCAD Versions 7, 8</translation>
    </message>
    <message>
        <location filename="../src/fileformats/ocd_file_format.cpp" line="58"/>
        <source>OCAD</source>
        <translation>OCAD</translation>
    </message>
    <message>
<<<<<<< HEAD
        <location filename="../src/fileformats/ocd_file_format.cpp" line="57"/>
        <source>OCAD</source>
=======
        <location filename="../src/util/xml_stream_util.cpp" line="69"/>
        <source>Could not parse the data.</source>
        <translation type="unfinished"></translation>
    </message>
    <message>
        <location filename="../src/util/xml_stream_util.cpp" line="85"/>
        <source>Could not parse the coordinates.</source>
        <translation type="unfinished"></translation>
    </message>
    <message>
        <location filename="../src/util/xml_stream_util.cpp" line="104"/>
        <source>Expected %1 coordinates, found %2.</source>
>>>>>>> cd2cb728
        <translation type="unfinished"></translation>
    </message>
</context>
<context>
    <name>Importer</name>
    <message>
        <location filename="../src/file_import_export.cpp" line="63"/>
        <source>Found an object without symbol.</source>
        <translation type="unfinished"></translation>
    </message>
    <message>
        <location filename="../src/file_import_export.cpp" line="115"/>
        <source>Error during symbol post-processing.</source>
        <translation type="unfinished"></translation>
    </message>
    <message>
        <location filename="../src/file_import_export.cpp" line="127"/>
        <source>Template &quot;%1&quot; has been loaded from the map&apos;s directory instead of the relative location to the map file where it was previously.</source>
        <translation type="unfinished"></translation>
    </message>
    <message>
        <location filename="../src/file_import_export.cpp" line="133"/>
        <source>At least one template file could not be found. Click the red template name(s) in the Templates -&gt; Template setup window to locate the template file name(s).</source>
        <translation type="unfinished"></translation>
    </message>
    <message>
        <location filename="../src/file_format_native.cpp" line="126"/>
        <location filename="../src/file_format_xml.cpp" line="409"/>
        <source>Invalid file format version.</source>
        <translation>無効なバージョンのファイル形式です。</translation>
    </message>
    <message>
        <location filename="../src/file_format_native.cpp" line="130"/>
        <location filename="../src/file_format_xml.cpp" line="411"/>
        <source>Unsupported old file format version. Please use an older program version to load and update the file.</source>
        <translation>サポートされていない古いファイル形式のバージョンです。ファイルの読み込みと更新には古いバージョンのプログラムを使用してください。</translation>
    </message>
    <message>
        <location filename="../src/file_format_native.cpp" line="134"/>
        <source>Unsupported new file format version. Some map features will not be loaded or saved by this version of the program. Consider updating.</source>
        <translation type="unfinished"></translation>
    </message>
    <message>
        <location filename="../src/file_format_native.cpp" line="183"/>
        <source>The geographic coordinate reference system of the map was &quot;%1&quot;. This CRS is not supported. Using &quot;%2&quot;.</source>
        <translation>この地図の地理座標参照系は &quot;%1&quot; です。この地理座標参照系はサポートされていません。&quot;%2&quot; を使用してください。</translation>
    </message>
    <message>
        <location filename="../src/file_format_native.cpp" line="298"/>
        <source>Error while loading a symbol with type %2.</source>
        <translation>%2 のタイプの記号を読み込む際にエラーが発生しました。</translation>
    </message>
    <message>
        <location filename="../src/file_format_native.cpp" line="303"/>
        <source>Error while loading a symbol.</source>
        <translation>記号を読み込む際にエラーが発生しました。</translation>
    </message>
    <message>
        <location filename="../src/file_format_native.cpp" line="366"/>
        <source>Error while loading undo steps.</source>
        <translation>アンドゥ履歴を読み込む際にエラーが発生しました。</translation>
    </message>
    <message>
        <location filename="../src/file_format_native.cpp" line="376"/>
        <source>Error while reading map part count.</source>
        <translation type="unfinished"></translation>
    </message>
    <message>
        <location filename="../src/file_format_native.cpp" line="386"/>
        <source>Error while loading map part %2.</source>
        <translation type="unfinished"></translation>
    </message>
    <message>
        <location filename="../src/file_format_ocad8.cpp" line="113"/>
        <location filename="../src/file_format_ocad8.cpp" line="115"/>
        <location filename="../src/file_format_ocad8.cpp" line="118"/>
        <location filename="../src/fileformats/ocd_file_format.cpp" line="1848"/>
        <location filename="../src/fileformats/ocd_file_format.cpp" line="1851"/>
        <location filename="../src/fileformats/ocd_file_format.cpp" line="1855"/>
        <location filename="../src/fileformats/ocd_file_format.cpp" line="1889"/>
        <source>Could not read file: %1</source>
        <translation>ファイルの読み込みに失敗しました: %1</translation>
    </message>
    <message>
        <location filename="../src/file_format_xml.cpp" line="403"/>
        <source>Unsupported file format.</source>
        <translation>サポートされていないファイル形式です。</translation>
    </message>
    <message>
        <location filename="../src/file_format_xml.cpp" line="413"/>
        <source>Unsupported new file format version. Some map features will not be loaded or saved by this version of the program.</source>
        <translation type="unfinished"></translation>
    </message>
</context>
<context>
    <name>LineSymbolSettings</name>
    <message>
        <location filename="../src/symbol_line.cpp" line="2258"/>
        <source>Line settings</source>
        <translation>ライン記号の設定</translation>
    </message>
    <message>
        <location filename="../src/symbol_line.cpp" line="2038"/>
        <source>Line width:</source>
        <translation>ラインの幅:</translation>
    </message>
    <message>
        <location filename="../src/symbol_line.cpp" line="2041"/>
        <source>Line color:</source>
        <translation>ラインの色:</translation>
    </message>
    <message>
        <location filename="../src/symbol_line.cpp" line="2053"/>
        <source>Minimum line length:</source>
        <translation>最小のラインの長さ:</translation>
    </message>
    <message>
        <location filename="../src/symbol_line.cpp" line="2056"/>
        <source>Line cap:</source>
        <translation>ラインのキャップ:</translation>
    </message>
    <message>
        <location filename="../src/symbol_line.cpp" line="2058"/>
        <source>flat</source>
        <translation>平ら(flat)</translation>
    </message>
    <message>
        <location filename="../src/symbol_line.cpp" line="2059"/>
        <location filename="../src/symbol_line.cpp" line="2070"/>
        <source>round</source>
        <translation>丸型(round)</translation>
    </message>
    <message>
        <location filename="../src/symbol_line.cpp" line="2060"/>
        <source>square</source>
        <translation>突出線端(square)</translation>
    </message>
    <message>
        <location filename="../src/symbol_line.cpp" line="2061"/>
        <source>pointed</source>
        <translation>三角(pointed)</translation>
    </message>
    <message>
        <location filename="../src/symbol_line.cpp" line="2067"/>
        <source>Line join:</source>
        <translation>角の形状:</translation>
    </message>
    <message>
        <location filename="../src/symbol_line.cpp" line="2069"/>
        <source>miter</source>
        <translation>マイター結合(miter)</translation>
    </message>
    <message>
        <location filename="../src/symbol_line.cpp" line="2071"/>
        <source>bevel</source>
        <translation>ベベル結合(bevel)</translation>
    </message>
    <message>
        <location filename="../src/symbol_line.cpp" line="2064"/>
        <source>Cap length:</source>
        <translation>キャップの長さ:</translation>
    </message>
    <message>
        <location filename="../src/symbol_line.cpp" line="2074"/>
        <source>Line is dashed</source>
        <translation>ラインを破線にする</translation>
    </message>
    <message>
        <location filename="../src/symbol_line.cpp" line="2180"/>
        <source>Show at least one mid symbol</source>
        <translation>mid symbolを一つ以上表示する</translation>
    </message>
    <message>
        <location filename="../src/symbol_line.cpp" line="2183"/>
        <source>Minimum mid symbol count:</source>
        <translation>最小のmid symbol数:</translation>
    </message>
    <message>
        <location filename="../src/symbol_line.cpp" line="2186"/>
        <source>Minimum mid symbol count when closed:</source>
        <translation>ラインを閉じる場合の、最小のmid symbol数:</translation>
    </message>
    <message>
        <location filename="../src/symbol_line.cpp" line="2107"/>
        <source>Dash length:</source>
        <translation>実線部分の長さ:</translation>
    </message>
    <message>
        <location filename="../src/symbol_line.cpp" line="2039"/>
        <location filename="../src/symbol_line.cpp" line="2054"/>
        <location filename="../src/symbol_line.cpp" line="2065"/>
        <location filename="../src/symbol_line.cpp" line="2108"/>
        <location filename="../src/symbol_line.cpp" line="2111"/>
        <location filename="../src/symbol_line.cpp" line="2122"/>
        <location filename="../src/symbol_line.cpp" line="2160"/>
        <location filename="../src/symbol_line.cpp" line="2175"/>
        <location filename="../src/symbol_line.cpp" line="2178"/>
        <location filename="../src/symbol_line.cpp" line="2485"/>
        <location filename="../src/symbol_line.cpp" line="2491"/>
        <location filename="../src/symbol_line.cpp" line="2515"/>
        <location filename="../src/symbol_line.cpp" line="2518"/>
        <source>mm</source>
        <translation>mm</translation>
    </message>
    <message>
        <location filename="../src/symbol_line.cpp" line="2103"/>
        <source>Dashed line</source>
        <translation>破線</translation>
    </message>
    <message>
        <location filename="../src/symbol_line.cpp" line="2110"/>
        <source>Break length:</source>
        <translation>空白部分の長さ:</translation>
    </message>
    <message>
        <location filename="../src/symbol_line.cpp" line="2113"/>
        <source>Dashes grouped together:</source>
        <translation>破線のグループ化:</translation>
    </message>
    <message>
        <location filename="../src/symbol_line.cpp" line="2115"/>
        <source>none</source>
        <translation>none</translation>
    </message>
    <message>
        <location filename="../src/symbol_line.cpp" line="2116"/>
        <source>2</source>
        <translation>2</translation>
    </message>
    <message>
        <location filename="../src/symbol_line.cpp" line="2117"/>
        <source>3</source>
        <translation>3</translation>
    </message>
    <message>
        <location filename="../src/symbol_line.cpp" line="2118"/>
        <source>4</source>
        <translation>4</translation>
    </message>
    <message>
        <location filename="../src/symbol_line.cpp" line="2121"/>
        <source>In-group break length:</source>
        <translation>グループ内の空白部分の長さ:</translation>
    </message>
    <message>
        <location filename="../src/symbol_line.cpp" line="2124"/>
        <source>Half length of first and last dash</source>
        <translation>両端の実線部分の長さを半分にする</translation>
    </message>
    <message>
        <location filename="../src/symbol_line.cpp" line="2153"/>
        <source>Mid symbols</source>
        <translation>Mid symbols</translation>
    </message>
    <message>
        <location filename="../src/symbol_line.cpp" line="2156"/>
        <source>Mid symbols per spot:</source>
        <translation>mid symbolのスポットごとの数:</translation>
    </message>
    <message>
        <location filename="../src/symbol_line.cpp" line="2159"/>
        <source>Mid symbol distance:</source>
        <translation>mid symbol 間の距離:</translation>
    </message>
    <message>
        <location filename="../src/symbol_line.cpp" line="2215"/>
        <source>Borders</source>
        <translation>輪郭線</translation>
    </message>
    <message>
        <location filename="../src/symbol_line.cpp" line="2219"/>
        <source>Different borders on left and right sides</source>
        <translation type="unfinished"></translation>
    </message>
    <message>
        <location filename="../src/symbol_line.cpp" line="2224"/>
        <source>Left border:</source>
        <translation type="unfinished"></translation>
    </message>
    <message>
        <location filename="../src/symbol_line.cpp" line="2229"/>
        <source>Right border:</source>
        <translation type="unfinished"></translation>
    </message>
    <message>
        <location filename="../src/symbol_line.cpp" line="2243"/>
        <source>Suppress the dash symbol at line start and line end</source>
        <translation type="unfinished"></translation>
    </message>
    <message>
        <location filename="../src/symbol_line.cpp" line="1663"/>
        <location filename="../src/symbol_line.cpp" line="2263"/>
        <location filename="../src/symbol_line.cpp" line="2721"/>
        <location filename="../src/file_format_ocad8.cpp" line="594"/>
        <location filename="../src/fileformats/ocd_file_format.cpp" line="1018"/>
        <source>Start symbol</source>
        <translation>Start symbol</translation>
    </message>
    <message>
        <location filename="../src/symbol_line.cpp" line="1667"/>
        <location filename="../src/symbol_line.cpp" line="2263"/>
        <location filename="../src/symbol_line.cpp" line="2721"/>
        <source>Mid symbol</source>
        <translation>Mid symbol</translation>
    </message>
    <message>
        <location filename="../src/symbol_line.cpp" line="1671"/>
        <location filename="../src/symbol_line.cpp" line="2263"/>
        <location filename="../src/symbol_line.cpp" line="2721"/>
        <location filename="../src/fileformats/ocd_file_format.cpp" line="1025"/>
        <source>End symbol</source>
        <translation>End symbol</translation>
    </message>
    <message>
        <location filename="../src/symbol_line.cpp" line="1675"/>
        <location filename="../src/symbol_line.cpp" line="2241"/>
        <location filename="../src/symbol_line.cpp" line="2263"/>
        <location filename="../src/symbol_line.cpp" line="2721"/>
        <location filename="../src/file_format_ocad8.cpp" line="588"/>
        <location filename="../src/fileformats/ocd_file_format.cpp" line="1011"/>
        <source>Dash symbol</source>
        <translation>ダッシュ記号</translation>
    </message>
    <message>
        <location filename="../src/symbol_line.cpp" line="2077"/>
        <source>Enable border lines</source>
        <translation>輪郭線を有効にする</translation>
    </message>
    <message>
        <location filename="../src/symbol_line.cpp" line="2174"/>
        <source>Distance between spots:</source>
        <translation>スポットの間の距離:</translation>
    </message>
    <message>
        <location filename="../src/symbol_line.cpp" line="2177"/>
        <source>Distance from line end:</source>
        <translation>ラインの端からの距離:</translation>
    </message>
    <message>
        <source>Border</source>
        <translation type="obsolete">輪郭線</translation>
    </message>
    <message>
        <location filename="../src/symbol_line.cpp" line="2484"/>
        <source>Border width:</source>
        <translation>輪郭線の幅:</translation>
    </message>
    <message>
        <location filename="../src/symbol_line.cpp" line="2487"/>
        <source>Border color:</source>
        <translation>輪郭線の色:</translation>
    </message>
    <message>
        <location filename="../src/symbol_line.cpp" line="2490"/>
        <source>Border shift:</source>
        <translation>輪郭線のシフト距離:</translation>
    </message>
    <message>
        <location filename="../src/symbol_line.cpp" line="2493"/>
        <source>Border is dashed</source>
        <translation>輪郭線を破線にする</translation>
    </message>
    <message>
        <location filename="../src/symbol_line.cpp" line="2514"/>
        <source>Border dash length:</source>
        <translation>輪郭線の実線部分の長さ:</translation>
    </message>
    <message>
        <location filename="../src/symbol_line.cpp" line="2517"/>
        <source>Border break length:</source>
        <translation>輪郭線の空白部分の長さ:</translation>
    </message>
</context>
<context>
    <name>LocalCRSPositioningDialog</name>
    <message>
        <location filename="../src/template_track.cpp" line="511"/>
        <source>Track scaling and positioning</source>
        <translation type="unfinished"></translation>
    </message>
    <message>
        <location filename="../src/template_track.cpp" line="516"/>
        <source>Coordinate system</source>
        <translation type="unfinished"></translation>
    </message>
    <message>
        <location filename="../src/template_track.cpp" line="517"/>
        <source>Real</source>
        <translation type="unfinished"></translation>
    </message>
    <message>
        <location filename="../src/template_track.cpp" line="518"/>
        <source>Map</source>
        <translation type="unfinished"></translation>
    </message>
    <message>
        <location filename="../src/template_track.cpp" line="521"/>
        <source>m</source>
        <comment>meters</comment>
        <translation>m</translation>
    </message>
    <message>
        <location filename="../src/template_track.cpp" line="524"/>
        <source>One coordinate unit equals:</source>
        <translation type="unfinished"></translation>
    </message>
    <message>
        <location filename="../src/template_track.cpp" line="526"/>
        <source>Position track at given coordinates</source>
        <translation type="unfinished"></translation>
    </message>
    <message>
        <location filename="../src/template_track.cpp" line="530"/>
        <source>Position track at view center</source>
        <translation type="unfinished"></translation>
    </message>
</context>
<context>
    <name>MAC_APPLICATION_MENU</name>
    <message>
        <location filename="../src/gui/main_window.cpp" line="53"/>
        <source>Services</source>
        <translation>サービス</translation>
    </message>
    <message>
        <location filename="../src/gui/main_window.cpp" line="54"/>
        <source>Hide %1</source>
        <translation>%1 を非表示</translation>
    </message>
    <message>
        <location filename="../src/gui/main_window.cpp" line="55"/>
        <source>Hide Others</source>
        <translation type="unfinished"></translation>
    </message>
    <message>
        <location filename="../src/gui/main_window.cpp" line="56"/>
        <source>Show All</source>
        <translation>すべて表示</translation>
    </message>
    <message>
        <location filename="../src/gui/main_window.cpp" line="57"/>
        <source>Preferences...</source>
        <translation type="unfinished"></translation>
    </message>
    <message>
        <location filename="../src/gui/main_window.cpp" line="58"/>
        <source>Quit %1</source>
        <translation>%1 を終了</translation>
    </message>
    <message>
        <location filename="../src/gui/main_window.cpp" line="59"/>
        <source>About %1</source>
        <translation>%1 について</translation>
    </message>
</context>
<context>
    <name>MainWindow</name>
    <message>
        <location filename="../src/gui/main_window.cpp" line="184"/>
        <source>&amp;New</source>
        <translation>新規(&amp;N)</translation>
    </message>
    <message>
        <location filename="../src/gui/main_window.cpp" line="186"/>
        <source>Create a new map</source>
        <translation>新しい地図を作成</translation>
    </message>
    <message>
        <location filename="../src/gui/main_window.cpp" line="190"/>
        <source>&amp;Open...</source>
        <translation>開く(&amp;O)...</translation>
    </message>
    <message>
        <location filename="../src/gui/main_window.cpp" line="192"/>
        <source>Open an existing file</source>
        <translation>既存のファイルを開く</translation>
    </message>
    <message>
        <location filename="../src/gui/main_window.cpp" line="196"/>
        <source>Open &amp;recent</source>
        <translation>最近開いたファイル(&amp;R)</translation>
    </message>
    <message>
        <location filename="../src/gui/main_window.cpp" line="207"/>
        <source>&amp;Save</source>
        <translation>上書き保存(&amp;S)</translation>
    </message>
    <message>
        <location filename="../src/gui/main_window.cpp" line="212"/>
        <source>Save &amp;as...</source>
        <translation>名前を付けて保存(&amp;A)...</translation>
    </message>
    <message>
        <location filename="../src/gui/main_window.cpp" line="214"/>
        <source>Ctrl+Shift+S</source>
        <translation>Ctrl+Shift+S</translation>
    </message>
    <message>
        <location filename="../src/gui/main_window.cpp" line="220"/>
        <source>Settings...</source>
        <translation>設定...</translation>
    </message>
    <message>
        <location filename="../src/gui/main_window.cpp" line="227"/>
        <source>Close</source>
        <translation>閉じる</translation>
    </message>
    <message>
        <source>Ctrl+W</source>
        <translation type="obsolete">Ctrl+W</translation>
    </message>
    <message>
        <location filename="../src/gui/main_window.cpp" line="229"/>
        <source>Close this file</source>
        <translation>ファイルを閉じる</translation>
    </message>
    <message>
        <location filename="../src/gui/main_window.cpp" line="233"/>
        <source>E&amp;xit</source>
        <translation>終了(&amp;X)</translation>
    </message>
    <message>
        <location filename="../src/gui/main_window.cpp" line="235"/>
        <source>Exit the application</source>
        <translation>アプリケーションを終了</translation>
    </message>
    <message>
        <location filename="../src/gui/main_window.cpp" line="243"/>
        <source>&amp;File</source>
        <translation>ファイル(&amp;F)</translation>
    </message>
    <message>
        <location filename="../src/gui/main_window.cpp" line="261"/>
        <source>General</source>
        <translation>一般</translation>
    </message>
    <message>
        <location filename="../src/gui/main_window.cpp" line="276"/>
        <source>Open &amp;Manual</source>
        <translation>マニュアルを開く(&amp;M)</translation>
    </message>
    <message>
        <location filename="../src/gui/main_window.cpp" line="277"/>
        <source>Show the help file for this application</source>
        <translation>このアプリケーションのヘルプファイルを表示</translation>
    </message>
    <message>
        <location filename="../src/gui/main_window.cpp" line="281"/>
        <source>&amp;About %1</source>
        <translation>%1 について(&amp;A) </translation>
    </message>
    <message>
        <location filename="../src/gui/main_window.cpp" line="282"/>
        <source>Show information about this application</source>
        <translation>このアプリケーションについての情報を表示</translation>
    </message>
    <message>
        <location filename="../src/gui/main_window.cpp" line="288"/>
        <source>About &amp;Qt</source>
        <translation>QT について(&amp;Q)</translation>
    </message>
    <message>
        <location filename="../src/gui/main_window.cpp" line="289"/>
        <source>Show information about Qt</source>
        <translation>Qtについての情報を表示</translation>
    </message>
    <message>
        <location filename="../src/gui/main_window.cpp" line="297"/>
        <source>&amp;Help</source>
        <translation>ヘルプ(&amp;H)</translation>
    </message>
    <message>
        <location filename="../src/gui/main_window.cpp" line="488"/>
        <source>The file has been modified.
Do you want to save your changes?</source>
        <translation>ファイルが変更されています。
変更を保存しますか?</translation>
    </message>
    <message>
        <location filename="../src/gui/main_window.cpp" line="575"/>
        <source>Unsaved file</source>
        <translation type="unfinished"></translation>
    </message>
    <message>
        <location filename="../src/gui/main_window.cpp" line="603"/>
        <location filename="../src/gui/main_window.cpp" line="824"/>
        <source>Warning</source>
        <translation>警告</translation>
    </message>
    <message>
        <location filename="../src/gui/main_window.cpp" line="603"/>
        <source>The selected map scale is 1:%1, but the chosen symbol set has a nominal scale of 1:%2.

Do you want to scale the symbols to the selected scale?</source>
        <translation>選択中の地図の縮尺は1:%1です。しかし選択された記号セットの名目上の縮尺は1:%2 です。
記号の縮尺を地図の縮尺に合わせますか?</translation>
    </message>
    <message>
        <location filename="../src/gui/main_window.cpp" line="657"/>
        <source>Crash warning</source>
        <translation type="unfinished"></translation>
    </message>
    <message>
        <location filename="../src/gui/main_window.cpp" line="658"/>
        <source>It seems that %1 crashed the last time this file was opened:&lt;br /&gt;&lt;tt&gt;%2&lt;/tt&gt;&lt;br /&gt;&lt;br /&gt;Really retry to open it?</source>
        <translation type="unfinished"></translation>
    </message>
    <message>
        <location filename="../src/gui/main_window.cpp" line="680"/>
        <source>File recovery</source>
        <translation type="unfinished"></translation>
    </message>
    <message>
        <location filename="../src/gui/main_window.cpp" line="681"/>
        <source>There is an automatically saved version of &lt;br /&gt;&lt;tt&gt;%1&lt;/tt&gt;&lt;br /&gt;&lt;br /&gt;Load this version?</source>
        <translation type="unfinished"></translation>
    </message>
    <message>
        <location filename="../src/gui/main_window.cpp" line="791"/>
        <source>Auto-saving...</source>
        <translation type="unfinished"></translation>
    </message>
    <message>
        <location filename="../src/gui/main_window.cpp" line="801"/>
        <source>Auto-saving failed!</source>
        <translation type="unfinished"></translation>
    </message>
    <message>
        <location filename="../src/gui/main_window.cpp" line="866"/>
        <source>All maps</source>
        <translation>すべての地図ファイル</translation>
    </message>
    <message>
        <location filename="../src/gui/main_window.cpp" line="870"/>
        <source>All files</source>
        <translation>すべてのファイル</translation>
    </message>
    <message>
        <location filename="../src/gui/main_window.cpp" line="628"/>
        <source>Open file</source>
        <translation>ファイルを開く</translation>
    </message>
    <message>
        <location filename="../src/gui/main_window.cpp" line="671"/>
        <location filename="../src/gui/main_window.cpp" line="926"/>
        <source>Error</source>
        <translation>エラー</translation>
    </message>
    <message>
        <location filename="../src/gui/main_window.cpp" line="671"/>
        <source>Cannot open file:
%1

File format not recognized.</source>
        <translation>ファイルを開くことができません。
%1

ファイル形式を認識できません。</translation>
    </message>
    <message>
        <location filename="../src/gui/main_window.cpp" line="742"/>
        <source>&amp;%1 %2</source>
        <translation>&amp;%1 %2</translation>
    </message>
    <message>
        <location filename="../src/gui/main_window.cpp" line="823"/>
        <source>This map is being saved as a &quot;%1&quot; file. Information may be lost.

Press Yes to save in this format.
Press No to choose a different format.</source>
        <translation>地図は&quot;%1&quot;として保存されます。情報が失われます。

Yesを押してこの形式で保存します。
Noを押して形式を変更します。</translation>
    </message>
    <message>
        <location filename="../src/gui/main_window.cpp" line="906"/>
        <source>Save file</source>
        <translation>ファイルを保存</translation>
    </message>
    <message>
        <location filename="../src/gui/main_window.cpp" line="927"/>
        <source>File could not be saved:</source>
        <translation>ファイルを保存することができません:</translation>
    </message>
    <message>
        <location filename="../src/gui/main_window.cpp" line="928"/>
        <source>There was a problem in determining the file format.</source>
        <translation>ファイル形式を決定するときに問題が発生しました。</translation>
    </message>
    <message>
        <location filename="../src/gui/main_window.cpp" line="929"/>
        <source>Please report this as a bug.</source>
        <translation>この問題をバグとして報告してください。</translation>
    </message>
    <message>
        <source>This program uses the &lt;b&gt;Clipper library&lt;/b&gt; by Angus Johnson.</source>
        <translation type="obsolete">This program uses the &lt;b&gt;Clipper library&lt;/b&gt; by Angus Johnson.</translation>
    </message>
    <message>
        <source>See &lt;a href=&quot;%1&quot;&gt;%1&lt;/a&gt; for more information.</source>
        <translation type="obsolete">See &lt;a href=&quot;%1&quot;&gt;%1&lt;/a&gt; for more information.</translation>
    </message>
    <message>
        <source>This program uses the &lt;b&gt;PROJ.4 Cartographic Projections Library&lt;/b&gt; by Frank Warmerdam.</source>
        <translation type="obsolete">This program uses the &lt;b&gt;PROJ.4 Cartographic Projections Library&lt;/b&gt; by Frank Warmerdam.</translation>
    </message>
    <message>
        <source>Developers in alphabetical order:&lt;br/&gt;Peter Curtis&lt;br/&gt;Kai Pastor&lt;br/&gt;Russell Porter&lt;br/&gt;Thomas Sch&amp;ouml;ps (project leader)&lt;br/&gt;&lt;br/&gt;For contributions, thanks to:&lt;br/&gt;Jon Cundill&lt;br/&gt;Jan Dalheimer&lt;br/&gt;Eugeniy Fedirets&lt;br/&gt;Peter Hoban&lt;br/&gt;Henrik Johansson&lt;br/&gt;Tojo Masaya&lt;br/&gt;Aivars Zogla&lt;br/&gt;&lt;br/&gt;Additional information:</source>
        <translation type="obsolete">Developers in alphabetical order:&lt;br/&gt;Peter Curtis&lt;br/&gt;Kai Pastor&lt;br/&gt;Russell Porter&lt;br/&gt;Thomas Sch&amp;ouml;ps (project leader)&lt;br/&gt;&lt;br/&gt;For contributions, thanks to:&lt;br/&gt;Jon Cundill&lt;br/&gt;Jan Dalheimer&lt;br/&gt;Eugeniy Fedirets&lt;br/&gt;Peter Hoban&lt;br/&gt;Henrik Johansson&lt;br/&gt;Tojo Masaya&lt;br/&gt;Aivars Zogla&lt;br/&gt;&lt;br/&gt;Additional information:</translation>
    </message>
    <message>
        <source>Failed to locate the help files.</source>
        <translation type="obsolete">ヘルプファイルを探すのに失敗しました。</translation>
    </message>
    <message>
        <source>Failed to start the help browser.</source>
        <translation type="obsolete">ヘルプブラウザの開始に失敗しました。</translation>
    </message>
    <message>
        <source>About %1</source>
        <translation type="obsolete">%1 について</translation>
    </message>
    <message>
        <source>OK</source>
        <translation type="obsolete">OK</translation>
    </message>
</context>
<context>
    <name>Map</name>
    <message>
        <source>default layer</source>
        <translation type="obsolete">規定のレイヤー</translation>
    </message>
    <message>
        <location filename="../src/map.cpp" line="547"/>
        <location filename="../src/map.cpp" line="552"/>
        <location filename="../src/map.cpp" line="578"/>
        <location filename="../src/map.cpp" line="624"/>
        <location filename="../src/map.cpp" line="654"/>
        <location filename="../src/map.cpp" line="738"/>
        <location filename="../src/map.cpp" line="758"/>
        <source>Error</source>
        <translation>エラー</translation>
    </message>
    <message>
        <location filename="../src/map.cpp" line="552"/>
        <source>Cannot export the map as
&quot;%1&quot;
because saving as %2 (.%3) is not supported.</source>
        <translation>次の地図が作成できません。
&quot;%1&quot;
%2 (%3)はサポートされていません。</translation>
    </message>
    <message>
        <location filename="../src/map.cpp" line="547"/>
        <source>Cannot export the map as
&quot;%1&quot;
because the format is unknown.</source>
        <translation>次の地図が作成できません。
&quot;%1&quot;
不明なフォーマットです。</translation>
    </message>
    <message>
        <location filename="../src/map.cpp" line="578"/>
        <source>File does not exist or insufficient permissions to open:
%1</source>
        <translation>ファイルが存在しないか、読み取り権限がありません:
%1</translation>
    </message>
    <message>
        <location filename="../src/map.cpp" line="615"/>
        <location filename="../src/map.cpp" line="706"/>
        <source>Warning</source>
        <translation>警告</translation>
    </message>
    <message>
        <location filename="../src/map.cpp" line="615"/>
        <source>The map export generated warnings.</source>
        <translation>地図のエクスポート時に警告が発生しました。</translation>
    </message>
    <message>
        <location filename="../src/map.cpp" line="624"/>
        <source>Internal error while saving:
%1</source>
        <translation>保存の際に内部エラーが発生しました:
%1</translation>
    </message>
    <message>
        <location filename="../src/map.cpp" line="707"/>
        <source>The map import generated warnings.</source>
        <translation>地図のインポート時に警告が発生しました。</translation>
    </message>
    <message>
        <location filename="../src/map.cpp" line="655"/>
        <source>Cannot open file:
%1
for reading.</source>
        <translation>ファイルを開くことができません:
%1
を読み込むことができません。</translation>
    </message>
    <message>
        <location filename="../src/map.cpp" line="669"/>
        <source>Invalid file type.</source>
        <translation>無効なファイル形式です。</translation>
    </message>
    <message>
        <location filename="../src/map.cpp" line="739"/>
        <source>Cannot open file:
%1

%2</source>
        <translation>ファイルを開くことができません:
%1

%2</translation>
    </message>
    <message>
        <source>Problem while opening file:
%1

Error during symbol post-processing.</source>
        <translation type="obsolete">ファイルを開く際に問題が発生しました:
%1

記号のポストプロセッシング時にエラーが発生しました。</translation>
    </message>
    <message>
        <location filename="../src/map.cpp" line="758"/>
        <source>Nothing to import.</source>
        <translation>インポートするものがありません。</translation>
    </message>
    <message>
        <location filename="../src/map.cpp" line="765"/>
        <source>Question</source>
        <translation>質問</translation>
    </message>
    <message>
        <location filename="../src/map.cpp" line="766"/>
        <source>The scale of the imported data is 1:%1 which is different from this map&apos;s scale of 1:%2.

Rescale the imported data?</source>
        <translation>インポートされた地図の縮尺 1:%1 と、編集中の地図の縮尺 1:%2 が異なります。

インポートされた地図の縮尺を変更しますか?</translation>
    </message>
    <message>
        <location filename="../src/map.cpp" line="929"/>
        <source>default part</source>
        <translation type="unfinished"></translation>
    </message>
    <message>
        <location filename="../src/map.cpp" line="1300"/>
        <source>New color</source>
        <translation>新しい色</translation>
    </message>
</context>
<context>
    <name>MapColor</name>
    <message>
        <location filename="../src/core/map_color.cpp" line="73"/>
        <source>Registration black (all printed colors)</source>
        <translation type="unfinished">レジストレーションブラック(all printed colors)</translation>
    </message>
</context>
<context>
    <name>MapEditorController</name>
    <message>
        <source>One or more templates could not be loaded. Use the Templates -&gt; Template setup window to resolve the issue(s) by clicking on the red template file name(s).</source>
        <translation type="obsolete">一つ以上のテンプレートを読み込むことができませんでした。メニューバーの「テンプレート」から「テンプレートウィンドウ」を開いて、赤く表示されているテンプレートのファイル名をクリックし、問題を解決してください。</translation>
    </message>
    <message>
        <location filename="../src/map_editor.cpp" line="632"/>
        <source>Print...</source>
        <translation>印刷...</translation>
    </message>
    <message>
        <location filename="../src/map_editor.cpp" line="634"/>
        <source>&amp;Image</source>
        <translation>画像(&amp;I)</translation>
    </message>
    <message>
        <location filename="../src/map_editor.cpp" line="636"/>
        <source>&amp;PDF</source>
        <translation>PDF(&amp;P)</translation>
    </message>
    <message>
        <location filename="../src/map_editor.cpp" line="644"/>
        <source>Undo</source>
        <translation>元に戻す</translation>
    </message>
    <message>
        <location filename="../src/map_editor.cpp" line="644"/>
        <source>Undo the last step</source>
        <translation>一つ前の操作を元に戻す</translation>
    </message>
    <message>
        <location filename="../src/map_editor.cpp" line="645"/>
        <source>Redo</source>
        <translation>やり直す</translation>
    </message>
    <message>
        <location filename="../src/map_editor.cpp" line="645"/>
        <source>Redo the last step</source>
        <translation>一つ前の操作をやり直す</translation>
    </message>
    <message>
        <location filename="../src/map_editor.cpp" line="646"/>
        <source>Cu&amp;t</source>
        <translation>切り取り(&amp;T)</translation>
    </message>
    <message>
        <location filename="../src/map_editor.cpp" line="647"/>
        <source>C&amp;opy</source>
        <translation>コピー(&amp;C)</translation>
    </message>
    <message>
        <location filename="../src/map_editor.cpp" line="648"/>
        <source>&amp;Paste</source>
        <translation>貼り付け(&amp;P)</translation>
    </message>
    <message>
        <location filename="../src/map_editor.cpp" line="649"/>
        <source>Clear undo / redo history</source>
        <translation>元に戻す/やり直すの履歴をクリア</translation>
    </message>
    <message>
        <location filename="../src/map_editor.cpp" line="649"/>
        <source>Clear the undo / redo history to reduce map file size.</source>
        <translation>元に戻す/やり直すの履歴をクリアし、地図のファイルサイズを縮小します。</translation>
    </message>
    <message>
        <location filename="../src/map_editor.cpp" line="651"/>
        <source>Show grid</source>
        <translation>グリッドを表示</translation>
    </message>
    <message>
        <location filename="../src/map_editor.cpp" line="652"/>
        <location filename="../src/map_editor.cpp" line="955"/>
        <source>Configure grid...</source>
        <translation>グリッド設定...</translation>
    </message>
    <message>
        <location filename="../src/map_editor.cpp" line="656"/>
        <source>Pan</source>
        <translation>画面移動</translation>
    </message>
    <message>
        <location filename="../src/map_editor.cpp" line="657"/>
        <source>Zoom in</source>
        <translation>拡大</translation>
    </message>
    <message>
        <location filename="../src/map_editor.cpp" line="658"/>
        <source>Zoom out</source>
        <translation>縮小</translation>
    </message>
    <message>
        <location filename="../src/map_editor.cpp" line="660"/>
        <source>Toggle fullscreen mode</source>
        <translation>フルスクリーン</translation>
    </message>
    <message>
        <location filename="../src/map_editor.cpp" line="661"/>
        <source>Set custom zoom factor...</source>
        <translation>ズーム率を指定(x)...</translation>
    </message>
    <message>
        <location filename="../src/map_editor.cpp" line="663"/>
        <source>Hatch areas</source>
        <translation>面のハッチ表示</translation>
    </message>
    <message>
        <location filename="../src/map_editor.cpp" line="664"/>
        <source>Baseline view</source>
        <translation>ベースライン表示</translation>
    </message>
    <message>
        <location filename="../src/map_editor.cpp" line="665"/>
        <location filename="../src/template_dock_widget.cpp" line="89"/>
        <source>Hide all templates</source>
        <translation>すべてのテンプレートを非表示</translation>
    </message>
    <message>
        <location filename="../src/map_editor.cpp" line="666"/>
        <source>Overprinting simulation</source>
        <translation>オーバープリントをシミュレート</translation>
    </message>
    <message>
        <location filename="../src/map_editor.cpp" line="668"/>
        <source>Symbol window</source>
        <translation>記号ウィンドウ</translation>
    </message>
    <message>
        <location filename="../src/map_editor.cpp" line="668"/>
        <source>Show/Hide the symbol window</source>
        <translation>記号ウィンドウを表示/隠す</translation>
    </message>
    <message>
        <location filename="../src/map_editor.cpp" line="669"/>
        <source>Color window</source>
        <translation>色ウィンドウ</translation>
    </message>
    <message>
        <location filename="../src/map_editor.cpp" line="669"/>
        <source>Show/Hide the color window</source>
        <translation>色ウィンドウを表示/隠す</translation>
    </message>
    <message>
        <source>Load symbols from...</source>
        <translation type="obsolete">記号を読み込み...</translation>
    </message>
    <message>
        <location filename="../src/map_editor.cpp" line="670"/>
        <source>Replace the symbols with those from another map file</source>
        <translation>他の地図ファイルの記号と置換え</translation>
    </message>
    <message>
        <source>Load colors from...</source>
        <translation type="obsolete">色を読み込む...</translation>
    </message>
    <message>
        <source>Replace the colors with those from another map file</source>
        <translation type="obsolete">色を他の地図ファイルのものと置き換え</translation>
    </message>
    <message>
        <location filename="../src/map_editor.cpp" line="673"/>
        <source>Scale all symbols...</source>
        <translation>すべての記号のスケールを変更...</translation>
    </message>
    <message>
        <location filename="../src/map_editor.cpp" line="673"/>
        <source>Scale the whole symbol set</source>
        <translation>記号セットすべての縮尺を変更</translation>
    </message>
    <message>
        <location filename="../src/map_editor.cpp" line="675"/>
        <source>Change map scale...</source>
        <translation>地図の縮尺の変更...</translation>
    </message>
    <message>
        <location filename="../src/map_editor.cpp" line="675"/>
        <source>Change the map scale and adjust map objects and symbol sizes</source>
        <translation>地図の縮尺の変更と、オブジェクトサイズと記号サイズの調節</translation>
    </message>
    <message>
        <location filename="../src/map_editor.cpp" line="676"/>
        <source>Rotate map...</source>
        <translation>地図の回転...</translation>
    </message>
    <message>
        <location filename="../src/map_editor.cpp" line="676"/>
        <source>Rotate the whole map</source>
        <translation>地図全体を回転します</translation>
    </message>
    <message>
        <location filename="../src/map_editor.cpp" line="677"/>
        <source>Map notes...</source>
        <translation>ノート...</translation>
    </message>
    <message>
        <location filename="../src/map_editor.cpp" line="679"/>
        <source>Template setup window</source>
        <translation>テンプレートウィンドウ</translation>
    </message>
    <message>
        <location filename="../src/map_editor.cpp" line="679"/>
        <source>Show/Hide the template window</source>
        <translation>テンプレートウィンドウを表示/隠す</translation>
    </message>
    <message>
        <location filename="../src/map_editor.cpp" line="682"/>
        <source>Open template...</source>
        <translation>テンプレートを開く...</translation>
    </message>
    <message>
        <source>Edit projection parameters...</source>
        <translation type="obsolete">投影パラメータの編集...</translation>
    </message>
    <message>
        <location filename="../src/map_editor.cpp" line="659"/>
        <source>Show whole map</source>
        <translation>地図全体を表示</translation>
    </message>
    <message>
        <location filename="../src/map_editor.cpp" line="670"/>
        <source>Replace symbol set...</source>
        <translation>記号セットを置換...</translation>
    </message>
    <message>
        <location filename="../src/map_editor.cpp" line="683"/>
        <source>Reopen template...</source>
        <translation>テンプレートを開きなおす...</translation>
    </message>
    <message>
        <location filename="../src/map_editor.cpp" line="685"/>
        <source>Tag editor</source>
        <translation type="unfinished"></translation>
    </message>
    <message>
        <location filename="../src/map_editor.cpp" line="685"/>
        <source>Show/Hide the tag editor window</source>
        <translation type="unfinished"></translation>
    </message>
    <message>
        <location filename="../src/map_editor.cpp" line="687"/>
        <source>Edit objects</source>
        <translation>オブジェクトの編集</translation>
    </message>
    <message>
        <location filename="../src/map_editor.cpp" line="688"/>
        <source>Edit lines</source>
        <translation>ラインの編集</translation>
    </message>
    <message>
        <location filename="../src/map_editor.cpp" line="689"/>
        <source>Set point objects</source>
        <translation>ポイントオブジェクトを配置</translation>
    </message>
    <message>
        <location filename="../src/map_editor.cpp" line="690"/>
        <source>Draw paths</source>
        <translation>path を描画</translation>
    </message>
    <message>
        <location filename="../src/map_editor.cpp" line="691"/>
        <source>Draw circles and ellipses</source>
        <translation>円と楕円を描画</translation>
    </message>
    <message>
        <location filename="../src/map_editor.cpp" line="693"/>
        <source>Draw free-handedly</source>
        <translation type="unfinished"></translation>
    </message>
    <message>
        <location filename="../src/map_editor.cpp" line="694"/>
        <source>Fill bounded areas</source>
        <translation type="unfinished"></translation>
    </message>
    <message>
        <location filename="../src/map_editor.cpp" line="695"/>
        <source>Write text</source>
        <translation>テキストを挿入</translation>
    </message>
    <message>
        <location filename="../src/map_editor.cpp" line="696"/>
        <source>Delete</source>
        <translation type="unfinished">削除</translation>
    </message>
    <message>
        <location filename="../src/map_editor.cpp" line="697"/>
        <source>Duplicate</source>
        <translation>複製</translation>
    </message>
    <message>
        <location filename="../src/map_editor.cpp" line="698"/>
        <source>Switch symbol</source>
        <translation>記号を置換</translation>
    </message>
    <message>
        <location filename="../src/map_editor.cpp" line="699"/>
        <source>Fill / Create border</source>
        <translation>塗りつぶし/縁取り</translation>
    </message>
    <message>
        <location filename="../src/map_editor.cpp" line="700"/>
        <source>Switch dash direction</source>
        <translation>記号の向きの反転</translation>
    </message>
    <message>
        <location filename="../src/map_editor.cpp" line="701"/>
        <source>Connect paths</source>
        <translation>path を接続</translation>
    </message>
    <message>
        <location filename="../src/map_editor.cpp" line="703"/>
        <source>Cut object</source>
        <translation>オブジェクトの切り取り</translation>
    </message>
    <message>
        <source>Cut holes</source>
        <translation type="obsolete">穴あけ</translation>
    </message>
    <message>
        <location filename="../src/map_editor.cpp" line="719"/>
        <source>Rotate object(s)</source>
        <translation>オブジェクトの回転</translation>
    </message>
    <message>
        <location filename="../src/map_editor.cpp" line="722"/>
        <source>Measure lengths and areas</source>
        <translation>長さと面積の測定</translation>
    </message>
    <message>
        <location filename="../src/map_editor.cpp" line="725"/>
        <source>Cut away from area</source>
        <translation type="unfinished"></translation>
    </message>
    <message>
        <location filename="../src/map_editor.cpp" line="727"/>
        <source>Merge area holes</source>
        <translation type="unfinished"></translation>
    </message>
    <message>
        <location filename="../src/map_editor.cpp" line="728"/>
        <source>Convert to curves</source>
        <translation>曲線に変換</translation>
    </message>
    <message>
        <location filename="../src/map_editor.cpp" line="729"/>
        <source>Simplify path</source>
        <translation>pathを単純化</translation>
    </message>
    <message>
        <location filename="../src/map_editor.cpp" line="730"/>
        <source>Cutout</source>
        <translation>カットアウト</translation>
    </message>
    <message>
        <location filename="../src/map_editor.cpp" line="731"/>
        <source>Cut away</source>
        <translation>カットアウェイ</translation>
    </message>
    <message>
        <location filename="../src/map_editor.cpp" line="732"/>
        <source>Distribute points along path</source>
        <translation type="unfinished"></translation>
    </message>
    <message>
        <location filename="../src/map_editor.cpp" line="739"/>
        <source>Paint on template settings</source>
        <translation type="unfinished"></translation>
    </message>
    <message>
        <location filename="../src/map_editor.cpp" line="745"/>
        <source>Enable touch cursor</source>
        <translation type="unfinished"></translation>
    </message>
    <message>
        <location filename="../src/map_editor.cpp" line="746"/>
        <source>Enable GPS display</source>
        <translation type="unfinished"></translation>
    </message>
    <message>
        <location filename="../src/map_editor.cpp" line="748"/>
        <source>Enable GPS distance rings</source>
        <translation type="unfinished"></translation>
    </message>
    <message>
        <location filename="../src/map_editor.cpp" line="750"/>
        <source>Set point object at GPS position</source>
        <translation type="unfinished"></translation>
    </message>
    <message>
        <location filename="../src/map_editor.cpp" line="752"/>
        <source>Set temporary marker at GPS position</source>
        <translation type="unfinished"></translation>
    </message>
    <message>
        <location filename="../src/map_editor.cpp" line="754"/>
        <source>Create temporary path at GPS position</source>
        <translation type="unfinished"></translation>
    </message>
    <message>
        <location filename="../src/map_editor.cpp" line="756"/>
        <source>Clear temporary GPS markers</source>
        <translation type="unfinished"></translation>
    </message>
    <message>
        <location filename="../src/map_editor.cpp" line="759"/>
        <source>Enable compass display</source>
        <translation type="unfinished"></translation>
    </message>
    <message>
        <location filename="../src/map_editor.cpp" line="760"/>
        <source>Align map with north</source>
        <translation type="unfinished"></translation>
    </message>
    <message>
        <location filename="../src/map_editor.cpp" line="762"/>
        <location filename="../src/map_editor.cpp" line="2981"/>
        <source>Toggle template visibility</source>
        <translation type="unfinished"></translation>
    </message>
    <message>
        <location filename="../src/map_editor.cpp" line="764"/>
        <location filename="../src/map_editor.cpp" line="3131"/>
        <source>Add new part...</source>
        <translation type="unfinished"></translation>
    </message>
    <message>
        <location filename="../src/map_editor.cpp" line="765"/>
        <location filename="../src/map_editor.cpp" line="3168"/>
        <source>Rename current part...</source>
        <translation type="unfinished"></translation>
    </message>
    <message>
        <location filename="../src/map_editor.cpp" line="766"/>
        <location filename="../src/map_editor.cpp" line="3150"/>
        <source>Remove current part</source>
        <translation type="unfinished"></translation>
    </message>
    <message>
        <location filename="../src/map_editor.cpp" line="767"/>
        <source>Merge all parts</source>
        <translation type="unfinished"></translation>
    </message>
    <message>
        <location filename="../src/map_editor.cpp" line="769"/>
        <source>Import...</source>
        <translation>インポート...</translation>
    </message>
    <message>
        <location filename="../src/map_editor.cpp" line="819"/>
        <location filename="../src/color_dock_widget.cpp" line="76"/>
        <location filename="../src/template_dock_widget.cpp" line="184"/>
        <source>&amp;Edit</source>
        <translation>編集(&amp;E)</translation>
    </message>
    <message>
        <location filename="../src/map_editor.cpp" line="831"/>
        <source>&amp;View</source>
        <translation>表示(&amp;V)</translation>
    </message>
    <message>
        <location filename="../src/map_editor.cpp" line="860"/>
        <source>&amp;Tools</source>
        <translation>ツール(&amp;T)</translation>
    </message>
    <message>
        <location filename="../src/map_editor.cpp" line="914"/>
        <source>Sy&amp;mbols</source>
        <translation>記号(&amp;M)</translation>
    </message>
    <message>
        <location filename="../src/map_editor.cpp" line="896"/>
        <source>M&amp;ap</source>
        <translation>地図(&amp;M)</translation>
    </message>
    <message>
        <location filename="../src/map_editor.cpp" line="369"/>
        <source>Editing in progress</source>
        <translation type="unfinished"></translation>
    </message>
    <message>
        <location filename="../src/map_editor.cpp" line="369"/>
        <source>The map is currently being edited. Please finish the edit operation before saving.</source>
        <translation type="unfinished"></translation>
    </message>
    <message>
        <location filename="../src/map_editor.cpp" line="924"/>
        <source>&amp;Templates</source>
        <translation>テンプレート(&amp;T)</translation>
    </message>
    <message>
        <source>&amp;GPS</source>
        <translation type="obsolete">GPS(&amp;G)</translation>
    </message>
    <message>
        <location filename="../src/map_editor.cpp" line="979"/>
        <source>Drawing</source>
        <translation>描画</translation>
    </message>
    <message>
        <location filename="../src/map_editor.cpp" line="734"/>
        <source>Paint on template</source>
        <translation>テンプレート上に書き込み</translation>
    </message>
    <message>
        <location filename="../src/map_editor.cpp" line="674"/>
        <source>Georeferencing...</source>
        <translation>ジオリファレンシング...</translation>
    </message>
    <message>
        <source>Draw circles</source>
        <translation type="obsolete">円を描画</translation>
    </message>
    <message>
        <location filename="../src/map_editor.cpp" line="692"/>
        <source>Draw rectangles</source>
        <translation>矩形を描画</translation>
    </message>
    <message>
        <location filename="../src/map_editor.cpp" line="704"/>
        <source>Cut free form hole</source>
        <translation>自由な形で穴あけ</translation>
    </message>
    <message>
        <location filename="../src/map_editor.cpp" line="705"/>
        <source>Cut round hole</source>
        <translation>円形で穴あけ</translation>
    </message>
    <message>
        <location filename="../src/map_editor.cpp" line="709"/>
        <source>Cut rectangular hole</source>
        <translation>矩形の穴あけ</translation>
    </message>
    <message>
        <location filename="../src/map_editor.cpp" line="720"/>
        <source>Rotate pattern</source>
        <translation>パターンの回転</translation>
    </message>
    <message>
        <location filename="../src/map_editor.cpp" line="721"/>
        <source>Scale object(s)</source>
        <translation>オブジェクトのスケール変更</translation>
    </message>
    <message>
        <location filename="../src/map_editor.cpp" line="723"/>
        <source>Unify areas</source>
        <translation>エリアの論理和</translation>
    </message>
    <message>
        <location filename="../src/map_editor.cpp" line="724"/>
        <source>Intersect areas</source>
        <translation>エリアの論理積</translation>
    </message>
    <message>
        <source>Area difference</source>
        <translation type="vanished">エリアの論理差</translation>
    </message>
    <message>
        <location filename="../src/map_editor.cpp" line="726"/>
        <source>Area XOr</source>
        <translation>エリアの排他的論理和</translation>
    </message>
    <message>
        <source>Import</source>
        <translation type="obsolete">インポート</translation>
    </message>
    <message>
        <location filename="../src/map_editor.cpp" line="771"/>
        <source>Map coordinates</source>
        <translation>マップ座標</translation>
    </message>
    <message>
        <location filename="../src/map_editor.cpp" line="773"/>
        <source>Projected coordinates</source>
        <translation>投影座標</translation>
    </message>
    <message>
        <location filename="../src/map_editor.cpp" line="775"/>
        <source>Latitude/Longitude (Dec)</source>
        <translation>緯度/経度 (Dec)</translation>
    </message>
    <message>
        <location filename="../src/map_editor.cpp" line="777"/>
        <source>Latitude/Longitude (DMS)</source>
        <translation>緯度/経度 (DMS)</translation>
    </message>
    <message>
        <location filename="../src/map_editor.cpp" line="845"/>
        <source>Display coordinates as...</source>
        <translation>座標の表示方法...</translation>
    </message>
    <message>
        <location filename="../src/map_editor.cpp" line="811"/>
        <source>&amp;Export as...</source>
        <translation>形式を指定してエクスポート(&amp;E)...</translation>
    </message>
    <message>
        <location filename="../src/map_editor.cpp" line="713"/>
        <source>Cut hole</source>
        <translation>穴あけ</translation>
    </message>
    <message>
        <source>Dummy</source>
        <translation type="vanished">ダミー</translation>
    </message>
    <message>
        <location filename="../src/map_editor.cpp" line="948"/>
        <source>View</source>
        <translation>表示</translation>
    </message>
    <message>
        <location filename="../src/map_editor.cpp" line="997"/>
        <source>Select template...</source>
        <translation>テンプレートの選択...</translation>
    </message>
    <message>
        <location filename="../src/map_editor.cpp" line="1003"/>
        <source>Editing</source>
        <translation>編集</translation>
    </message>
    <message>
        <location filename="../src/map_editor.cpp" line="1028"/>
        <source>Advanced editing</source>
        <translation>高度な編集</translation>
    </message>
    <message>
        <source>Print or Export</source>
        <translation type="obsolete">プリント/エクスポート</translation>
    </message>
    <message>
        <location filename="../src/map_editor.cpp" line="1278"/>
        <location filename="../src/map_editor.cpp" line="1298"/>
        <location filename="../src/map_editor.cpp" line="1355"/>
        <location filename="../src/map_editor.cpp" line="1375"/>
        <location filename="../src/map_editor.cpp" line="1388"/>
        <location filename="../src/map_editor.cpp" line="2614"/>
        <location filename="../src/map_editor.cpp" line="2620"/>
        <location filename="../src/map_editor.cpp" line="2626"/>
        <location filename="../src/map_editor.cpp" line="2632"/>
        <location filename="../src/map_editor.cpp" line="2641"/>
        <location filename="../src/map_editor.cpp" line="3454"/>
        <location filename="../src/map_editor.cpp" line="3472"/>
        <source>Error</source>
        <translation>エラー</translation>
    </message>
    <message>
        <location filename="../src/map_editor.cpp" line="1278"/>
        <source>Print / Export is not available in this program version!</source>
        <translation type="unfinished"></translation>
    </message>
    <message>
        <location filename="../src/map_editor.cpp" line="1298"/>
        <source>No undo steps available.</source>
        <translation>元に戻すことのできる操作がありません。</translation>
    </message>
    <message>
        <location filename="../src/map_editor.cpp" line="1311"/>
        <source>Cut %1 object(s)</source>
        <translation>%1 個のオブジェクトを切り取りました</translation>
    </message>
    <message>
        <location filename="../src/map_editor.cpp" line="1355"/>
        <location filename="../src/map_editor.cpp" line="1388"/>
        <source>An internal error occurred, sorry!</source>
        <translation>内部エラーが発生しました。</translation>
    </message>
    <message>
        <location filename="../src/map_editor.cpp" line="1366"/>
        <source>Copied %1 object(s)</source>
        <translation>%1 個のオブジェクトをコピーしました</translation>
    </message>
    <message>
        <location filename="../src/map_editor.cpp" line="1375"/>
        <source>There are no objects in clipboard which could be pasted!</source>
        <translation>貼り付けのできるオブジェクトがクリップボードにありません。</translation>
    </message>
    <message>
        <location filename="../src/map_editor.cpp" line="1406"/>
        <source>Pasted %1 object(s)</source>
        <translation>%1 個のオブジェクトを貼り付けました</translation>
    </message>
    <message>
        <location filename="../src/map_editor.cpp" line="1465"/>
        <source>Set custom zoom factor</source>
        <translation>ズーム率を指定</translation>
    </message>
    <message>
        <location filename="../src/map_editor.cpp" line="1465"/>
        <source>Zoom factor:</source>
        <translation>ズーム:</translation>
    </message>
    <message>
        <location filename="../src/map_editor.cpp" line="1543"/>
        <source>Symbols</source>
        <translation>記号</translation>
    </message>
    <message>
        <location filename="../src/map_editor.cpp" line="1559"/>
        <source>Colors</source>
        <translation>色</translation>
    </message>
    <message>
        <location filename="../src/map_editor.cpp" line="1583"/>
        <source>Scale all symbols</source>
        <translation>すべての記号のスケールを変更</translation>
    </message>
    <message>
        <location filename="../src/map_editor.cpp" line="1583"/>
        <source>Scale to percentage:</source>
        <translation>パーセントでスケール変更:</translation>
    </message>
    <message>
        <location filename="../src/map_editor.cpp" line="1607"/>
        <source>Map notes</source>
        <translation>ノート</translation>
    </message>
    <message>
        <location filename="../src/map_editor.cpp" line="1612"/>
        <source>Cancel</source>
        <translation>キャンセル</translation>
    </message>
    <message>
        <location filename="../src/map_editor.cpp" line="1613"/>
        <source>OK</source>
        <translation>OK</translation>
    </message>
    <message>
        <location filename="../src/map_editor.cpp" line="1645"/>
        <source>Templates</source>
        <translation>テンプレート</translation>
    </message>
    <message>
        <location filename="../src/map_editor.cpp" line="1696"/>
        <source>Tag Editor</source>
        <translation type="unfinished"></translation>
    </message>
    <message>
        <location filename="../src/map_editor.cpp" line="1755"/>
        <source>No
symbol
selected</source>
        <comment>Keep it short. Should not be much longer per line than the longest word in the original.</comment>
        <translation type="unfinished"></translation>
    </message>
    <message>
        <location filename="../src/map_editor.cpp" line="1756"/>
        <source>Multiple
symbols
selected</source>
        <comment>Keep it short. Should not be much longer per line than the longest word in the original.</comment>
        <translation type="unfinished"></translation>
    </message>
    <message>
        <location filename="../src/map_editor.cpp" line="1791"/>
        <source>Place point objects on the map.</source>
        <translation>地図上にポイントオブジェクトを配置します。</translation>
    </message>
    <message>
        <location filename="../src/map_editor.cpp" line="1791"/>
        <source>Select a point symbol to be able to use this tool.</source>
        <translation>このツールを有効にするには、ポイント記号を選択してください。</translation>
    </message>
    <message>
        <location filename="../src/map_editor.cpp" line="1793"/>
        <source>Draw polygonal and curved lines.</source>
        <translation>折れ線と曲線を描画します。</translation>
    </message>
    <message>
        <location filename="../src/map_editor.cpp" line="1793"/>
        <location filename="../src/map_editor.cpp" line="1795"/>
        <location filename="../src/map_editor.cpp" line="1797"/>
        <location filename="../src/map_editor.cpp" line="1799"/>
        <location filename="../src/map_editor.cpp" line="1801"/>
        <source>Select a line, area or combined symbol to be able to use this tool.</source>
        <translation>このツールを有効にするには、ライン記号/エリア記号/組み合わせ記号を選択してください。</translation>
    </message>
    <message>
        <location filename="../src/map_editor.cpp" line="1795"/>
        <source>Draw circles and ellipses.</source>
        <translation>円と楕円を描画します。</translation>
    </message>
    <message>
        <location filename="../src/map_editor.cpp" line="1799"/>
        <source>Draw paths free-handedly.</source>
        <translation type="unfinished"></translation>
    </message>
    <message>
        <location filename="../src/map_editor.cpp" line="1801"/>
        <source>Fill bounded areas.</source>
        <translation type="unfinished"></translation>
    </message>
    <message>
        <location filename="../src/map_editor.cpp" line="1898"/>
        <source>Deletes the selected object(s).</source>
        <translation type="unfinished"></translation>
    </message>
    <message>
        <location filename="../src/map_editor.cpp" line="1909"/>
        <source>Set the direction of area fill patterns or point objects.</source>
        <translation>エリアフィルパターンまたはポイントオブジェクトの方向をセットします。</translation>
    </message>
    <message>
        <location filename="../src/map_editor.cpp" line="1909"/>
        <source>Select an area object with rotatable fill pattern or a rotatable point object to activate this tool.</source>
        <translation>このツールを有効にするには、回転可能なフィルパターンをもったエリアオブジェクト、または回転可能なポイントオブジェクトを選択してください。</translation>
    </message>
    <message>
        <location filename="../src/map_editor.cpp" line="1939"/>
        <source>Resulting symbol: %1 %2.</source>
        <translation type="unfinished"></translation>
    </message>
    <message>
        <location filename="../src/map_editor.cpp" line="1940"/>
        <source>Select at least two area or path objects activate this tool.</source>
        <translation type="unfinished"></translation>
    </message>
    <message>
        <location filename="../src/map_editor.cpp" line="1942"/>
        <source>Unify overlapping objects.</source>
        <translation type="unfinished"></translation>
    </message>
    <message>
        <location filename="../src/map_editor.cpp" line="1944"/>
        <source>Remove all parts which are not overlaps with the first selected object.</source>
        <translation type="unfinished"></translation>
    </message>
    <message>
        <location filename="../src/map_editor.cpp" line="1946"/>
        <source>Remove overlapped parts of the first selected object.</source>
        <translation type="unfinished"></translation>
    </message>
    <message>
        <location filename="../src/map_editor.cpp" line="1948"/>
        <source>Remove all parts which overlap the first selected object.</source>
        <translation type="unfinished"></translation>
    </message>
    <message>
        <location filename="../src/map_editor.cpp" line="1952"/>
        <source>Merge area holes together, or merge holes with the object boundary to cut out this part.</source>
        <translation type="unfinished"></translation>
    </message>
    <message>
        <location filename="../src/map_editor.cpp" line="1952"/>
        <source>Select one area object with holes to activate this tool.</source>
        <translation type="unfinished"></translation>
    </message>
    <message>
        <location filename="../src/map_editor.cpp" line="2641"/>
        <source>Merging holes failed.</source>
        <translation type="unfinished"></translation>
    </message>
    <message>
        <location filename="../src/map_editor.cpp" line="2923"/>
        <source>Clear temporary markers</source>
        <translation type="unfinished"></translation>
    </message>
    <message>
        <location filename="../src/map_editor.cpp" line="2923"/>
        <source>Are you sure you want to delete all temporary GPS markers? This cannot be undone.</source>
        <translation type="unfinished"></translation>
    </message>
    <message>
        <location filename="../src/map_editor.cpp" line="3072"/>
        <source>Merge this part with</source>
        <translation type="unfinished"></translation>
    </message>
    <message>
        <location filename="../src/map_editor.cpp" line="3078"/>
        <source>Move selected objects to</source>
        <translation type="unfinished"></translation>
    </message>
    <message>
        <location filename="../src/map_editor.cpp" line="3132"/>
        <location filename="../src/map_editor.cpp" line="3169"/>
        <source>Enter the name of the map part:</source>
        <translation type="unfinished"></translation>
    </message>
    <message>
        <location filename="../src/map_editor.cpp" line="3151"/>
        <source>Do you want to remove map part &quot;%1&quot; and all its objects? This cannot be undone.</source>
        <translation type="unfinished"></translation>
    </message>
    <message>
        <location filename="../src/map_editor.cpp" line="3206"/>
        <location filename="../src/map_editor.cpp" line="3236"/>
        <source>Merge map parts</source>
        <translation type="unfinished"></translation>
    </message>
    <message>
        <location filename="../src/map_editor.cpp" line="3207"/>
        <source>Do you want to move all objects from map part &quot;%1&quot; to &quot;%2&quot;, and to remove &quot;%1&quot;?</source>
        <translation type="unfinished"></translation>
    </message>
    <message>
        <location filename="../src/map_editor.cpp" line="3237"/>
        <source>Do you want to move all objects to map part &quot;%1&quot;, and to remove all other map parts?</source>
        <translation type="unfinished"></translation>
    </message>
    <message>
        <location filename="../src/map_editor.cpp" line="3421"/>
        <source>Import %1, GPX, OSM or DXF file</source>
        <translation>%1、GPX、OSM、DXFファイルをインポート</translation>
    </message>
    <message>
        <location filename="../src/map_editor.cpp" line="3472"/>
        <source>Cannot import the selected map file because it could not be loaded.</source>
        <translation>選択された地図はインポートできません。このファイルを読み込むことができませんでした。</translation>
    </message>
    <message>
        <source>Draw circles.</source>
        <translation type="obsolete">円を描画します。</translation>
    </message>
    <message>
        <location filename="../src/map_editor.cpp" line="1797"/>
        <source>Draw rectangles.</source>
        <translation>矩形を描画します。</translation>
    </message>
    <message>
        <location filename="../src/map_editor.cpp" line="1803"/>
        <source>Write text on the map.</source>
        <translation>地図上にテキストを挿入します。</translation>
    </message>
    <message>
        <location filename="../src/map_editor.cpp" line="1803"/>
        <source>Select a text symbol to be able to use this tool.</source>
        <translation>このツールを有効にするには、テキスト記号を選択してください。</translation>
    </message>
    <message>
        <location filename="../src/map_editor.cpp" line="1900"/>
        <source>Duplicate the selected object(s).</source>
        <translation>選択中のオブジェクトを複製します。</translation>
    </message>
    <message>
        <location filename="../src/map_editor.cpp" line="1898"/>
        <location filename="../src/map_editor.cpp" line="1900"/>
        <location filename="../src/map_editor.cpp" line="1902"/>
        <location filename="../src/map_editor.cpp" line="1904"/>
        <source>Select at least one object to activate this tool.</source>
        <translation>このツールを有効にするには、一つ以上のオブジェクトを選択してください。</translation>
    </message>
    <message>
        <location filename="../src/map_editor.cpp" line="374"/>
        <source>Map saved</source>
        <translation type="unfinished"></translation>
    </message>
    <message>
        <location filename="../src/map_editor.cpp" line="966"/>
        <location filename="../src/map_editor.cpp" line="971"/>
        <location filename="../src/map_editor.cpp" line="3066"/>
        <source>Map parts</source>
        <translation type="unfinished"></translation>
    </message>
    <message>
        <location filename="../src/map_editor.cpp" line="1054"/>
        <source>Select symbol</source>
        <translation type="unfinished"></translation>
    </message>
    <message>
        <location filename="../src/map_editor.cpp" line="1057"/>
        <source>Hide top bar</source>
        <translation type="unfinished"></translation>
    </message>
    <message>
        <location filename="../src/map_editor.cpp" line="1060"/>
        <source>Show top bar</source>
        <translation type="unfinished"></translation>
    </message>
    <message>
        <location filename="../src/map_editor.cpp" line="1913"/>
        <source>Switch the direction of symbols on line objects.</source>
        <translation>ラインオブジェクト上の記号の向きを反転します。</translation>
    </message>
    <message>
        <location filename="../src/map_editor.cpp" line="1913"/>
        <location filename="../src/map_editor.cpp" line="1915"/>
        <source>Select at least one line object to activate this tool.</source>
        <translation>このツールを有効にするには、一つ以上のラインオブジェクトを選択してください。</translation>
    </message>
    <message>
        <location filename="../src/map_editor.cpp" line="1915"/>
        <source>Connect endpoints of paths which are close together.</source>
        <translation>近接しているpath の終点を接続します。</translation>
    </message>
    <message>
        <location filename="../src/map_editor.cpp" line="1919"/>
        <source>Cut the selected object(s) into smaller parts.</source>
        <translation>選択中のオブジェクトを分割します。</translation>
    </message>
    <message>
        <location filename="../src/map_editor.cpp" line="1919"/>
        <source>Select at least one line or area object to activate this tool.</source>
        <translation>このツールを有効にするには、一つ以上のラインオブジェクトまたはエリアオブジェクトを選択してください。</translation>
    </message>
    <message>
        <location filename="../src/map_editor.cpp" line="1928"/>
        <source>Cut a hole into the selected area object.</source>
        <translation>選択中のエリアオブジェクトに穴をあけます。</translation>
    </message>
    <message>
        <location filename="../src/map_editor.cpp" line="1928"/>
        <source>Select a single area object to activate this tool.</source>
        <translation>このツールを有効にするには、エリアオブジェクトを一つ選択してください。</translation>
    </message>
    <message>
        <location filename="../src/map_editor.cpp" line="1902"/>
        <source>Rotate the selected object(s).</source>
        <translation>選択中のオブジェクトを回転します。</translation>
    </message>
    <message>
        <location filename="../src/map_editor.cpp" line="1904"/>
        <source>Scale the selected object(s).</source>
        <translation>選択中のオブジェクトのスケールを変更します。</translation>
    </message>
    <message>
        <source>Unify overlapping areas.</source>
        <translation type="vanished">重なりのあるエリアオブジェクトを結合します。</translation>
    </message>
    <message>
        <source>Select at least two area objects with the same symbol to activate this tool.</source>
        <translation type="vanished">このツールを有効にするには、同じ記号を使用した二つ以上の.オブジェクトを選択してください。</translation>
    </message>
    <message>
        <source>Intersect the first selected area object with all other selected overlapping areas.</source>
        <translation type="vanished">重なったエリアの共通部分だけを出現させます。</translation>
    </message>
    <message>
        <source>Subtract all other selected area objects from the first selected area object.</source>
        <translation type="vanished">重なったエリアを片方のオブジェクトから切り取ります。</translation>
    </message>
    <message>
        <source>Select at least two area objects to activate this tool.</source>
        <translation type="vanished">このツールを有効にするには、二つ以上のオブジェクトを選択してください。</translation>
    </message>
    <message>
        <source>Calculate nonoverlapping parts of areas.</source>
        <translation type="vanished">重なったエリアを取り除きます。</translation>
    </message>
    <message>
        <location filename="../src/map_editor.cpp" line="1921"/>
        <source>Turn paths made of straight segments into smooth bezier splines.</source>
        <translation>直線のpathをスムーズなベジエ曲線に変えます。</translation>
    </message>
    <message>
        <location filename="../src/map_editor.cpp" line="1921"/>
        <location filename="../src/map_editor.cpp" line="1923"/>
        <source>Select a path object to activate this tool.</source>
        <translation>このツールを有効にするには、pathオブジェクトを選択してください。</translation>
    </message>
    <message>
        <location filename="../src/map_editor.cpp" line="1923"/>
        <source>Reduce the number of points in path objects while trying to retain their shape.</source>
        <translation>pathオブジェクト内のポイントを(pathの形が変わらない範囲で)減らします。</translation>
    </message>
    <message>
        <location filename="../src/map_editor.cpp" line="1957"/>
        <source>Create a cutout of some objects or the whole map.</source>
        <translation type="unfinished"></translation>
    </message>
    <message>
        <location filename="../src/map_editor.cpp" line="1957"/>
        <location filename="../src/map_editor.cpp" line="1959"/>
        <source>Select a closed path object as cutout shape to activate this tool.</source>
        <translation type="unfinished"></translation>
    </message>
    <message>
        <location filename="../src/map_editor.cpp" line="1959"/>
        <source>Cut away some objects or everything in a limited area.</source>
        <translation type="unfinished"></translation>
    </message>
    <message>
        <location filename="../src/map_editor.cpp" line="1988"/>
        <source>Switches the symbol of the selected object(s) to the selected symbol.</source>
        <translation>選択中のオブジェクトの記号を、選択中の記号に置き換えます。</translation>
    </message>
    <message>
        <location filename="../src/map_editor.cpp" line="1988"/>
        <location filename="../src/map_editor.cpp" line="1990"/>
        <source>Select at least one object and a fitting, different symbol to activate this tool.</source>
        <translation>このツールを有効にするには、一つ以上のオブジェクトと、それと置き換え可能な別の記号を選択してください。</translation>
    </message>
    <message>
        <location filename="../src/map_editor.cpp" line="1990"/>
        <source>Fill the selected line(s) or create a border for the selected area(s).</source>
        <translation>選択中のラインオブジェクトを塗りつぶし、または選択中のエリアオブジェクトを縁取りします。</translation>
    </message>
    <message>
        <location filename="../src/map_editor.cpp" line="1995"/>
        <source>Places evenly spaced point objects along an existing path object</source>
        <translation type="unfinished"></translation>
    </message>
    <message>
        <location filename="../src/map_editor.cpp" line="1995"/>
        <source>Select at least one path object and a single point symbol to activate this tool.</source>
        <translation type="unfinished"></translation>
    </message>
    <message>
        <location filename="../src/map_editor.cpp" line="2116"/>
        <source>%1 object(s) duplicated</source>
        <translation>%1 個のオブジェクトが複製されました</translation>
    </message>
    <message>
        <location filename="../src/map_editor.cpp" line="2308"/>
        <source>Object selection</source>
        <translation>オブジェクトの選択</translation>
    </message>
    <message>
        <location filename="../src/map_editor.cpp" line="2308"/>
        <source>No objects were selected because there are no objects with the selected symbol(s).</source>
        <translation>オブジェクトは選択されませんでした。選択中の記号を使用したオブジェクトがありません。</translation>
    </message>
    <message>
        <location filename="../src/map_editor.cpp" line="2598"/>
        <source>Measure</source>
        <translation>測定</translation>
    </message>
    <message>
        <location filename="../src/map_editor.cpp" line="2614"/>
        <source>Unification failed.</source>
        <translation>エリアの論理和が失敗しました。</translation>
    </message>
    <message>
        <location filename="../src/map_editor.cpp" line="2620"/>
        <source>Intersection failed.</source>
        <translation>エリアの論理積が失敗しました。</translation>
    </message>
    <message>
        <location filename="../src/map_editor.cpp" line="2626"/>
        <source>Difference failed.</source>
        <translation>エリアの論理差が失敗しました。</translation>
    </message>
    <message>
        <location filename="../src/map_editor.cpp" line="2632"/>
        <source>XOr failed.</source>
        <translation>エリアの排他的論理和が失敗しました。</translation>
    </message>
    <message>
        <location filename="../src/map_editor.cpp" line="3291"/>
        <source>Paint free-handedly on a template</source>
        <translation>テンプレート上にフリーハンドで書き込みをします</translation>
    </message>
    <message>
        <location filename="../src/map_editor.cpp" line="3293"/>
        <source>Paint free-handedly on a template. Create or load a template which can be drawn onto to activate this button</source>
        <translation>テンプレート上にフリーハンドで書き込みをします。書き込み可能なテンプレートを読み込んで、このボタンを有効にしてください</translation>
    </message>
    <message>
        <source>Import DXF or GPX file</source>
        <translation type="obsolete">DXFファイル、GBXファイルをインポート</translation>
    </message>
    <message>
        <location filename="../src/map_editor.cpp" line="3425"/>
        <source>Importable files</source>
        <translation>インポート可能なファイル</translation>
    </message>
    <message>
        <location filename="../src/map_editor.cpp" line="3427"/>
        <source>All files</source>
        <translation>すべてのファイル</translation>
    </message>
    <message>
        <source>Import OMAP, OCD, GPX, OSM or DXF file</source>
        <translation type="obsolete">OMAP, OCD, GPX, OSM or DXF ファイルをインポート</translation>
    </message>
    <message>
        <location filename="../src/map_editor.cpp" line="3454"/>
        <source>Cannot import the selected file because its file format is not supported.</source>
        <translation>ファイルをインポートできません。このファイル形式はサポートされていません。</translation>
    </message>
</context>
<context>
    <name>MapEditorTool</name>
    <message>
        <location filename="../src/template_adjust.cpp" line="580"/>
        <location filename="../src/tool_draw_path.cpp" line="1090"/>
        <location filename="../src/tool_draw_circle.cpp" line="300"/>
        <location filename="../src/tool_draw_rectangle.cpp" line="722"/>
        <location filename="../src/tool_draw_freehand.cpp" line="275"/>
        <location filename="../src/tool_cutout.cpp" line="137"/>
        <source>&lt;b&gt;%1&lt;/b&gt;: Abort. </source>
        <translation>&lt;b&gt;%1&lt;/b&gt;: 中止. </translation>
    </message>
    <message>
        <location filename="../src/tool_edit_point.cpp" line="653"/>
        <location filename="../src/tool_draw_path.cpp" line="1038"/>
        <location filename="../src/tool_draw_path.cpp" line="1039"/>
        <location filename="../src/tool_draw_rectangle.cpp" line="675"/>
        <location filename="../src/tool_draw_rectangle.cpp" line="676"/>
        <source>More: %1, %2</source>
        <translation>もっと表示: %1, %2</translation>
    </message>
    <message>
        <location filename="../src/tool_edit_line.cpp" line="449"/>
        <source>More: %1</source>
        <translation>もっと表示: %1</translation>
    </message>
    <message>
        <location filename="../src/tool_draw_path.cpp" line="1037"/>
        <location filename="../src/tool_draw_rectangle.cpp" line="674"/>
        <source>More: %1, %2, %3</source>
        <translation>もっと表示: %1, %2, %3</translation>
    </message>
</context>
<context>
    <name>MapPrinter</name>
    <message>
        <location filename="../src/core/map_printer.cpp" line="862"/>
        <source>Processing separations of page %1...</source>
        <translation>ページ %1 のセパレーションを処理中...</translation>
    </message>
    <message>
        <location filename="../src/core/map_printer.cpp" line="863"/>
        <source>Processing page %1...</source>
        <translation>ページ %1 を処理中...</translation>
    </message>
    <message>
        <location filename="../src/core/map_printer.cpp" line="968"/>
        <source>Canceled</source>
        <translation>キャンセルされました</translation>
    </message>
    <message>
        <location filename="../src/core/map_printer.cpp" line="973"/>
        <source>Error</source>
        <translation>エラー</translation>
    </message>
    <message>
        <location filename="../src/core/map_printer.cpp" line="977"/>
        <source>Finished</source>
        <translation>終了しました</translation>
    </message>
</context>
<context>
    <name>MapWidget</name>
    <message>
        <source>Zoom: %1x</source>
        <translation type="obsolete">ズーム: %1x</translation>
    </message>
    <message>
        <location filename="../src/map_widget.cpp" line="618"/>
        <source>%1x</source>
        <comment>Zoom factor</comment>
        <translation>%1x</translation>
    </message>
    <message>
        <location filename="../src/map_widget.cpp" line="639"/>
        <source>mm</source>
        <comment>millimeters</comment>
        <translation>mm</translation>
    </message>
    <message>
        <location filename="../src/map_widget.cpp" line="652"/>
        <source>m</source>
        <comment>meters</comment>
        <translation>m</translation>
    </message>
    <message>
        <location filename="../src/map_widget.cpp" line="680"/>
        <source>Error</source>
        <translation>エラー</translation>
    </message>
    <message>
        <location filename="../src/map_widget.cpp" line="876"/>
        <source>Empty map!

Start by defining some colors:
Select Symbols -&gt; Color window to
open the color dialog and
define the colors there.</source>
        <translation>空白の地図です。

まず色を定義するところから始めましょう。
メニューバーの「記号」から「色ウィンドウ」を選択して
色ダイアログを開き、色を定義してください。</translation>
    </message>
    <message>
        <location filename="../src/map_widget.cpp" line="878"/>
        <source>No symbols!

Now define some symbols:
Right-click in the symbol bar
and select &quot;New symbol&quot;
to create one.</source>
        <translation>記号がありません！

まずは記号を定義してみましょう。
記号ウィンドウを右クリックして「新しい記号」を選択し、
記号を作成してください。</translation>
    </message>
    <message>
        <location filename="../src/map_widget.cpp" line="880"/>
        <source>Ready to draw!

Start drawing or load a base map.
To load a base map, click
Templates -&gt; Open template...</source>
        <translation>地図を描く準備ができました。

作図を開始、または下絵を読み込んでください。
下絵を読み込むには、メニューバーの「テンプレート」から
「テンプレートを開く...」を選択してください。</translation>
    </message>
    <message>
        <location filename="../src/map_widget.cpp" line="880"/>
        <source>Hint: Hold the middle mouse button to drag the map,
zoom using the mouse wheel, if available.</source>
        <translation>ヒント: マウスのホイールドラッグで地図を移動できます。
マウスホイールを回転でズームすることができます。</translation>
    </message>
</context>
<context>
    <name>MeasureWidget</name>
    <message>
        <source>No objects selected.</source>
        <translation type="obsolete">オブジェクトが選択されていません。</translation>
    </message>
    <message>
        <source>No objects selected.&lt;br/&gt;Draw or select a path&lt;br/&gt;to measure it.</source>
        <translation type="obsolete">オブジェクトが選択されていません。&lt;br/&gt;測定する path を描画または選択してください。</translation>
    </message>
    <message>
        <location filename="../src/gui/widgets/measure_widget.cpp" line="52"/>
        <source>Boundary length:</source>
        <translation>輪郭線の長さ:</translation>
    </message>
    <message>
        <location filename="../src/gui/widgets/measure_widget.cpp" line="53"/>
        <source>Length:</source>
        <translation>長さ:</translation>
    </message>
    <message>
        <location filename="../src/gui/widgets/measure_widget.cpp" line="62"/>
        <source>Area:</source>
        <translation>面積:</translation>
    </message>
    <message>
        <location filename="../src/gui/widgets/measure_widget.cpp" line="108"/>
        <source>No object selected.</source>
        <translation>オブジェクトが選択されていません。</translation>
    </message>
    <message>
        <location filename="../src/gui/widgets/measure_widget.cpp" line="112"/>
        <source>%1 objects selected.</source>
        <translation>%1 オブジェクトが選択されています。</translation>
    </message>
    <message>
        <location filename="../src/gui/widgets/measure_widget.cpp" line="123"/>
        <source>The selected object is not a path.</source>
        <translation>選択中のオブジェクトが path ではありません。</translation>
    </message>
    <message>
        <location filename="../src/gui/widgets/measure_widget.cpp" line="139"/>
        <source>mm</source>
        <comment>millimeters</comment>
        <translation>mm</translation>
    </message>
    <message>
        <location filename="../src/gui/widgets/measure_widget.cpp" line="140"/>
        <source>m</source>
        <comment>meters</comment>
        <translation>m</translation>
    </message>
    <message>
        <location filename="../src/gui/widgets/measure_widget.cpp" line="152"/>
        <source>mm²</source>
        <comment>square millimeters</comment>
        <translation>mm²</translation>
    </message>
    <message>
        <location filename="../src/gui/widgets/measure_widget.cpp" line="153"/>
        <source>m²</source>
        <comment>square meters</comment>
        <translation>m²</translation>
    </message>
    <message>
        <location filename="../src/gui/widgets/measure_widget.cpp" line="156"/>
        <source>This object is too small.</source>
        <translation>オブジェクトが小さすぎます。</translation>
    </message>
    <message>
        <location filename="../src/gui/widgets/measure_widget.cpp" line="157"/>
        <source>The minimimum area is %1 %2.</source>
        <translation>最小の面積は %1 %2 です。</translation>
    </message>
    <message>
        <location filename="../src/gui/widgets/measure_widget.cpp" line="157"/>
        <source>mm²</source>
        <translation>mm²</translation>
    </message>
    <message>
        <location filename="../src/gui/widgets/measure_widget.cpp" line="159"/>
        <source>Note: Boundary length and area are correct only if there are no self-intersections and holes are used as such.</source>
        <translation>注意: エリアオブジェクトの輪郭線の長さと面積は、交差や穴あけがあると正しく測定されません。</translation>
    </message>
    <message>
        <location filename="../src/gui/widgets/measure_widget.cpp" line="162"/>
        <source>This line is too short.</source>
        <translation>ラインが短すぎます。</translation>
    </message>
    <message>
        <location filename="../src/gui/widgets/measure_widget.cpp" line="163"/>
        <source>The minimum length is %1 %2.</source>
        <translation>最小の長さは %1 %2 です。</translation>
    </message>
    <message>
        <source>Selected object is not a path.</source>
        <translation type="obsolete">選択中のオブジェクトが path ではありません。</translation>
    </message>
    <message>
        <source>Boundary length</source>
        <translation type="obsolete">境界線の長さ</translation>
    </message>
    <message>
        <source>Length</source>
        <translation type="obsolete">長さ</translation>
    </message>
    <message>
        <location filename="../src/gui/widgets/measure_widget.cpp" line="163"/>
        <source>mm</source>
        <translation>mm</translation>
    </message>
    <message>
        <source>meters</source>
        <translation type="obsolete">m</translation>
    </message>
    <message>
        <source>Area</source>
        <translation type="obsolete">面積</translation>
    </message>
    <message>
        <source>&lt;br/&gt;&lt;u&gt;Warning&lt;/u&gt;: area is only correct if&lt;br/&gt;there are no self-intersections and&lt;br/&gt;holes are used as such.</source>
        <translation type="obsolete">&lt;br/&gt;&lt;u&gt;注意&lt;/u&gt;:面積は、エリアオブジェクトに重なりや穴あけがあると正しく測定されません。</translation>
    </message>
</context>
<context>
    <name>NewMapDialog</name>
    <message>
        <location filename="../src/map_dialog_new.cpp" line="37"/>
        <source>Create new map</source>
        <translation>新しい地図を作成</translation>
    </message>
    <message>
        <location filename="../src/map_dialog_new.cpp" line="39"/>
        <source>Choose the scale and symbol set for the new map.</source>
        <translation>新しい地図の縮尺と記号セットを選択してください。</translation>
    </message>
    <message>
        <location filename="../src/map_dialog_new.cpp" line="41"/>
        <source>Scale:  1 : </source>
        <translation>縮尺:  1 :　</translation>
    </message>
    <message>
        <location filename="../src/map_dialog_new.cpp" line="46"/>
        <source>Symbol sets:</source>
        <translation>記号セット:</translation>
    </message>
    <message>
        <location filename="../src/map_dialog_new.cpp" line="49"/>
        <source>Only show symbol sets matching the selected scale</source>
        <translation>選択中の縮尺に一致する記号セットのみ表示する</translation>
    </message>
    <message>
        <location filename="../src/map_dialog_new.cpp" line="51"/>
        <source>Cancel</source>
        <translation>キャンセル</translation>
    </message>
    <message>
        <location filename="../src/map_dialog_new.cpp" line="52"/>
        <source>Create</source>
        <translation>作成</translation>
    </message>
    <message>
        <location filename="../src/map_dialog_new.cpp" line="140"/>
        <source>Empty symbol set</source>
        <translation>空白の記号セット</translation>
    </message>
    <message>
        <location filename="../src/map_dialog_new.cpp" line="178"/>
        <location filename="../src/map_dialog_new.cpp" line="233"/>
        <source>Load symbol set from a file...</source>
        <translation>ファイルから記号セットを読み込む...</translation>
    </message>
    <message>
        <location filename="../src/map_dialog_new.cpp" line="229"/>
        <source>All symbol set files</source>
        <translation>すべての記号セットファイル</translation>
    </message>
    <message>
        <location filename="../src/map_dialog_new.cpp" line="231"/>
        <source>All files</source>
        <translation>すべてのファイル</translation>
    </message>
</context>
<context>
    <name>OCAD8FileExport</name>
    <message>
        <location filename="../src/file_format_ocad8.cpp" line="1540"/>
        <source>The map contains more than 256 colors which is not supported by ocd version 8.</source>
        <translation>地図に256以上の色が含まれています。ocd バージョン 8 ではサポートされません。</translation>
    </message>
    <message>
        <location filename="../src/file_format_ocad8.cpp" line="1544"/>
        <source>libocad returned %1</source>
        <translation type="unfinished"></translation>
    </message>
    <message>
        <location filename="../src/file_format_ocad8.cpp" line="1586"/>
        <source>Registration black is exported as a regular color.</source>
        <translation type="unfinished"></translation>
    </message>
    <message>
        <location filename="../src/file_format_ocad8.cpp" line="1681"/>
        <source>Unable to export fill pattern shift for an area object</source>
        <translation type="unfinished"></translation>
    </message>
    <message>
        <location filename="../src/file_format_ocad8.cpp" line="1829"/>
        <source>Unable to export template: file type of &quot;%1&quot; is not supported yet</source>
        <translation>&quot;%1&quot; 形式のテンプレートのエクスポートは、まだサポートされていません</translation>
    </message>
    <message>
        <location filename="../src/file_format_ocad8.cpp" line="2046"/>
        <source>In line symbol &quot;%1&quot;, cannot represent cap/join combination.</source>
        <translation type="unfinished"></translation>
    </message>
    <message>
        <location filename="../src/file_format_ocad8.cpp" line="2070"/>
        <source>In line symbol &quot;%1&quot;, neglecting the dash grouping.</source>
        <translation type="unfinished"></translation>
    </message>
    <message>
        <location filename="../src/file_format_ocad8.cpp" line="2081"/>
        <source>In line symbol &quot;%1&quot;, the number of dashes in a group has been reduced to 2.</source>
        <translation type="unfinished"></translation>
    </message>
    <message>
        <location filename="../src/file_format_ocad8.cpp" line="2137"/>
        <source>In line symbol &quot;%1&quot;, cannot export the borders correctly.</source>
        <translation type="unfinished"></translation>
    </message>
    <message>
        <location filename="../src/file_format_ocad8.cpp" line="2196"/>
        <source>In area symbol &quot;%1&quot;, skipping a fill pattern.</source>
        <translation type="unfinished"></translation>
    </message>
    <message>
        <location filename="../src/file_format_ocad8.cpp" line="2243"/>
        <source>In area symbol &quot;%1&quot;, assuming a &quot;shifted rows&quot; point pattern. This might be correct as well as incorrect.</source>
        <translation type="unfinished"></translation>
    </message>
    <message>
        <location filename="../src/file_format_ocad8.cpp" line="2282"/>
        <source>In text symbol %1: custom character spacing is set, its implementation does not match OCAD&apos;s behavior yet</source>
        <translation type="unfinished"></translation>
    </message>
    <message>
        <location filename="../src/file_format_ocad8.cpp" line="2289"/>
        <source>In text symbol %1: ignoring underlining</source>
        <translation type="unfinished"></translation>
    </message>
    <message>
        <location filename="../src/file_format_ocad8.cpp" line="2291"/>
        <source>In text symbol %1: ignoring kerning</source>
        <translation type="unfinished"></translation>
    </message>
    <message>
        <location filename="../src/file_format_ocad8.cpp" line="2666"/>
        <source>String truncated (truncation marked with three &apos;|&apos;): %1</source>
        <translation type="unfinished"></translation>
    </message>
</context>
<context>
    <name>OCAD8FileImport</name>
    <message>
        <location filename="../src/file_format_ocad8.cpp" line="111"/>
        <source>Could not allocate buffer.</source>
        <translation type="unfinished"></translation>
    </message>
    <message>
        <location filename="../src/file_format_ocad8.cpp" line="115"/>
        <source>libocad returned %1</source>
        <translation type="unfinished"></translation>
    </message>
    <message>
        <location filename="../src/file_format_ocad8.cpp" line="118"/>
        <source>OCAD files of version %1 are not supported!</source>
        <translation>OCAD %1 のファイルはサポートされていません。</translation>
    </message>
    <message numerus="yes">
        <location filename="../src/file_format_ocad8.cpp" line="142"/>
        <source>%n color separation(s) were skipped, reason: Import disabled.</source>
        <translation type="unfinished">
            <numerusform></numerusform>
        </translation>
    </message>
    <message>
        <location filename="../src/file_format_ocad8.cpp" line="147"/>
        <source>Could not load the spot color definitions, error: %1</source>
        <translation type="unfinished"></translation>
    </message>
    <message>
        <location filename="../src/file_format_ocad8.cpp" line="207"/>
        <source>Color &quot;Registration black&quot; is imported as a special color.</source>
        <translation type="unfinished"></translation>
    </message>
    <message>
        <location filename="../src/file_format_ocad8.cpp" line="271"/>
        <source>Unable to import symbol &quot;%3&quot; (%1.%2)</source>
        <translation>記号 &quot;%3&quot; をインポートできません (%1.%2)</translation>
    </message>
    <message>
        <location filename="../src/file_format_ocad8.cpp" line="284"/>
        <source>OCAD import layer</source>
        <translation>OCADインポートレイヤー</translation>
    </message>
    <message>
        <location filename="../src/file_format_ocad8.cpp" line="425"/>
        <source>In dashed line symbol %1, pointed cap lengths for begin and end are different (%2 and %3). Using %4.</source>
        <translation>破線のライン記号 %1 で、三角のキャップの長さが、始点と終点で異なっています (%2 と %3)。%4 を使用してください。</translation>
    </message>
    <message>
        <location filename="../src/file_format_ocad8.cpp" line="442"/>
        <source>In dashed line symbol %1, the end length cannot be imported correctly.</source>
        <translation>破線のライン記号 %1 で、末端の長さを正しくインポートできません。</translation>
    </message>
    <message>
        <location filename="../src/file_format_ocad8.cpp" line="444"/>
        <source>In dashed line symbol %1, the end gap cannot be imported correctly.</source>
        <translation>破線のライン記号 %1 で、末端のギャップを正しくインポートできません。</translation>
    </message>
    <message>
        <location filename="../src/file_format_ocad8.cpp" line="453"/>
        <source>In dashed line symbol %1, main and end length are different (%2 and %3). Using %4.</source>
        <translation>破線のライン記号 %1 で、本体と末端の長さが異なっています (%2 と %3)。%4 を使用してください。</translation>
    </message>
    <message>
        <location filename="../src/file_format_ocad8.cpp" line="463"/>
        <source>In dashed line symbol %1, gaps D and E are different (%2 and %3). Using %4.</source>
        <translation>破線のライン記号 %1 で、キャップ D と E が異なっています (%2 と %3)。%4 を使用してください。</translation>
    </message>
    <message>
        <location filename="../src/file_format_ocad8.cpp" line="613"/>
        <source>Line symbol %1: suppressing dash symbol at line ends.</source>
        <translation type="unfinished"></translation>
    </message>
    <message>
        <location filename="../src/file_format_ocad8.cpp" line="751"/>
        <source>During import of text symbol %1: ignoring justified alignment</source>
        <translation>テキスト記号 %1 をインポートする際、テキストの均等割付を無視します</translation>
    </message>
    <message>
        <location filename="../src/file_format_ocad8.cpp" line="757"/>
        <source>During import of text symbol %1: ignoring custom weight (%2)</source>
        <translation>テキスト記号 %1 をインポートする際、文字の太さ (weight) を無視します (%2)</translation>
    </message>
    <message>
        <location filename="../src/file_format_ocad8.cpp" line="762"/>
        <source>During import of text symbol %1: custom character spacing is set, its implementation does not match OCAD&apos;s behavior yet</source>
        <translation>テキスト記号 %1 をインポートする際、カスタムの文字間隔が設定されていますが、この実装はまだ OCAD の動作と一致しません</translation>
    </message>
    <message>
        <location filename="../src/file_format_ocad8.cpp" line="767"/>
        <source>During import of text symbol %1: ignoring custom word spacing (%2%)</source>
        <translation>テキスト記号 %1 をインポートする際、カスタムの語間隔 (%2%) を無視します</translation>
    </message>
    <message>
        <location filename="../src/file_format_ocad8.cpp" line="772"/>
        <source>During import of text symbol %1: ignoring custom indents (%2/%3)</source>
        <translation>テキスト記号 %1 をインポートする際、カスタムの字下げ (%2/%3) を無視します</translation>
    </message>
    <message>
        <location filename="../src/file_format_ocad8.cpp" line="793"/>
        <source>During import of text symbol %1: ignoring text framing (mode %2)</source>
        <translation>テキスト記号 %1 をインポートする際、テキストフレーム (モード %2) を無視します</translation>
    </message>
    <message>
        <location filename="../src/file_format_ocad8.cpp" line="945"/>
        <source>Unable to load object</source>
        <translation>オブジェクトを読み込むことができません</translation>
    </message>
    <message>
        <location filename="../src/file_format_ocad8.cpp" line="952"/>
        <source>Unable to import rectangle object</source>
        <translation>矩形オブジェクトを読み込むことができません</translation>
    </message>
    <message>
        <location filename="../src/file_format_ocad8.cpp" line="1000"/>
        <source>Not importing text symbol, couldn&apos;t figure out path&apos; (npts=%1): %2</source>
        <translation type="unfinished"></translation>
    </message>
    <message>
        <source>Unable to import template: %1</source>
        <translation type="obsolete">テンプレートをインポートすることができません: %1</translation>
    </message>
    <message>
        <location filename="../src/file_format_ocad8.cpp" line="1191"/>
        <location filename="../src/file_format_ocad8.cpp" line="1300"/>
        <source>Unable to import template: background &quot;%1&quot; doesn&apos;t seem to be a raster image</source>
        <translation type="unfinished"></translation>
    </message>
    <message>
        <location filename="../src/file_format_ocad8.cpp" line="1405"/>
        <source>Trying to import a text object with unknown coordinate format</source>
        <translation type="unfinished"></translation>
    </message>
    <message>
        <location filename="../src/file_format_ocad8.cpp" line="1504"/>
        <source>Color id not found: %1, ignoring this color</source>
        <translation>色 ID が見つかりませんでした %1 。この色を無視します</translation>
    </message>
</context>
<context>
    <name>OcdFileImport</name>
    <message>
        <location filename="../src/fileformats/ocd_file_format.cpp" line="102"/>
        <source>In line symbol %1 &apos;%2&apos;: %3</source>
        <translation type="unfinished"></translation>
    </message>
    <message>
        <location filename="../src/fileformats/ocd_file_format.cpp" line="110"/>
        <source>In text symbol %1 &apos;%2&apos;: %3</source>
        <translation type="unfinished"></translation>
    </message>
    <message>
        <location filename="../src/fileformats/ocd_file_format.cpp" line="311"/>
        <location filename="../src/fileformats/ocd_file_format.cpp" line="324"/>
        <source>Spot color information was ignored.</source>
        <translation type="unfinished"></translation>
    </message>
    <message>
        <location filename="../src/fileformats/ocd_file_format.cpp" line="443"/>
        <source>Unable to import symbol %1.%2 &quot;%3&quot;: %4</source>
        <translation type="unfinished"></translation>
    </message>
    <message>
        <location filename="../src/fileformats/ocd_file_format.cpp" line="447"/>
        <source>Unsupported type &quot;%1&quot;.</source>
        <translation type="unfinished"></translation>
    </message>
    <message>
        <location filename="../src/fileformats/ocd_file_format.cpp" line="532"/>
        <source>Unable to import template: &quot;%1&quot; is not a supported template type.</source>
        <translation type="unfinished"></translation>
    </message>
    <message>
        <location filename="../src/fileformats/ocd_file_format.cpp" line="785"/>
        <source>Unsupported line style &apos;%1&apos;.</source>
        <translation type="unfinished"></translation>
    </message>
    <message>
        <location filename="../src/fileformats/ocd_file_format.cpp" line="797"/>
        <source>Different lengths for pointed caps at begin (%1 mm) and end (%2 mm) are not supported. Using %3 mm.</source>
        <translation type="unfinished"></translation>
    </message>
    <message>
        <location filename="../src/fileformats/ocd_file_format.cpp" line="813"/>
        <source>The dash pattern cannot be imported correctly.</source>
        <translation type="unfinished"></translation>
    </message>
    <message>
        <location filename="../src/fileformats/ocd_file_format.cpp" line="828"/>
        <location filename="../src/fileformats/ocd_file_format.cpp" line="860"/>
        <source>The dash pattern&apos;s end length (%1 mm) cannot be imported correctly. Using %2 mm.</source>
        <translation type="unfinished"></translation>
    </message>
    <message>
        <location filename="../src/fileformats/ocd_file_format.cpp" line="835"/>
        <location filename="../src/fileformats/ocd_file_format.cpp" line="875"/>
        <source>The dash pattern&apos;s end gap (%1 mm) cannot be imported correctly. Using %2 mm.</source>
        <translation type="unfinished"></translation>
    </message>
    <message>
        <location filename="../src/fileformats/ocd_file_format.cpp" line="919"/>
        <source>Unsupported framing line style &apos;%1&apos;.</source>
        <translation type="unfinished"></translation>
    </message>
    <message>
        <location filename="../src/fileformats/ocd_file_format.cpp" line="1005"/>
        <source>Skipped secondary point symbol.</source>
        <translation type="unfinished"></translation>
    </message>
    <message>
        <location filename="../src/fileformats/ocd_file_format.cpp" line="1040"/>
        <source>Suppressing dash symbol at line ends.</source>
        <translation type="unfinished"></translation>
    </message>
    <message>
        <location filename="../src/fileformats/ocd_file_format.cpp" line="1185"/>
        <location filename="../src/fileformats/ocd_file_format.cpp" line="1274"/>
        <source>Justified alignment is not supported.</source>
        <translation type="unfinished"></translation>
    </message>
    <message>
        <location filename="../src/fileformats/ocd_file_format.cpp" line="1196"/>
        <location filename="../src/fileformats/ocd_file_format.cpp" line="1285"/>
        <source>Vertical alignment &apos;%1&apos; is not supported.</source>
        <translation type="unfinished"></translation>
    </message>
    <message>
        <location filename="../src/fileformats/ocd_file_format.cpp" line="1202"/>
        <location filename="../src/fileformats/ocd_file_format.cpp" line="1291"/>
        <source>Ignoring custom weight (%1).</source>
        <translation type="unfinished"></translation>
    </message>
    <message>
        <location filename="../src/fileformats/ocd_file_format.cpp" line="1206"/>
        <location filename="../src/fileformats/ocd_file_format.cpp" line="1295"/>
        <source>Custom character spacing may be incorrect.</source>
        <translation type="unfinished"></translation>
    </message>
    <message>
        <location filename="../src/fileformats/ocd_file_format.cpp" line="1210"/>
        <location filename="../src/fileformats/ocd_file_format.cpp" line="1299"/>
        <source>Ignoring custom word spacing (%1 %).</source>
        <translation type="unfinished"></translation>
    </message>
    <message>
        <location filename="../src/fileformats/ocd_file_format.cpp" line="1214"/>
        <source>Ignoring custom indents (%1/%2).</source>
        <translation type="unfinished"></translation>
    </message>
    <message>
        <location filename="../src/fileformats/ocd_file_format.cpp" line="1234"/>
        <location filename="../src/fileformats/ocd_file_format.cpp" line="1319"/>
        <source>Ignoring text framing (mode %1).</source>
        <translation type="unfinished"></translation>
    </message>
    <message>
        <location filename="../src/fileformats/ocd_file_format.cpp" line="1325"/>
        <source>Line text symbols are not yet supported. Marking the symbol as hidden.</source>
        <translation type="unfinished"></translation>
    </message>
    <message>
        <location filename="../src/fileformats/ocd_file_format.cpp" line="1503"/>
        <source>Unable to load object</source>
        <translation>オブジェクトを読み込むことができません</translation>
    </message>
    <message>
        <location filename="../src/fileformats/ocd_file_format.cpp" line="1513"/>
        <source>Unable to import rectangle object</source>
        <translation>矩形オブジェクトを読み込むことができません</translation>
    </message>
    <message>
        <location filename="../src/fileformats/ocd_file_format.cpp" line="1554"/>
        <source>Not importing text symbol, couldn&apos;t figure out path&apos; (npts=%1): %2</source>
        <translation type="unfinished"></translation>
    </message>
    <message>
        <location filename="../src/fileformats/ocd_file_format.cpp" line="1830"/>
        <source>Trying to import a text object with unknown coordinate format</source>
        <translation type="unfinished"></translation>
    </message>
    <message>
        <location filename="../src/fileformats/ocd_file_format.cpp" line="1851"/>
        <location filename="../src/fileformats/ocd_file_format.cpp" line="1855"/>
        <source>Invalid data.</source>
        <translation type="unfinished"></translation>
    </message>
    <message>
        <location filename="../src/fileformats/ocd_file_format.cpp" line="1867"/>
        <location filename="../src/fileformats/ocd_file_format.cpp" line="1876"/>
        <location filename="../src/fileformats/ocd_file_format.cpp" line="1880"/>
        <location filename="../src/fileformats/ocd_file_format.cpp" line="1884"/>
        <source>Untested file importer for format: OCD %1</source>
        <translation type="unfinished"></translation>
    </message>
    <message>
        <location filename="../src/fileformats/ocd_file_format.cpp" line="1890"/>
        <source>OCD files of version %1 are not supported!</source>
        <translation type="unfinished"></translation>
    </message>
</context>
<context>
    <name>OcdFileImport</name>
    <message>
        <location filename="../src/fileformats/ocd_file_format.cpp" line="101"/>
        <source>In line symbol %1 &apos;%2&apos;: %3</source>
        <translation type="unfinished"></translation>
    </message>
    <message>
        <location filename="../src/fileformats/ocd_file_format.cpp" line="305"/>
        <source>Spot color information was ignored.</source>
        <translation type="unfinished"></translation>
    </message>
    <message>
        <location filename="../src/fileformats/ocd_file_format.cpp" line="426"/>
        <source>Unable to import symbol %1.%2 &quot;%3&quot;: %4</source>
        <translation type="unfinished"></translation>
    </message>
    <message>
        <location filename="../src/fileformats/ocd_file_format.cpp" line="430"/>
        <source>Unsupported type &quot;%1&quot;.</source>
        <translation type="unfinished"></translation>
    </message>
    <message>
        <location filename="../src/fileformats/ocd_file_format.cpp" line="509"/>
        <source>Unable to import template: &quot;%1&quot; is not a supported template type.</source>
        <translation type="unfinished"></translation>
    </message>
    <message>
        <location filename="../src/fileformats/ocd_file_format.cpp" line="696"/>
        <source>Unsupported line style &apos;%1&apos;.</source>
        <translation type="unfinished"></translation>
    </message>
    <message>
        <location filename="../src/fileformats/ocd_file_format.cpp" line="708"/>
        <source>Different lengths for pointed caps at begin (%1 mm) and end (%2 mm) are not supported. Using %3 mm.</source>
        <translation type="unfinished"></translation>
    </message>
    <message>
        <location filename="../src/fileformats/ocd_file_format.cpp" line="724"/>
        <source>The dash pattern cannot be imported correctly.</source>
        <translation type="unfinished"></translation>
    </message>
    <message>
        <location filename="../src/fileformats/ocd_file_format.cpp" line="739"/>
        <location filename="../src/fileformats/ocd_file_format.cpp" line="771"/>
        <source>The dash pattern&apos;s end length (%1 mm) cannot be imported correctly. Using %2 mm.</source>
        <translation type="unfinished"></translation>
    </message>
    <message>
        <location filename="../src/fileformats/ocd_file_format.cpp" line="746"/>
        <location filename="../src/fileformats/ocd_file_format.cpp" line="786"/>
        <source>The dash pattern&apos;s end gap (%1 mm) cannot be imported correctly. Using %2 mm.</source>
        <translation type="unfinished"></translation>
    </message>
    <message>
        <location filename="../src/fileformats/ocd_file_format.cpp" line="830"/>
        <source>Unsupported framing line style &apos;%1&apos;.</source>
        <translation type="unfinished"></translation>
    </message>
    <message>
        <location filename="../src/fileformats/ocd_file_format.cpp" line="916"/>
        <source>Skipped secondary point symbol.</source>
        <translation type="unfinished"></translation>
    </message>
    <message>
        <location filename="../src/fileformats/ocd_file_format.cpp" line="951"/>
        <source>Suppressing dash symbol at line ends.</source>
        <translation type="unfinished"></translation>
    </message>
    <message>
        <location filename="../src/fileformats/ocd_file_format.cpp" line="1097"/>
        <source>During import of text symbol %1: ignoring justified alignment</source>
        <translation type="unfinished">テキスト記号 %1 をインポートする際、テキストの均等割付 (justified alignment) を無視します</translation>
    </message>
    <message>
        <location filename="../src/fileformats/ocd_file_format.cpp" line="1103"/>
        <source>During import of text symbol %1: ignoring custom weight (%2)</source>
        <translation type="unfinished">テキスト記号 %1 をインポートする際、文字の太さ (weight) を無視します (%2)</translation>
    </message>
    <message>
        <location filename="../src/fileformats/ocd_file_format.cpp" line="1108"/>
        <source>During import of text symbol %1: custom character spacing is set, its implementation does not match OCAD&apos;s behavior yet</source>
        <translation type="unfinished">テキスト記号 %1 をインポートする際、カスタムの文字間隔が設定されていますが、この実装はまだ OCAD の動作と一致しません</translation>
    </message>
    <message>
        <location filename="../src/fileformats/ocd_file_format.cpp" line="1113"/>
        <source>During import of text symbol %1: ignoring custom word spacing (%2%)</source>
        <translation type="unfinished">テキスト記号 %1 をインポートする際、カスタムの単語間隔 (%2%) を無視します</translation>
    </message>
    <message>
        <location filename="../src/fileformats/ocd_file_format.cpp" line="1118"/>
        <source>During import of text symbol %1: ignoring custom indents (%2/%3)</source>
        <translation type="unfinished">テキスト記号 %1 をインポートする際、カスタムの字下げ (%2/%3) を無視します</translation>
    </message>
    <message>
        <location filename="../src/fileformats/ocd_file_format.cpp" line="1139"/>
        <source>During import of text symbol %1: ignoring text framing (mode %2)</source>
        <translation type="unfinished">テキスト記号 %1 をインポートする際、テキストフレーム (モード %2) を無視します</translation>
    </message>
    <message>
        <location filename="../src/fileformats/ocd_file_format.cpp" line="1313"/>
        <source>Unable to load object</source>
        <translation type="unfinished">オブジェクトを読み込むことができません</translation>
    </message>
    <message>
        <location filename="../src/fileformats/ocd_file_format.cpp" line="1323"/>
        <source>Unable to import rectangle object</source>
        <translation type="unfinished">矩形オブジェクトを読み込むことができません</translation>
    </message>
    <message>
        <location filename="../src/fileformats/ocd_file_format.cpp" line="1368"/>
        <source>Not importing text symbol, couldn&apos;t figure out path&apos; (npts=%1): %2</source>
        <translation type="unfinished"></translation>
    </message>
    <message>
        <location filename="../src/fileformats/ocd_file_format.cpp" line="1613"/>
        <source>Trying to import a text object with unknown coordinate format</source>
        <translation type="unfinished"></translation>
    </message>
    <message>
        <location filename="../src/fileformats/ocd_file_format.cpp" line="1634"/>
        <location filename="../src/fileformats/ocd_file_format.cpp" line="1638"/>
        <source>Invalid data.</source>
        <translation type="unfinished"></translation>
    </message>
    <message>
        <location filename="../src/fileformats/ocd_file_format.cpp" line="1650"/>
        <location filename="../src/fileformats/ocd_file_format.cpp" line="1659"/>
        <location filename="../src/fileformats/ocd_file_format.cpp" line="1663"/>
        <location filename="../src/fileformats/ocd_file_format.cpp" line="1667"/>
        <source>Untested file importer for format: OCD %1</source>
        <translation type="unfinished"></translation>
    </message>
    <message>
        <location filename="../src/fileformats/ocd_file_format.cpp" line="1673"/>
        <source>OCD files of version %1 are not supported!</source>
        <translation type="unfinished"></translation>
    </message>
</context>
<context>
    <name>PaintOnTemplateSelectDialog</name>
    <message>
        <location filename="../src/template_tool_paint.cpp" line="317"/>
        <source>Select template to draw onto</source>
        <translation>書き込むテンプレートを選択</translation>
    </message>
    <message>
        <location filename="../src/template_tool_paint.cpp" line="331"/>
        <source>Cancel</source>
        <translation>キャンセル</translation>
    </message>
    <message>
        <location filename="../src/template_tool_paint.cpp" line="332"/>
        <source>Draw</source>
        <translation>書き込む</translation>
    </message>
</context>
<context>
    <name>PaintOnTemplateTool</name>
    <message>
        <source>&lt;b&gt;Left mouse click and drag&lt;/b&gt; to paint, &lt;b&gt;Right mouse click and drag&lt;/b&gt; to erase</source>
        <translation type="obsolete">&lt;b&gt;左クリックしながらドラッグ&lt;/b&gt;で書き込み、&lt;b&gt;右クリックしながらドラッグ&lt;/b&gt;で消去します</translation>
    </message>
    <message>
        <location filename="../src/template_tool_paint.cpp" line="55"/>
        <source>&lt;b&gt;Click and drag&lt;/b&gt;: Paint. &lt;b&gt;Right click and drag&lt;/b&gt;: Erase. </source>
        <translation>&lt;b&gt;左クリックしながらドラッグ&lt;/b&gt;: ペイントします。&lt;b&gt;右クリックしながらドラッグ&lt;/b&gt;: 消去します。</translation>
    </message>
    <message>
        <location filename="../src/template_tool_paint.cpp" line="58"/>
        <source>Color selection</source>
        <translation>色を選択</translation>
    </message>
</context>
<context>
    <name>PanTool</name>
    <message>
<<<<<<< HEAD
        <location filename="../src/tool_pan.cpp" line="56"/>
        <location filename="../src/gui/print_tool.cpp" line="348"/>
=======
        <location filename="../src/tool_pan.cpp" line="57"/>
>>>>>>> cd2cb728
        <source>&lt;b&gt;Drag&lt;/b&gt;: Move the map. </source>
        <translation>&lt;b&gt;ドラッグ&lt;/b&gt;: 地図を移動します。</translation>
    </message>
</context>
<context>
    <name>PercentageDelegate</name>
    <message>
        <location filename="../src/util/item_delegates.cpp" line="147"/>
        <location filename="../src/util/item_delegates.cpp" line="154"/>
        <source>%</source>
        <translation>%</translation>
    </message>
</context>
<context>
    <name>PercentageDelegate</name>
    <message>
        <location filename="../src/util/item_delegates.cpp" line="147"/>
        <location filename="../src/util/item_delegates.cpp" line="154"/>
        <source>%</source>
        <translation type="unfinished">%</translation>
    </message>
</context>
<context>
    <name>PointSymbolEditorTool</name>
    <message>
        <source>&lt;b&gt;Click&lt;/b&gt; to add a coordinate, &lt;b&gt;Ctrl+Click&lt;/b&gt; to change the selected coordinate</source>
        <translation type="obsolete">&lt;b&gt;クリック&lt;/b&gt;で座標を追加、&lt;b&gt;Ctrl キーを押しながらクリック&lt;/b&gt;で、選択中の座標を変更します</translation>
    </message>
    <message>
        <location filename="../src/symbol_point_editor.cpp" line="957"/>
        <source>&lt;b&gt;Click&lt;/b&gt;: Add a coordinate. &lt;b&gt;%1+Click&lt;/b&gt;: Change the selected coordinate. </source>
        <translation>&lt;b&gt;クリック&lt;/b&gt;: 座標を追加します。&lt;b&gt;%1 + クリック&lt;b&gt;: 選択中の座標を変更します。</translation>
    </message>
</context>
<context>
    <name>PointSymbolEditorWidget</name>
    <message>
        <source>Point editor</source>
        <translation type="obsolete">ポイントエディタ</translation>
    </message>
    <message>
        <source>Edit:</source>
        <translation type="obsolete">編集:</translation>
    </message>
    <message>
        <source>Elements:</source>
        <translation type="obsolete">要素:</translation>
    </message>
    <message>
        <location filename="../src/symbol_point_editor.cpp" line="51"/>
        <source>Always oriented to north (not rotatable)</source>
        <translation>常に北に向けて正置 (回転禁止)</translation>
    </message>
    <message>
        <location filename="../src/symbol_point_editor.cpp" line="54"/>
        <source>Elements</source>
        <translation>要素</translation>
    </message>
    <message>
        <location filename="../src/symbol_point_editor.cpp" line="66"/>
        <location filename="../src/symbol_point_editor.cpp" line="916"/>
        <source>Point</source>
        <translation>ポイント</translation>
    </message>
    <message>
        <location filename="../src/symbol_point_editor.cpp" line="67"/>
        <location filename="../src/symbol_point_editor.cpp" line="918"/>
        <source>Line</source>
        <translation>ライン</translation>
    </message>
    <message>
        <location filename="../src/symbol_point_editor.cpp" line="68"/>
        <location filename="../src/symbol_point_editor.cpp" line="920"/>
        <source>Area</source>
        <translation>エリア</translation>
    </message>
    <message>
        <location filename="../src/symbol_point_editor.cpp" line="71"/>
        <source>Center all elements</source>
        <translation type="unfinished"></translation>
    </message>
    <message>
        <location filename="../src/symbol_point_editor.cpp" line="73"/>
        <source>Current element</source>
        <translation>現在の要素</translation>
    </message>
    <message>
        <location filename="../src/symbol_point_editor.cpp" line="79"/>
        <source>Diameter &lt;b&gt;a&lt;/b&gt;:</source>
        <translation>直径 &lt;b&gt;a&lt;/b&gt;:</translation>
    </message>
    <message>
        <location filename="../src/symbol_point_editor.cpp" line="80"/>
        <location filename="../src/symbol_point_editor.cpp" line="86"/>
        <location filename="../src/symbol_point_editor.cpp" line="114"/>
        <source>mm</source>
        <translation>mm</translation>
    </message>
    <message>
        <location filename="../src/symbol_point_editor.cpp" line="82"/>
        <source>Inner color:</source>
        <translation>インナーの色:</translation>
    </message>
    <message>
        <location filename="../src/symbol_point_editor.cpp" line="85"/>
        <source>Outer width &lt;b&gt;b&lt;/b&gt;:</source>
        <translation>アウター &lt;b&gt;b&lt;/b&gt;:</translation>
    </message>
    <message>
        <location filename="../src/symbol_point_editor.cpp" line="88"/>
        <source>Outer color:</source>
        <translation>アウターの色:</translation>
    </message>
    <message>
        <location filename="../src/symbol_point_editor.cpp" line="113"/>
        <source>Line width:</source>
        <translation>ラインの幅:</translation>
    </message>
    <message>
        <location filename="../src/symbol_point_editor.cpp" line="116"/>
        <source>Line color:</source>
        <translation>ラインの色:</translation>
    </message>
    <message>
        <location filename="../src/symbol_point_editor.cpp" line="119"/>
        <source>Line cap:</source>
        <translation>ラインのキャップ:</translation>
    </message>
    <message>
        <location filename="../src/symbol_point_editor.cpp" line="121"/>
        <source>flat</source>
        <translation>平ら</translation>
    </message>
    <message>
        <location filename="../src/symbol_point_editor.cpp" line="122"/>
        <location filename="../src/symbol_point_editor.cpp" line="129"/>
        <source>round</source>
        <translation>ラウンド結合</translation>
    </message>
    <message>
        <location filename="../src/symbol_point_editor.cpp" line="123"/>
        <source>square</source>
        <translation>突出線端</translation>
    </message>
    <message>
        <location filename="../src/symbol_point_editor.cpp" line="126"/>
        <source>Line join:</source>
        <translation>角の形状:</translation>
    </message>
    <message>
        <location filename="../src/symbol_point_editor.cpp" line="128"/>
        <source>miter</source>
        <translation>マイター結合</translation>
    </message>
    <message>
        <location filename="../src/symbol_point_editor.cpp" line="130"/>
        <source>bevel</source>
        <translation>ベベル結合</translation>
    </message>
    <message>
        <location filename="../src/symbol_point_editor.cpp" line="132"/>
        <source>Line closed</source>
        <translation>ラインを閉じる</translation>
    </message>
    <message>
        <location filename="../src/symbol_point_editor.cpp" line="152"/>
        <source>Area color:</source>
        <translation>エリアの色:</translation>
    </message>
    <message>
        <location filename="../src/symbol_point_editor.cpp" line="165"/>
        <source>Coordinates:</source>
        <translation>座標:</translation>
    </message>
    <message>
        <location filename="../src/symbol_point_editor.cpp" line="170"/>
        <source>X</source>
        <translation>X</translation>
    </message>
    <message>
        <location filename="../src/symbol_point_editor.cpp" line="170"/>
        <source>Y</source>
        <translation>Y</translation>
    </message>
    <message>
        <location filename="../src/symbol_point_editor.cpp" line="170"/>
        <source>Curve start</source>
        <translation>曲線を開始</translation>
    </message>
    <message>
        <location filename="../src/symbol_point_editor.cpp" line="181"/>
        <source>Center by coordinate average</source>
        <translation>座標平均に中心を置く</translation>
    </message>
    <message>
        <location filename="../src/symbol_point_editor.cpp" line="361"/>
        <source>[Midpoint]</source>
        <translation>[Midpoint]</translation>
    </message>
    <message>
        <location filename="../src/symbol_point_editor.cpp" line="923"/>
        <source>Unknown</source>
        <translation>不明</translation>
    </message>
</context>
<context>
    <name>PointSymbolSettings</name>
    <message>
        <source>Point settings</source>
        <translation type="obsolete">ポイント記号の設定</translation>
    </message>
    <message>
        <source>Always oriented to north (not rotatable)</source>
        <translation type="obsolete">常に北に向けて正置 (回転禁止)</translation>
    </message>
    <message>
        <location filename="../src/symbol_point.cpp" line="416"/>
        <source>Point symbol</source>
        <translation>ポイント記号</translation>
    </message>
</context>
<context>
    <name>PrintTool</name>
    <message>
        <source>&lt;b&gt;Drag&lt;/b&gt; to move the print area</source>
        <translation type="obsolete">&lt;b&gt;ドラッグ&lt;/b&gt;で印刷領域を移動します</translation>
    </message>
    <message>
        <location filename="../src/gui/print_tool.cpp" line="51"/>
        <location filename="../src/gui/print_tool.cpp" line="382"/>
        <source>&lt;b&gt;Drag&lt;/b&gt;: Move the map, the print area or the area&apos;s borders. </source>
        <translation>&lt;b&gt;ドラッグ&lt;/b&gt;: 地図、プリントエリア、エリアの縁を移動します。 </translation>
    </message>
    <message>
        <location filename="../src/gui/print_tool.cpp" line="354"/>
        <source>&lt;b&gt;Drag&lt;/b&gt;: Move the print area. </source>
        <translation>&lt;b&gt;ドラッグ&lt;/b&gt;: プリントエリアを移動します。</translation>
    </message>
    <message>
        <location filename="../src/gui/print_tool.cpp" line="358"/>
        <source>&lt;b&gt;Drag&lt;/b&gt;: Move the map. </source>
        <translation>&lt;b&gt;ドラッグ&lt;/b&gt;: 地図を移動します。</translation>
    </message>
    <message>
        <location filename="../src/gui/print_tool.cpp" line="363"/>
        <location filename="../src/gui/print_tool.cpp" line="368"/>
        <source>&lt;b&gt;Drag&lt;/b&gt;: Move the print area&apos;s border. </source>
        <translation>&lt;b&gt;ドラッグ&lt;/b&gt;: プリントエリアの縁を移動します。</translation>
    </message>
    <message>
        <location filename="../src/gui/print_tool.cpp" line="373"/>
        <location filename="../src/gui/print_tool.cpp" line="378"/>
        <source>&lt;b&gt;Drag&lt;/b&gt;: Move the print area&apos;s borders. </source>
        <translation>&lt;b&gt;ドラッグ&lt;/b&gt;: プリントエリアの縁を移動します。</translation>
    </message>
</context>
<context>
    <name>PrintWidget</name>
    <message>
        <source>Printer or exporter:</source>
        <translation type="obsolete">プリンタまたはエクスポータの選択:</translation>
    </message>
    <message>
        <source>Export to PDF or PS</source>
        <translation type="vanished">PDF または PSをエクスポート</translation>
    </message>
    <message>
        <source>Export to image</source>
        <translation type="obsolete">イメージをエクスポート</translation>
    </message>
    <message>
        <location filename="../src/gui/print_widget.cpp" line="156"/>
        <source>Show templates</source>
        <translation>テンプレートを表示する</translation>
    </message>
    <message>
        <location filename="../src/gui/print_widget.cpp" line="159"/>
        <source>Show grid</source>
        <translation>グリッドを表示</translation>
    </message>
    <message>
        <location filename="../src/gui/print_widget.cpp" line="91"/>
        <source>Page orientation:</source>
        <translation>ページの方向:</translation>
    </message>
    <message>
        <location filename="../src/gui/print_widget.cpp" line="62"/>
        <source>Printer:</source>
        <translation>プリンター:</translation>
    </message>
    <message>
        <location filename="../src/gui/print_widget.cpp" line="84"/>
        <source>Portrait</source>
        <translation>縦</translation>
    </message>
    <message>
        <location filename="../src/gui/print_widget.cpp" line="86"/>
        <source>Landscape</source>
        <translation>横</translation>
    </message>
    <message>
        <location filename="../src/gui/print_widget.cpp" line="65"/>
        <source>Page format:</source>
        <translation>印刷のサイズ:</translation>
    </message>
    <message>
        <source>Dots per inch (dpi):</source>
        <translation type="obsolete">ドット/インチ(dpi):</translation>
    </message>
    <message>
        <location filename="../src/gui/print_widget.cpp" line="94"/>
        <source>Copies:</source>
        <translation>印刷部数:</translation>
    </message>
    <message>
        <source>Print area</source>
        <translation type="obsolete">印刷領域</translation>
    </message>
    <message>
        <location filename="../src/gui/print_widget.cpp" line="107"/>
        <source>Left:</source>
        <translation>左:</translation>
    </message>
    <message>
        <location filename="../src/gui/print_widget.cpp" line="110"/>
        <source>Top:</source>
        <translation>上:</translation>
    </message>
    <message>
        <location filename="../src/gui/print_widget.cpp" line="113"/>
        <source>Width:</source>
        <translation>幅:</translation>
    </message>
    <message>
        <location filename="../src/gui/print_widget.cpp" line="116"/>
        <source>Height:</source>
        <translation>高さ:</translation>
    </message>
    <message>
        <source>Center area on map</source>
        <translation type="obsolete">地図の中心領域を印刷</translation>
    </message>
    <message>
        <location filename="../src/gui/print_widget.cpp" line="168"/>
        <source>Preview...</source>
        <translation>プレビュー...</translation>
    </message>
    <message>
        <source>Export</source>
        <translation type="obsolete">エクスポート</translation>
    </message>
    <message>
        <location filename="../src/gui/print_widget.cpp" line="99"/>
        <source>Single page</source>
        <translation>単一ページ</translation>
    </message>
    <message>
        <location filename="../src/gui/print_widget.cpp" line="100"/>
        <source>Custom area</source>
        <translation>カスタムエリア</translation>
    </message>
    <message>
        <location filename="../src/gui/print_widget.cpp" line="101"/>
        <source>Map area:</source>
        <translation>マップエリア:</translation>
    </message>
    <message>
        <location filename="../src/gui/print_widget.cpp" line="103"/>
        <source>Center print area</source>
        <translation>地図の中心を印刷</translation>
    </message>
    <message>
        <location filename="../src/gui/print_widget.cpp" line="71"/>
        <location filename="../src/gui/print_widget.cpp" line="75"/>
        <location filename="../src/gui/print_widget.cpp" line="106"/>
        <location filename="../src/gui/print_widget.cpp" line="109"/>
        <location filename="../src/gui/print_widget.cpp" line="112"/>
        <location filename="../src/gui/print_widget.cpp" line="115"/>
        <location filename="../src/gui/print_widget.cpp" line="118"/>
        <source>mm</source>
        <translation>mm</translation>
    </message>
    <message>
        <location filename="../src/gui/print_widget.cpp" line="119"/>
        <source>Page overlap:</source>
        <translation>ページのオーバーラップ:</translation>
    </message>
    <message>
        <location filename="../src/gui/print_widget.cpp" line="123"/>
        <source>Options</source>
        <translation>オプション</translation>
    </message>
    <message>
        <location filename="../src/gui/print_widget.cpp" line="129"/>
        <source>Normal output</source>
        <translation>通常のアウトプット</translation>
    </message>
    <message>
        <location filename="../src/gui/print_widget.cpp" line="131"/>
        <source>Color separations</source>
        <translation>色分解</translation>
    </message>
    <message>
        <location filename="../src/gui/print_widget.cpp" line="141"/>
        <source>Resolution:</source>
        <translation>解像度:</translation>
    </message>
    <message>
        <location filename="../src/gui/print_widget.cpp" line="143"/>
        <source>Print in different scale:</source>
        <translation>縮尺を変更して印刷:</translation>
    </message>
    <message>
        <location filename="../src/gui/print_widget.cpp" line="162"/>
        <source>Simulate overprinting</source>
        <translation>オーバープリントをシミュレートする</translation>
    </message>
    <message>
        <location filename="../src/gui/print_widget.cpp" line="170"/>
        <location filename="../src/gui/print_widget.cpp" line="269"/>
        <source>Print</source>
        <translation>印刷</translation>
    </message>
    <message>
        <location filename="../src/gui/print_widget.cpp" line="174"/>
        <source>Export...</source>
        <translation>エクスポート...</translation>
    </message>
    <message>
        <location filename="../src/gui/print_widget.cpp" line="274"/>
        <source>PDF export</source>
        <translation>PDFをエクスポート</translation>
    </message>
    <message>
        <location filename="../src/gui/print_widget.cpp" line="285"/>
        <source>Image export</source>
        <translation>イメージをエクスポート</translation>
    </message>
    <message>
        <location filename="../src/gui/print_widget.cpp" line="387"/>
        <source>Save to PDF</source>
        <translation>PDFに保存</translation>
    </message>
    <message>
        <location filename="../src/gui/print_widget.cpp" line="728"/>
        <location filename="../src/gui/print_widget.cpp" line="768"/>
        <source>dpi</source>
        <translation>dpi</translation>
    </message>
    <message>
        <location filename="../src/gui/print_widget.cpp" line="867"/>
        <source>Not supported on Android.</source>
        <translation type="unfinished"></translation>
    </message>
    <message>
        <location filename="../src/gui/print_widget.cpp" line="873"/>
        <source>Print Preview Progress</source>
        <translation type="unfinished"></translation>
    </message>
    <message>
        <location filename="../src/gui/print_widget.cpp" line="903"/>
        <source>Warning</source>
        <translation>警告</translation>
    </message>
    <message>
        <location filename="../src/gui/print_widget.cpp" line="903"/>
        <source>A non-standard view mode is activated. Are you sure to print / export the map like this?</source>
        <translation type="unfinished"></translation>
    </message>
    <message>
        <location filename="../src/gui/print_widget.cpp" line="914"/>
        <source>PNG</source>
        <translation>PNG</translation>
    </message>
    <message>
        <location filename="../src/gui/print_widget.cpp" line="915"/>
        <source>BMP</source>
        <translation>BMP</translation>
    </message>
    <message>
        <location filename="../src/gui/print_widget.cpp" line="916"/>
        <source>TIFF</source>
        <translation>TIFF</translation>
    </message>
    <message>
        <location filename="../src/gui/print_widget.cpp" line="917"/>
        <source>JPEG</source>
        <translation>JPEG</translation>
    </message>
    <message>
        <location filename="../src/gui/print_widget.cpp" line="921"/>
        <source>PDF</source>
        <translation>PDF</translation>
    </message>
    <message>
        <location filename="../src/gui/print_widget.cpp" line="924"/>
        <source>Export map ...</source>
        <translation>地図のエクスポート...</translation>
    </message>
    <message>
        <location filename="../src/gui/print_widget.cpp" line="923"/>
        <source>All files (*.*)</source>
        <translation>すべてのファイル (*.*)</translation>
    </message>
    <message>
        <location filename="../src/gui/print_widget.cpp" line="930"/>
        <source>Printing Progress</source>
        <translation type="unfinished"></translation>
    </message>
    <message>
        <location filename="../src/gui/print_widget.cpp" line="867"/>
        <location filename="../src/gui/print_widget.cpp" line="954"/>
        <location filename="../src/gui/print_widget.cpp" line="1065"/>
        <source>Error</source>
        <translation>エラー</translation>
    </message>
    <message>
        <location filename="../src/gui/print_widget.cpp" line="954"/>
        <source>Failed to save the image. Does the path exist? Do you have sufficient rights?</source>
        <translation>画像の保存に失敗しました。pathは存在しますか?　十分な権利はもっていますか?</translation>
    </message>
    <message>
        <location filename="../src/gui/print_widget.cpp" line="958"/>
        <location filename="../src/gui/print_widget.cpp" line="998"/>
        <source>Exported successfully to %1</source>
        <translation>%1 へのエクスポートは成功しました</translation>
    </message>
    <message>
        <location filename="../src/gui/print_widget.cpp" line="982"/>
        <source>Canceled.</source>
        <translation>キャンセルされました。</translation>
    </message>
    <message>
        <location filename="../src/gui/print_widget.cpp" line="987"/>
        <source>Printing</source>
        <translation type="unfinished"></translation>
    </message>
    <message>
        <location filename="../src/gui/print_widget.cpp" line="988"/>
        <source>The print job could not be stopped.</source>
        <translation>プリントジョブを停止できません。</translation>
    </message>
    <message>
        <location filename="../src/gui/print_widget.cpp" line="994"/>
        <source>Successfully created print job</source>
        <translation>プリントジョブの作成は成功しました</translation>
    </message>
    <message>
        <location filename="../src/gui/print_widget.cpp" line="1049"/>
        <location filename="../src/gui/print_widget.cpp" line="1057"/>
        <source>Unknown</source>
        <comment>Paper size</comment>
        <translation>不明</translation>
    </message>
    <message>
        <location filename="../src/gui/print_widget.cpp" line="1065"/>
        <source>The map area is empty. Output canceled.</source>
        <translation>マップエリアが空白です。出力はキャンセルされました。</translation>
    </message>
    <message>
        <source>Letter</source>
        <translation type="obsolete">レター</translation>
    </message>
    <message>
        <source>Legal</source>
        <translation type="obsolete">リーガル</translation>
    </message>
    <message>
        <source>Executive</source>
        <translation type="obsolete">エグゼクティブ</translation>
    </message>
    <message>
        <source>C5E</source>
        <translation type="obsolete">C5E</translation>
    </message>
    <message>
        <source>Comm10E</source>
        <translation type="obsolete">US Comm. Env. #10 ［#10封筒］</translation>
    </message>
    <message>
        <source>DLE</source>
        <translation type="obsolete">EUR DL Env. ［DL封筒］</translation>
    </message>
    <message>
        <source>Folio</source>
        <translation type="obsolete">Folio</translation>
    </message>
    <message>
        <source>Ledger</source>
        <translation type="obsolete">Ledger</translation>
    </message>
    <message>
        <source>Tabloid</source>
        <translation type="obsolete">タブロイド</translation>
    </message>
    <message>
        <source>Custom</source>
        <translation type="obsolete">カスタム</translation>
    </message>
    <message>
        <source>Unknown</source>
        <translation type="obsolete">不明</translation>
    </message>
    <message>
        <source>The map is empty, there is nothing to print!</source>
        <translation type="obsolete">印刷する地図がありません!</translation>
    </message>
</context>
<context>
    <name>ProjectedCRSSelector</name>
    <message>
        <location filename="../src/gui/georeferencing_dialog.cpp" line="858"/>
        <source>&amp;Coordinate reference system:</source>
        <translation>座標参照系 (&amp;C) :</translation>
    </message>
</context>
<context>
    <name>QApplication</name>
    <message>
        <source>Could not open the file.</source>
        <comment>DXFParser</comment>
        <translation type="vanished">ファイルを開けませんでした。</translation>
    </message>
    <message>
        <source>The file is not an DXF file.</source>
        <comment>DXFParser</comment>
        <translation type="vanished">ファイルがDXFファイルではありません。</translation>
    </message>
    <message>
        <source>Registration black (all printed colors)</source>
        <comment>MapColor</comment>
        <translation type="vanished">レジストレーションブラック(all printed colors)</translation>
    </message>
</context>
<context>
    <name>QDialogButtonBox</name>
    <message>
        <location filename="../src/gui/about_dialog.cpp" line="99"/>
        <source>&amp;Close</source>
        <translation type="unfinished"></translation>
    </message>
</context>
<context>
    <name>QFile</name>
    <message>
        <source>Error</source>
        <translation type="vanished">エラー</translation>
    </message>
    <message>
        <source>Failed to locate the help files.</source>
        <translation type="vanished">ヘルプファイルのロケートに失敗しました。</translation>
    </message>
    <message>
        <source>Failed to locate the help browser (&quot;Qt Assistant&quot;).</source>
        <translation type="vanished">ヘルプブラウザのロケートに失敗しました(&quot;QT Assistant&quot;)。</translation>
    </message>
    <message>
        <source>Failed to launch the help browser (&quot;Qt Assistant&quot;).</source>
        <translation type="vanished">ヘルプブラウザの開始に失敗しました(&quot;Qt Assistant&quot;)。</translation>
    </message>
</context>
<context>
    <name>QFileDialog</name>
    <message>
        <location filename="../src/gui/about_dialog.cpp" line="94"/>
        <source>Back</source>
        <translation type="unfinished"></translation>
    </message>
</context>
<context>
    <name>QObject</name>
    <message>
        <source>Cannot open file:
%1
for reading.</source>
        <translation type="obsolete">ファイルを開くことができません:
%1
を読み込むことができません。</translation>
    </message>
    <message>
        <source>Problem while opening file:
%1

Invalid file format version.</source>
        <translation type="obsolete">ファイルを開く際に問題が発生しました:
%1

ファイル形式のバージョンが無効です。</translation>
    </message>
    <message>
        <source>Problem while opening file:
%1

Unsupported file format version. Please use an older program version to load and update the file.</source>
        <translation type="obsolete">ファイルを開く際に問題が発生しました:
%1

サポートされていないファイル形式のバージョンです。ファイルの読み込みと更新ができるように、古いバージョンを使用してください。</translation>
    </message>
    <message>
        <source>Problem while opening file:
%1

File format version too high. Please update to a newer program version to load this file.</source>
        <translation type="obsolete">ファイルを開く際に問題が発生しました:
%1

ファイル形式のバージョンが高すぎます。このファイルを読み込むために、新しいプログラムにアップデートしてください。</translation>
    </message>
    <message>
        <source>Invalid file format version.</source>
        <translation type="obsolete">無効なバージョンのファイル形式です。</translation>
    </message>
    <message>
        <source>Unsupported file format version. Please use an older program version to load and update the stream-&gt;</source>
        <translation type="obsolete">サポートされていないファイル形式のバージョンです。ストリームの読み込みと更新ができるように、古いバージョンを使用してください-&gt;</translation>
    </message>
    <message>
        <source>File format version too high. Please update to a newer program version to load this stream-&gt;</source>
        <translation type="obsolete">ファイル形式のバージョンが高すぎます。このストリームを読み込むために、新しいプログラムにアップデートしてください-&gt;</translation>
    </message>
    <message>
        <source>The geographic coordinate reference system of the map was &quot;%1&quot;. This CRS is not supported. Using &quot;%2&quot;.</source>
        <translation type="obsolete">この地図の地理座標参照系は &quot;%1&quot; です。この地理座標参照系はサポートされていません。&quot;%2&quot; を使用してください。</translation>
    </message>
    <message>
        <source>Error while loading a symbol with type %2.</source>
        <translation type="obsolete">%2 のタイプの記号を読み込む際にエラーが発生しました。</translation>
    </message>
    <message>
        <source>Error while loading a symbol.</source>
        <translation type="obsolete">記号を読み込む際にエラーが発生しました。</translation>
    </message>
    <message>
        <source>Error while loading undo steps.</source>
        <translation type="obsolete">アンドゥ履歴を読み込む際にエラーが発生しました。</translation>
    </message>
    <message>
        <source>Error while reading layer count.</source>
        <translation type="obsolete">レイヤー数を読み込む際にエラーが発生しました。</translation>
    </message>
    <message>
        <source>Error while loading layer %2.</source>
        <translation type="obsolete">レイヤー %2 を読み込む際にエラーが発生しました。</translation>
    </message>
    <message>
        <source>Problem while opening file:
%1

Error while loading a symbol with type %2.</source>
        <translation type="obsolete">ファイルを開く際に問題が発生しました:
%1

%2 のタイプの記号の読み込み時にエラーが発生しました。</translation>
    </message>
    <message>
        <source>Problem while opening file:
%1

Error while loading a symbol.</source>
        <translation type="obsolete">ファイルを開く際に問題が発生しました:
%1

記号の読み込み時にエラーが発生しました。</translation>
    </message>
    <message>
        <source>Problem while opening file:
%1

Error while loading undo steps.</source>
        <translation type="obsolete">ファイルを開く際に問題が発生しました:
%1

アンドゥ履歴の読み込み時にエラーが発生しました。</translation>
    </message>
    <message>
        <source>Problem while opening file:
%1

Error while reading layer count.</source>
        <translation type="obsolete">ファイルを開く際に問題が発生しました:
%1

レイヤー数のカウント時にエラーが発生しました。</translation>
    </message>
    <message>
        <source>Problem while opening file:
%1

Error while loading layer %2.</source>
        <translation type="obsolete">ファイルを開く際に問題が発生しました:
%1

レイヤー %2 の読み込み時にエラーが発生しました。</translation>
    </message>
    <message>
        <source>Cannot open file:
%1
for writing.</source>
        <translation type="obsolete">ファイルを開くことができません:
%1
を書き込むことができません。</translation>
    </message>
    <message>
        <source>Could not open file: libocad returned %1</source>
        <translation type="obsolete">ファイルを開くことができません: libocadが %1 を返しました</translation>
    </message>
    <message>
        <source>OCAD files of version %1 cannot be loaded!</source>
        <translation type="obsolete">OCAD %1 のファイルは読み込むことができません！</translation>
    </message>
    <message>
        <source>Unable to import symbol &quot;%3&quot; (%1.%2)</source>
        <translation type="obsolete">記号 &quot;%3&quot; をインポートできません (%1.%2)</translation>
    </message>
    <message>
        <source>OCAD import layer</source>
        <translation type="obsolete">OCADインポートレイヤー</translation>
    </message>
    <message>
        <source>In dashed line symbol %1, pointed cap lengths for begin and end are different (%2 and %3). Using %4.</source>
        <translation type="obsolete">破線のライン記号 %1 で、三角のキャップの長さが、始点と終点で異なっています (%2 と %3)。%4 を使用してください。</translation>
    </message>
    <message>
        <source>In dashed line symbol %1, the end length cannot be imported correctly.</source>
        <translation type="obsolete">破線のライン記号 %1 で、末端の長さを正しくインポートできません。</translation>
    </message>
    <message>
        <source>In dashed line symbol %1, the end gap cannot be imported correctly.</source>
        <translation type="obsolete">破線のライン記号 %1 で、末端のギャップを正しくインポートできません。</translation>
    </message>
    <message>
        <source>In dashed line symbol %1, main and end length are different (%2 and %3). Using %4.</source>
        <translation type="obsolete">破線のライン記号 %1 で、本体と末端の長さが異なっています (%2 と %3)。%4 を使用してください。</translation>
    </message>
    <message>
        <source>In dashed line symbol %1, gaps D and E are different (%2 and %3). Using %4.</source>
        <translation type="obsolete">破線のライン記号 %1 で、キャップ D と E が異なっています (%2 と %3)。%4 を使用してください。</translation>
    </message>
    <message>
        <source>In symbol %1, left and right borders are different colors (%2 and %3). Using %4.</source>
        <translation type="obsolete">記号 %1 で、左右の輪郭線の色が異なっています(%2 と %3)。%4 を使用してください。</translation>
    </message>
    <message>
        <source>In symbol %1, left and right borders are different width (%2 and %3). Using %4.</source>
        <translation type="obsolete">記号 %1 で、左右の輪郭線の幅が異なっています(%2 と %3)。%4 を使用してください。</translation>
    </message>
    <message>
        <source>In line symbol %1, ignoring that only the left border line should be dashed</source>
        <translation type="obsolete">ライン記号 %1 で、左の輪郭線のみが破線になっているのを無視します</translation>
    </message>
    <message>
        <source>Dash symbol</source>
        <translation type="obsolete">ダッシュ記号</translation>
    </message>
    <message>
        <source>Start symbol</source>
        <translation type="obsolete">始点の記号</translation>
    </message>
    <message>
        <source>In symbol %1, ignoring framing line.</source>
        <translation type="obsolete">記号 %1 で、フレーミングラインを無視します。</translation>
    </message>
    <message>
        <source>During import of text symbol %1: ignoring justified alignment</source>
        <translation type="obsolete">テキスト記号 %1 をインポートする際、テキストの均等割付 (justified alignment) を無視します</translation>
    </message>
    <message>
        <source>During import of text symbol %1: ignoring custom weight (%2)</source>
        <translation type="obsolete">テキスト記号 %1 をインポートする際、文字の太さ (weight) を無視します (%2)</translation>
    </message>
    <message>
        <source>During import of text symbol %1: custom character spacing is set, its implementation does not match OCAD&apos;s behavior yet</source>
        <translation type="obsolete">テキスト記号 %1 をインポートする際、カスタムの文字間隔が設定されていますが、この実装はまだ OCAD の動作と一致しません</translation>
    </message>
    <message>
        <source>During import of text symbol %1: ignoring custom word spacing (%2%)</source>
        <translation type="obsolete">テキスト記号 %1 をインポートする際、カスタムの単語間隔 (%2%) を無視します</translation>
    </message>
    <message>
        <source>During import of text symbol %1: ignoring custom indents (%2/%3)</source>
        <translation type="obsolete">テキスト記号 %1 をインポートする際、カスタムの字下げ (%2/%3) を無視します</translation>
    </message>
    <message>
        <source>During import of text symbol %1: ignoring text framing (mode %2)</source>
        <translation type="obsolete">テキスト記号 %1 をインポートする際、テキストフレーム (モード %2) を無視します</translation>
    </message>
    <message>
        <source>Unable to load object</source>
        <translation type="obsolete">オブジェクトを読み込むことができません</translation>
    </message>
    <message>
        <source>Unable to import rectangle object</source>
        <translation type="obsolete">矩形オブジェクトを読み込むことができません</translation>
    </message>
    <message>
        <source>Color id not found: %1, ignoring this color</source>
        <translation type="obsolete">色 ID が見つかりませんでした %1 。この色を無視します</translation>
    </message>
    <message>
        <source>The map contains more than 256 colors which is not supported by ocd version 8.</source>
        <translation type="obsolete">地図に256以上の色が含まれています。ocd バージョン 8 ではサポートされていません。</translation>
    </message>
    <message>
        <source>Unable to export template: file type of &quot;%1&quot; is not supported yet</source>
        <translation type="obsolete">&quot;%1&quot; 形式のテンプレートのエクスポートは、まだサポートされていません。</translation>
    </message>
    <message>
        <source>Unable to import template: %1</source>
        <translation type="obsolete">テンプレートをインポートすることができません: %1</translation>
    </message>
    <message>
        <source>OCAD Versions 7, 8</source>
        <translation type="obsolete">OCAD Versions 7, 8</translation>
    </message>
    <message>
        <source>OpenOrienteering Mapper XML</source>
        <translation type="obsolete">OpenOrienteering Mapper XML</translation>
    </message>
    <message>
        <source>OpenOrienteering Mapper</source>
        <translation type="obsolete">OpenOrienteering Mapper</translation>
    </message>
    <message>
        <source>Error reading</source>
        <translation type="obsolete">読み込みエラー</translation>
    </message>
    <message>
        <source>There was an error reading the DXF file %1:

%1</source>
        <translation type="obsolete">DXF ファイル %1 を読み込む際にエラーが発生しました。

%1</translation>
    </message>
    <message>
        <source>Question</source>
        <translation type="obsolete">質問</translation>
    </message>
    <message>
        <source>Are the coordinates in the DXF file in degrees?</source>
        <translation type="obsolete">この DXF ファイルでは、座標が角度で表示されていますか?</translation>
    </message>
    <message>
        <source>Scale value</source>
        <translation type="obsolete">スケールの値</translation>
    </message>
    <message>
        <source>The OSM file has version %1.
The minimum supported version is %2.</source>
        <translation type="obsolete">OSM ファイルのバージョンは %1 です。 %2 以上のバージョンがサポートされています。</translation>
    </message>
    <message>
        <source>The OSM file has version %1.
The maximum supported version is %2.</source>
        <translation type="obsolete">OSM ファイルのバージョンは %1 です。 %2 以下のバージョンがサポートされています。</translation>
    </message>
    <message>
        <source>Problems</source>
        <translation type="obsolete">問題</translation>
    </message>
    <message>
        <source>Object selection</source>
        <translation type="obsolete">オブジェクトの選択</translation>
    </message>
    <message>
        <source>No objects were selected because there are no objects with the selected symbol(s)</source>
        <translation type="obsolete">オブジェクトが選択されませんでした。選択中の記号を使用したオブジェクトが地図上にありません</translation>
    </message>
    <message>
        <source>Error</source>
        <translation type="obsolete">エラー</translation>
    </message>
    <message>
        <source>Unification failed.</source>
        <translation type="obsolete">エリアの論理和が失敗しました。</translation>
    </message>
    <message>
        <source>Intersection failed.</source>
        <translation type="obsolete">エリアの論理積が失敗しました。</translation>
    </message>
    <message>
        <source>Difference failed.</source>
        <translation type="obsolete">エリアの論理差が失敗しました。</translation>
    </message>
    <message>
        <source>XOr failed.</source>
        <translation type="obsolete">エリアの排他的論理和が失敗しました。</translation>
    </message>
    <message>
        <source>A</source>
        <comment>First capital letter of the local alphabet</comment>
        <translation type="obsolete">A</translation>
    </message>
    <message>
        <source>Mid symbol</source>
        <translation type="obsolete">中間点の記号</translation>
    </message>
    <message>
        <source>End symbol</source>
        <translation type="obsolete">終点の記号</translation>
    </message>
    <message>
        <source>OpenOrienteering Mapper XML (export only)</source>
        <translation type="obsolete">OpenOrienteering Mapper XML (エクスポートのみ)</translation>
    </message>
</context>
<context>
    <name>ReopenTemplateDialog</name>
    <message>
        <location filename="../src/template_dialog_reopen.cpp" line="32"/>
        <source>Reopen template</source>
        <translation>テンプレートを開きなおす</translation>
    </message>
    <message>
        <location filename="../src/template_dialog_reopen.cpp" line="34"/>
        <source>Drag items from the left list to the desired spot in the right list to reload them.</source>
        <translation>アイテムを左のリストから右のリストの任意の場所にドラッグで再ロードします。</translation>
    </message>
    <message>
        <location filename="../src/template_dialog_reopen.cpp" line="36"/>
        <source>Closed templates:</source>
        <translation>閉じたテンプレート:</translation>
    </message>
    <message>
        <location filename="../src/template_dialog_reopen.cpp" line="39"/>
        <source>Clear list</source>
        <translation>リストをクリア</translation>
    </message>
    <message>
        <location filename="../src/template_dialog_reopen.cpp" line="42"/>
        <source>Active templates:</source>
        <translation>アクティブなテンプレート:</translation>
    </message>
    <message>
        <location filename="../src/template_dialog_reopen.cpp" line="51"/>
        <source>- Map -</source>
        <translation>- 地図 -</translation>
    </message>
</context>
<context>
    <name>ReplaceSymbolSetDialog</name>
    <message>
        <location filename="../src/symbol_dialog_replace.cpp" line="38"/>
        <source>Replace symbol set</source>
        <translation type="unfinished"></translation>
    </message>
    <message>
        <location filename="../src/symbol_dialog_replace.cpp" line="40"/>
        <source>Configure how the symbols should be replaced, and which.</source>
        <translation type="unfinished"></translation>
    </message>
    <message>
        <location filename="../src/symbol_dialog_replace.cpp" line="42"/>
        <source>Import all new symbols, even if not used as replacement</source>
        <translation type="unfinished"></translation>
    </message>
    <message>
        <location filename="../src/symbol_dialog_replace.cpp" line="44"/>
        <source>Delete original symbols which are unused after the replacement</source>
        <translation type="unfinished"></translation>
    </message>
    <message>
        <location filename="../src/symbol_dialog_replace.cpp" line="46"/>
        <source>Delete unused colors after the replacement</source>
        <translation type="unfinished"></translation>
    </message>
    <message>
        <location filename="../src/symbol_dialog_replace.cpp" line="49"/>
        <source>Symbol mapping:</source>
        <translation type="unfinished"></translation>
    </message>
    <message>
        <location filename="../src/symbol_dialog_replace.cpp" line="50"/>
        <source>Keep the symbols&apos; hidden / protected states of the old symbol set</source>
        <translation type="unfinished"></translation>
    </message>
    <message>
        <location filename="../src/symbol_dialog_replace.cpp" line="52"/>
        <source>Match replacement symbols by symbol number</source>
        <translation type="unfinished"></translation>
    </message>
    <message>
        <location filename="../src/symbol_dialog_replace.cpp" line="58"/>
        <source>Original</source>
        <translation type="unfinished"></translation>
    </message>
    <message>
        <location filename="../src/symbol_dialog_replace.cpp" line="58"/>
        <source>Replacement</source>
        <translation type="unfinished"></translation>
    </message>
    <message>
        <location filename="../src/symbol_dialog_replace.cpp" line="288"/>
        <source>- None -</source>
        <translation>- None -</translation>
    </message>
    <message>
        <location filename="../src/symbol_dialog_replace.cpp" line="320"/>
        <source>Choose map file to load symbols from</source>
        <translation>記号をロードする地図を選択してください</translation>
    </message>
    <message>
        <location filename="../src/symbol_dialog_replace.cpp" line="328"/>
        <source>Error</source>
        <translation>エラー</translation>
    </message>
    <message>
        <location filename="../src/symbol_dialog_replace.cpp" line="328"/>
        <source>Cannot load map file, aborting.</source>
        <translation>地図ファイルをロードできません、中断します。</translation>
    </message>
    <message>
        <location filename="../src/symbol_dialog_replace.cpp" line="334"/>
        <source>Warning</source>
        <translation>警告</translation>
    </message>
    <message>
        <location filename="../src/symbol_dialog_replace.cpp" line="335"/>
        <source>The chosen symbol set has a scale of 1:%1, while the map scale is 1:%2. Do you really want to choose this set?</source>
        <translation type="unfinished"></translation>
    </message>
</context>
<context>
    <name>RotateMapDialog</name>
    <message>
        <location filename="../src/map_dialog_rotate.cpp" line="33"/>
        <source>Rotate map</source>
        <translation>地図を回転</translation>
    </message>
    <message>
        <location filename="../src/map_dialog_rotate.cpp" line="41"/>
        <source>Angle (counter-clockwise):</source>
        <translation>角度 (反時計回り):</translation>
    </message>
    <message>
        <location filename="../src/map_dialog_rotate.cpp" line="39"/>
        <source>°</source>
        <translation>°</translation>
    </message>
    <message>
        <location filename="../src/map_dialog_rotate.cpp" line="37"/>
        <source>Rotation parameters</source>
        <translation>回転パラメータ</translation>
    </message>
    <message>
        <location filename="../src/map_dialog_rotate.cpp" line="43"/>
        <source>Rotate around:</source>
        <translation>回転の軸:</translation>
    </message>
    <message>
        <location filename="../src/map_dialog_rotate.cpp" line="45"/>
        <source>Map coordinate system origin</source>
        <comment>Rotation center point</comment>
        <translation>地図座標系の原点</translation>
    </message>
    <message>
        <location filename="../src/map_dialog_rotate.cpp" line="49"/>
        <source>Georeferencing reference point</source>
        <comment>Rotation center point</comment>
        <translation>ジオリファレンスの参照点</translation>
    </message>
    <message>
        <location filename="../src/map_dialog_rotate.cpp" line="54"/>
        <source>Other point,</source>
        <comment>Rotation center point</comment>
        <translation>その他の座標、</translation>
    </message>
    <message>
        <location filename="../src/map_dialog_rotate.cpp" line="55"/>
        <location filename="../src/map_dialog_rotate.cpp" line="56"/>
        <source>mm</source>
        <translation>mm</translation>
    </message>
    <message>
        <location filename="../src/map_dialog_rotate.cpp" line="59"/>
        <source>X:</source>
        <comment>x coordinate</comment>
        <translation>X:</translation>
    </message>
    <message>
        <location filename="../src/map_dialog_rotate.cpp" line="61"/>
        <source>Y:</source>
        <comment>y coordinate</comment>
        <translation>Y:</translation>
    </message>
    <message>
        <location filename="../src/map_dialog_rotate.cpp" line="67"/>
        <source>Options</source>
        <translation>オプション</translation>
    </message>
    <message>
        <location filename="../src/map_dialog_rotate.cpp" line="69"/>
        <source>Adjust georeferencing reference point</source>
        <translation>ジオリファレンスの参照点を調節</translation>
    </message>
    <message>
        <location filename="../src/map_dialog_rotate.cpp" line="76"/>
        <source>Adjust georeferencing declination</source>
        <translation>ジオリファレンスの磁気偏角を調節</translation>
    </message>
    <message>
        <location filename="../src/map_dialog_rotate.cpp" line="83"/>
        <source>Rotate non-georeferenced templates</source>
        <translation>ジオリファレンスされていないテンプレートを回転</translation>
    </message>
</context>
<context>
    <name>RotatePatternTool</name>
    <message>
        <location filename="../src/tool_rotate_pattern.cpp" line="156"/>
        <source>&lt;b&gt;Angle:&lt;/b&gt; %1° </source>
        <translation>&lt;b&gt;角度:&lt;/b&gt; %1° </translation>
    </message>
    <message>
        <location filename="../src/tool_rotate_pattern.cpp" line="157"/>
        <source>&lt;b&gt;%1&lt;/b&gt;: Fixed angles. </source>
        <translation>&lt;b&gt;%1&lt;/b&gt;: 一定角度ずつ回転。</translation>
    </message>
    <message>
        <location filename="../src/tool_rotate_pattern.cpp" line="161"/>
        <source>&lt;b&gt;Drag&lt;/b&gt;: Set the direction of area fill patterns or point objects. </source>
        <translation>&lt;b&gt;ドラッグ&lt;/b&gt;: エリアフィルパターンまたはポイントオブジェクトの方向をセットします。</translation>
    </message>
</context>
<context>
    <name>RotateTool</name>
    <message>
        <source>&lt;b&gt;Rotation:&lt;/b&gt; %1</source>
        <translation type="obsolete">&lt;b&gt;回転:&lt;/b&gt; %1</translation>
    </message>
    <message>
        <source>&lt;b&gt;Click&lt;/b&gt; to set the rotation center</source>
        <translation type="obsolete">&lt;b&gt;クリック&lt;/b&gt;で回転の軸をセットします</translation>
    </message>
    <message>
        <source>&lt;b&gt;Click&lt;/b&gt; to set the rotation center, &lt;b&gt;drag&lt;/b&gt; to rotate the selected object(s)</source>
        <translation type="obsolete">&lt;b&gt;クリック&lt;/b&gt;で回転の軸をセット、&lt;b&gt;ドラッグ&lt;/b&gt;で選択中のオブジェクトを回転します</translation>
    </message>
    <message>
        <location filename="../src/tool_rotate.cpp" line="184"/>
        <source>&lt;b&gt;Rotation:&lt;/b&gt; %1° </source>
        <translation>&lt;b&gt;回転:&lt;/b&gt; %1° </translation>
    </message>
    <message>
        <location filename="../src/tool_rotate.cpp" line="185"/>
        <source>&lt;b&gt;%1&lt;/b&gt;: Fixed angles. </source>
        <translation>&lt;b&gt;%1&lt;/b&gt;: 一定角度ずつ回転。 </translation>
    </message>
    <message>
        <location filename="../src/tool_rotate.cpp" line="189"/>
        <location filename="../src/tool_rotate.cpp" line="193"/>
        <source>&lt;b&gt;Click&lt;/b&gt;: Set the center of rotation. </source>
        <translation>&lt;b&gt;クリック&lt;/b&gt;: 回転の軸をセットします。 </translation>
    </message>
    <message>
        <location filename="../src/tool_rotate.cpp" line="194"/>
        <source>&lt;b&gt;Drag&lt;/b&gt;: Rotate the selected objects. </source>
        <translation>&lt;b&gt;ドラッグ&lt;/b&gt;: 選択中のオブジェクトを回転します。</translation>
    </message>
</context>
<context>
    <name>ScaleMapDialog</name>
    <message>
        <location filename="../src/map_dialog_scale.cpp" line="32"/>
        <source>Change map scale</source>
        <translation>地図の縮尺の変更</translation>
    </message>
    <message>
        <location filename="../src/map_dialog_scale.cpp" line="36"/>
        <source>Scaling parameters</source>
        <translation>縮尺変更のパラメータ</translation>
    </message>
    <message>
        <location filename="../src/map_dialog_scale.cpp" line="40"/>
        <source>New scale:  1 :</source>
        <translation>新しい縮尺: 1:</translation>
    </message>
    <message>
        <location filename="../src/map_dialog_scale.cpp" line="42"/>
        <source>Scaling center:</source>
        <translation>縮尺変更の中心:</translation>
    </message>
    <message>
        <location filename="../src/map_dialog_scale.cpp" line="44"/>
        <source>Map coordinate system origin</source>
        <comment>Scaling center point</comment>
        <translation>地図座標系の原点</translation>
    </message>
    <message>
        <location filename="../src/map_dialog_scale.cpp" line="48"/>
        <source>Georeferencing reference point</source>
        <comment>Scaling center point</comment>
        <translation>ジオリファレンスの参照点</translation>
    </message>
    <message>
        <location filename="../src/map_dialog_scale.cpp" line="53"/>
        <source>Other point,</source>
        <comment>Scaling center point</comment>
        <translation>その他の座標、</translation>
    </message>
    <message>
        <location filename="../src/map_dialog_scale.cpp" line="54"/>
        <location filename="../src/map_dialog_scale.cpp" line="55"/>
        <source>mm</source>
        <translation>mm</translation>
    </message>
    <message>
        <location filename="../src/map_dialog_scale.cpp" line="58"/>
        <source>X:</source>
        <comment>x coordinate</comment>
        <translation>X:</translation>
    </message>
    <message>
        <location filename="../src/map_dialog_scale.cpp" line="60"/>
        <source>Y:</source>
        <comment>y coordinate</comment>
        <translation>Y:</translation>
    </message>
    <message>
        <location filename="../src/map_dialog_scale.cpp" line="65"/>
        <source>Options</source>
        <translation>オプション</translation>
    </message>
    <message>
        <location filename="../src/map_dialog_scale.cpp" line="67"/>
        <source>Scale symbol sizes</source>
        <translation>記号サイズの縮尺の変更</translation>
    </message>
    <message>
        <location filename="../src/map_dialog_scale.cpp" line="74"/>
        <source>Scale map object positions</source>
        <translation>オブジェクトの位置を縮尺に合わせて変更</translation>
    </message>
    <message>
        <location filename="../src/map_dialog_scale.cpp" line="81"/>
        <source>Adjust georeferencing reference point</source>
        <translation>ジオリファレンスの参照点を調節</translation>
    </message>
    <message>
        <location filename="../src/map_dialog_scale.cpp" line="88"/>
        <source>Scale non-georeferenced templates</source>
        <translation>ジオリファレンスされていないテンプレートを縮尺変更</translation>
    </message>
    <message>
        <source>Cancel</source>
        <translation type="obsolete">キャンセル</translation>
    </message>
    <message>
        <source>Adjust</source>
        <translation type="obsolete">変更</translation>
    </message>
</context>
<context>
    <name>ScaleTool</name>
    <message>
        <location filename="../src/tool_scale.cpp" line="197"/>
        <source>&lt;b&gt;Scaling:&lt;/b&gt; %1%</source>
        <translation>&lt;b&gt;拡大・縮小率:&lt;/b&gt; %1%</translation>
    </message>
    <message>
        <location filename="../src/tool_scale.cpp" line="199"/>
        <location filename="../src/tool_scale.cpp" line="201"/>
        <source>&lt;b&gt;Click&lt;/b&gt;: Set the scaling center. </source>
        <translation>&lt;b&gt;クリック&lt;/b&gt;: スケール変更の中心点をセットします。</translation>
    </message>
    <message>
        <location filename="../src/tool_scale.cpp" line="202"/>
        <source>&lt;b&gt;Drag&lt;/b&gt;: Scale the selected objects. </source>
        <translation>&lt;b&gt;ドラッグ&lt;/b&gt;: 選択中のオブジェクトのスケールを変更します。</translation>
    </message>
    <message>
        <source>&lt;b&gt;Click&lt;/b&gt; to set the scaling center</source>
        <translation type="obsolete">&lt;b&gt;クリック&lt;/b&gt;で拡大・縮小の中心をセットします</translation>
    </message>
    <message>
        <source>&lt;b&gt;Click&lt;/b&gt; to set the scaling center, &lt;b&gt;drag&lt;/b&gt; to scale the selected object(s)</source>
        <translation type="obsolete">&lt;b&gt;クリック&lt;/b&gt;で拡大・縮小の中心をセット、&lt;b&gt;ドラッグ&lt;/b&gt;で選択中のオブジェクトを拡大・縮小します</translation>
    </message>
</context>
<context>
    <name>SelectCRSDialog</name>
    <message>
        <location filename="../src/gui/georeferencing_dialog.cpp" line="891"/>
        <source>Select coordinate reference system</source>
        <translation>座標参照系を選択</translation>
    </message>
    <message>
        <location filename="../src/gui/georeferencing_dialog.cpp" line="897"/>
        <source>Same as map&apos;s</source>
        <translation type="unfinished"></translation>
    </message>
    <message>
        <location filename="../src/gui/georeferencing_dialog.cpp" line="901"/>
        <source>Local</source>
        <translation>ローカル</translation>
    </message>
    <message>
        <location filename="../src/gui/georeferencing_dialog.cpp" line="903"/>
        <source>Geographic coordinates (WGS84)</source>
        <translation type="unfinished"></translation>
    </message>
    <message>
        <location filename="../src/gui/georeferencing_dialog.cpp" line="905"/>
        <source>From list</source>
        <translation type="unfinished"></translation>
    </message>
    <message>
        <location filename="../src/gui/georeferencing_dialog.cpp" line="910"/>
        <source>From specification</source>
        <translation type="unfinished"></translation>
    </message>
    <message>
        <location filename="../src/gui/georeferencing_dialog.cpp" line="920"/>
        <source>(local)</source>
        <translation>(local)</translation>
    </message>
    <message>
        <location filename="../src/gui/georeferencing_dialog.cpp" line="933"/>
        <source>CRS Specification:</source>
        <translation type="unfinished"></translation>
    </message>
    <message>
        <location filename="../src/gui/georeferencing_dialog.cpp" line="934"/>
        <source>Status:</source>
        <translation>ステータス:</translation>
    </message>
    <message>
        <location filename="../src/gui/georeferencing_dialog.cpp" line="1015"/>
        <source>valid</source>
        <translation>有効</translation>
    </message>
</context>
<context>
    <name>SettingsDialog</name>
    <message>
        <location filename="../src/gui/settings_dialog.cpp" line="39"/>
        <source>Settings</source>
        <translation>設定</translation>
    </message>
</context>
<context>
    <name>SymbolDropDown</name>
    <message>
        <location filename="../src/symbol.cpp" line="730"/>
        <source>- none -</source>
        <translation>- none -</translation>
    </message>
</context>
<context>
    <name>SymbolDropDownDelegate</name>
    <message>
        <location filename="../src/symbol.cpp" line="829"/>
        <source>- None -</source>
        <translation>- None -</translation>
    </message>
</context>
<context>
    <name>SymbolPropertiesWidget</name>
    <message>
        <location filename="../src/symbol_properties_widget.cpp" line="35"/>
        <source>Number:</source>
        <translation>番号:</translation>
    </message>
    <message>
        <location filename="../src/symbol_properties_widget.cpp" line="43"/>
        <source>Name:</source>
        <translation>名前:</translation>
    </message>
    <message>
        <location filename="../src/symbol_properties_widget.cpp" line="45"/>
        <source>Description:</source>
        <translation>説明:</translation>
    </message>
    <message>
        <location filename="../src/symbol_properties_widget.cpp" line="47"/>
        <source>Helper symbol (not shown in finished map)</source>
        <translation>補助記号 (完成地図には非表示)</translation>
    </message>
    <message>
        <location filename="../src/symbol_properties_widget.cpp" line="82"/>
        <source>General</source>
        <translation>一般</translation>
    </message>
</context>
<context>
    <name>SymbolRenderWidget</name>
    <message>
        <location filename="../src/gui/widgets/symbol_render_widget.cpp" line="211"/>
        <source>For symbols with description, press F1 while the tooltip is visible to show it</source>
        <translation>説明つきの記号では、ツールチップが表示されている間にF1キーを押すと説明を表示</translation>
    </message>
    <message>
        <location filename="../src/gui/widgets/symbol_render_widget.cpp" line="215"/>
        <source>New symbol</source>
        <translation>新しい記号</translation>
    </message>
    <message>
        <location filename="../src/gui/widgets/symbol_render_widget.cpp" line="217"/>
        <source>Point</source>
        <translation>ポイント記号</translation>
    </message>
    <message>
        <location filename="../src/gui/widgets/symbol_render_widget.cpp" line="218"/>
        <source>Line</source>
        <translation>ライン記号</translation>
    </message>
    <message>
        <location filename="../src/gui/widgets/symbol_render_widget.cpp" line="219"/>
        <source>Area</source>
        <translation>エリア記号</translation>
    </message>
    <message>
        <location filename="../src/gui/widgets/symbol_render_widget.cpp" line="220"/>
        <source>Text</source>
        <translation>テキスト記号</translation>
    </message>
    <message>
        <location filename="../src/gui/widgets/symbol_render_widget.cpp" line="221"/>
        <source>Combined</source>
        <translation>組み合わせ記号</translation>
    </message>
    <message>
        <location filename="../src/gui/widgets/symbol_render_widget.cpp" line="224"/>
        <source>Edit</source>
        <translation>編集</translation>
    </message>
    <message>
        <location filename="../src/gui/widgets/symbol_render_widget.cpp" line="225"/>
        <source>Duplicate</source>
        <translation>複製</translation>
    </message>
    <message>
        <location filename="../src/gui/widgets/symbol_render_widget.cpp" line="226"/>
        <source>Delete</source>
        <translation>削除</translation>
    </message>
    <message>
        <location filename="../src/gui/widgets/symbol_render_widget.cpp" line="227"/>
        <source>Scale...</source>
        <translation>縮尺...</translation>
    </message>
    <message>
        <location filename="../src/gui/widgets/symbol_render_widget.cpp" line="229"/>
        <source>Copy</source>
        <translation>コピー</translation>
    </message>
    <message>
        <location filename="../src/gui/widgets/symbol_render_widget.cpp" line="230"/>
        <source>Paste</source>
        <translation>貼り付け</translation>
    </message>
    <message>
        <location filename="../src/gui/widgets/symbol_render_widget.cpp" line="232"/>
        <source>Switch symbol of selected object(s)</source>
        <translation>選択中のオブジェクトの記号を置換</translation>
    </message>
    <message>
        <location filename="../src/gui/widgets/symbol_render_widget.cpp" line="233"/>
        <source>Fill / Create border for selected object(s)</source>
        <translation>塗りつぶし/選択中のオブジェクトの輪郭線を作成</translation>
    </message>
    <message>
        <location filename="../src/gui/widgets/symbol_render_widget.cpp" line="244"/>
        <source>Select symbols</source>
        <translation>選択中の記号</translation>
    </message>
    <message>
        <source>All</source>
        <translation type="obsolete">すべて</translation>
    </message>
    <message>
        <source>Unused</source>
        <translation type="obsolete">未使用</translation>
    </message>
    <message>
        <location filename="../src/gui/widgets/symbol_render_widget.cpp" line="909"/>
        <location filename="../src/gui/widgets/symbol_render_widget.cpp" line="924"/>
        <location filename="../src/gui/widgets/symbol_render_widget.cpp" line="937"/>
        <source>Error</source>
        <translation>エラー</translation>
    </message>
    <message>
        <location filename="../src/gui/widgets/symbol_render_widget.cpp" line="909"/>
        <location filename="../src/gui/widgets/symbol_render_widget.cpp" line="937"/>
        <source>An internal error occurred, sorry!</source>
        <translation>内部エラーが発生しました。</translation>
    </message>
    <message>
        <location filename="../src/gui/widgets/symbol_render_widget.cpp" line="924"/>
        <source>There are no symbols in clipboard which could be pasted!</source>
        <translation>貼り付けのできる記号がクリップボードにありません。</translation>
    </message>
    <message>
        <location filename="../src/gui/widgets/symbol_render_widget.cpp" line="1093"/>
        <source>Select all objects with this symbol</source>
        <translation>この記号のオブジェクトをすべて選択する</translation>
    </message>
    <message>
        <location filename="../src/gui/widgets/symbol_render_widget.cpp" line="1094"/>
        <source>Add all objects with this symbol to selection</source>
        <translation>この記号のオブジェクトをすべて選択に追加する</translation>
    </message>
    <message>
        <location filename="../src/gui/widgets/symbol_render_widget.cpp" line="1095"/>
        <source>Hide objects with this symbol</source>
        <translation>この記号のオブジェクトを隠す</translation>
    </message>
    <message>
        <location filename="../src/gui/widgets/symbol_render_widget.cpp" line="1096"/>
        <source>Protect objects with this symbol</source>
        <translation>この記号のオブジェクトを保護</translation>
    </message>
    <message>
        <location filename="../src/gui/widgets/symbol_render_widget.cpp" line="1101"/>
        <source>Add all objects with selected symbols to selection</source>
        <translation>選択中の記号のオブジェクトをすべて選択に追加する</translation>
    </message>
    <message>
        <location filename="../src/gui/widgets/symbol_render_widget.cpp" line="1102"/>
        <source>Hide objects with selected symbols</source>
        <translation>選択中のオブジェクトを隠す</translation>
    </message>
    <message>
        <location filename="../src/gui/widgets/symbol_render_widget.cpp" line="1103"/>
        <source>Protect objects with selected symbols</source>
        <translation>選択中のオブジェクトを保護する</translation>
    </message>
    <message>
        <location filename="../src/gui/widgets/symbol_render_widget.cpp" line="245"/>
        <source>Select all</source>
        <translation>すべてを選択</translation>
    </message>
    <message>
        <location filename="../src/gui/widgets/symbol_render_widget.cpp" line="206"/>
        <source>F1</source>
        <comment>Shortcut for displaying the symbol&apos;s description</comment>
        <translation>F1</translation>
    </message>
    <message>
        <location filename="../src/gui/widgets/symbol_render_widget.cpp" line="246"/>
        <source>Select unused</source>
        <translation>未使用の記号を選択</translation>
    </message>
    <message>
        <location filename="../src/gui/widgets/symbol_render_widget.cpp" line="248"/>
        <source>Invert selection</source>
        <translation>選択を反転</translation>
    </message>
    <message>
        <location filename="../src/gui/widgets/symbol_render_widget.cpp" line="251"/>
        <source>Sort symbols</source>
        <translation>記号を並び替え</translation>
    </message>
    <message>
        <location filename="../src/gui/widgets/symbol_render_widget.cpp" line="252"/>
        <source>Sort by number</source>
        <translation>番号で並べ替え</translation>
    </message>
    <message>
        <location filename="../src/gui/widgets/symbol_render_widget.cpp" line="253"/>
        <source>Sort by primary color</source>
        <translation>色で並べ替え</translation>
    </message>
    <message>
        <location filename="../src/gui/widgets/symbol_render_widget.cpp" line="254"/>
        <source>Sort by primary color priority</source>
        <translation>色の優先度で並べ替え</translation>
    </message>
    <message>
        <source>Scale symbol %1</source>
        <translation type="obsolete">記号のスケール %1</translation>
    </message>
    <message>
        <location filename="../src/gui/widgets/symbol_render_widget.cpp" line="851"/>
        <source>Scale to percentage:</source>
        <translation>パーセントでスケール変更:</translation>
    </message>
    <message>
        <location filename="../src/gui/widgets/symbol_render_widget.cpp" line="851"/>
        <source>Scale symbol(s)</source>
        <translation type="unfinished"></translation>
    </message>
    <message>
        <location filename="../src/gui/widgets/symbol_render_widget.cpp" line="873"/>
        <source>Confirmation</source>
        <translation>確認</translation>
    </message>
    <message>
        <location filename="../src/gui/widgets/symbol_render_widget.cpp" line="873"/>
        <source>The map contains objects with the symbol &quot;%1&quot;. Deleting it will delete those objects and clear the undo history! Do you really want to do that?</source>
        <translation>地図にこの記号 &quot;%1&quot; を使用したオブジェクトが含まれています。削除するとそれらのオブジェクトも削除され、また、アンドゥ履歴も消去されて元に戻すことができなくなります。本当に削除しますか?</translation>
    </message>
    <message>
        <source>Select all objects with symbol &quot;%1&quot;</source>
        <translation type="obsolete">&quot;%1&quot;の記号のオブジェクトを選択</translation>
    </message>
    <message>
        <location filename="../src/gui/widgets/symbol_render_widget.cpp" line="1100"/>
        <source>Select all objects with selected symbols</source>
        <translation>選択中の記号のオブジェクトを選択</translation>
    </message>
</context>
<context>
    <name>SymbolSettingDialog</name>
    <message>
        <source>General</source>
        <translation type="obsolete">一般</translation>
    </message>
    <message>
        <source>Number:</source>
        <translation type="obsolete">番号:</translation>
    </message>
    <message>
        <source>Name:</source>
        <translation type="obsolete">名前:</translation>
    </message>
    <message>
        <source>Description:</source>
        <translation type="obsolete">説明:</translation>
    </message>
    <message>
        <source>Helper symbol (not shown in finished map)</source>
        <translation type="obsolete">補助記号 (完成地図には非表示)</translation>
    </message>
    <message>
        <source>Cancel</source>
        <translation type="obsolete">キャンセル</translation>
    </message>
    <message>
        <source>OK</source>
        <translation type="obsolete">OK</translation>
    </message>
    <message>
        <location filename="../src/symbol_setting_dialog.cpp" line="51"/>
        <source>Symbol settings</source>
        <translation>記号設定</translation>
    </message>
    <message>
        <location filename="../src/symbol_setting_dialog.cpp" line="94"/>
        <source>&lt;b&gt;Template:&lt;/b&gt; </source>
        <translation>&lt;b&gt;テンプレート:&lt;/b&gt; </translation>
    </message>
    <message>
        <location filename="../src/symbol_setting_dialog.cpp" line="95"/>
        <source>(none)</source>
        <translation>(none)</translation>
    </message>
    <message>
        <location filename="../src/symbol_setting_dialog.cpp" line="96"/>
        <source>Open...</source>
        <translation>開く...</translation>
    </message>
    <message>
        <location filename="../src/symbol_setting_dialog.cpp" line="99"/>
        <source>Center template...</source>
        <translation>テンプレートの中心...</translation>
    </message>
    <message>
        <location filename="../src/symbol_setting_dialog.cpp" line="104"/>
        <source>bounding box on origin</source>
        <translation type="unfinished"></translation>
    </message>
    <message>
        <location filename="../src/symbol_setting_dialog.cpp" line="105"/>
        <source>center of gravity on origin</source>
        <translation>原点の重心</translation>
    </message>
    <message>
        <location filename="../src/symbol_setting_dialog.cpp" line="230"/>
        <source>Select background color</source>
        <translation>背景色の選択</translation>
    </message>
    <message>
        <location filename="../src/symbol_setting_dialog.cpp" line="415"/>
        <source>The quick brown fox
takes the routechoice
to jump over the lazy dog
1234567890</source>
        <translation>The quick brown fox
takes the routechoice
to jump over the lazy dog
1234567890
△Aaあぁアァ亜字◎</translation>
    </message>
    <message>
        <source>Symbol settings - Please enter a symbol name!</source>
        <translation type="obsolete">記号設定 - 記号の名前を入力してください。</translation>
    </message>
    <message>
        <source>Symbol settings for %1</source>
        <translation type="obsolete">%1 の記号設定</translation>
    </message>
</context>
<context>
    <name>SymbolToolTip</name>
    <message>
        <location filename="../src/gui/widgets/symbol_tooltip.cpp" line="155"/>
        <source>No description!</source>
        <translation>説明なし</translation>
    </message>
</context>
<context>
    <name>TagsDialog</name>
    <message>
        <source>Add</source>
        <translation type="vanished">追加</translation>
    </message>
    <message>
        <source>Remove</source>
        <translation type="vanished">削除</translation>
    </message>
    <message>
        <source>Close</source>
        <translation type="vanished">閉じる</translation>
    </message>
    <message>
        <source>Value</source>
        <translation type="vanished">値</translation>
    </message>
</context>
<context>
    <name>TagsWidget</name>
    <message>
        <location filename="../src/gui/widgets/tags_widget.cpp" line="46"/>
        <source>Key</source>
        <translation type="unfinished"></translation>
    </message>
    <message>
        <location filename="../src/gui/widgets/tags_widget.cpp" line="46"/>
        <source>Value</source>
        <translation type="unfinished">値</translation>
    </message>
    <message>
        <location filename="../src/gui/widgets/tags_widget.cpp" line="56"/>
        <source>Help</source>
        <translation type="unfinished">ヘルプ</translation>
    </message>
    <message>
        <location filename="../src/gui/widgets/tags_widget.cpp" line="226"/>
        <source>Key exists</source>
        <translation type="unfinished"></translation>
    </message>
    <message>
        <location filename="../src/gui/widgets/tags_widget.cpp" line="227"/>
        <source>The key &quot;%1&quot; already exists and must not be used twice.</source>
        <translation type="unfinished"></translation>
    </message>
</context>
<context>
    <name>Template</name>
    <message>
        <location filename="../src/template.cpp" line="330"/>
        <source>Find the moved template file</source>
        <translation>移動されたテンプレートを探す</translation>
    </message>
    <message>
        <location filename="../src/template.cpp" line="331"/>
        <source>All files (*.*)</source>
        <translation>すべてのファイル (*.*)</translation>
    </message>
    <message>
        <location filename="../src/template.cpp" line="346"/>
        <source>Error</source>
        <translation>エラー</translation>
    </message>
    <message>
        <location filename="../src/template.cpp" line="346"/>
        <source>Cannot change the template to this file! Is the format of the file correct for this template type?</source>
        <translation>テンプレートをこのファイルに変更できません。ファイル形式はテンプレートの形式として正しいですか?</translation>
    </message>
</context>
<context>
    <name>TemplateAdjustActivity</name>
    <message>
        <location filename="../src/template_adjust.cpp" line="51"/>
        <source>Template adjustment</source>
        <translation>テンプレートの調節</translation>
    </message>
    <message>
        <location filename="../src/template_adjust.cpp" line="128"/>
        <source>Error</source>
        <translation>エラー</translation>
    </message>
    <message>
        <location filename="../src/template_adjust.cpp" line="128"/>
        <source>Failed to calculate adjustment!</source>
        <translation>調節の計算に失敗しました。</translation>
    </message>
</context>
<context>
    <name>TemplateAdjustAddTool</name>
    <message>
        <source>&lt;b&gt;Click&lt;/b&gt; to set the template position of the pass point</source>
        <translation type="obsolete">&lt;b&gt;クリック&lt;/b&gt;でパスポイントのテンプレート位置をセットします</translation>
    </message>
    <message>
        <source>&lt;b&gt;Click&lt;/b&gt; to set the map position of the pass point, &lt;b&gt;Esc&lt;/b&gt; to abort</source>
        <translation type="obsolete">&lt;b&gt;クリック&lt;/b&gt;でパスポイントのマップ位置をセット、&lt;b&gt;Escキー&lt;/b&gt;で中止します</translation>
    </message>
    <message>
        <location filename="../src/template_adjust.cpp" line="560"/>
        <source>&lt;b&gt;Click&lt;/b&gt;: Set the template position of the pass point. </source>
        <translation>&lt;b&gt;クリック&lt;/b&gt;: パスポイントのテンプレート上の位置をセットします。</translation>
    </message>
    <message>
        <location filename="../src/template_adjust.cpp" line="579"/>
        <source>&lt;b&gt;Click&lt;/b&gt;: Set the map position of the pass point. </source>
        <translation>&lt;b&gt;クリック&lt;/b&gt;: パスポイントのマップ上の位置をセットします。</translation>
    </message>
</context>
<context>
    <name>TemplateAdjustDeleteTool</name>
    <message>
        <source>&lt;b&gt;Click&lt;/b&gt; to delete pass points</source>
        <translation type="obsolete">&lt;b&gt;クリック&lt;/b&gt;でパスポイントを削除します</translation>
    </message>
    <message>
        <location filename="../src/template_adjust.cpp" line="787"/>
        <source>&lt;b&gt;Click&lt;/b&gt;: Delete pass points. </source>
        <translation>&lt;b&gt;クリック&lt;/b&gt;: パスポイントを削除します。</translation>
    </message>
</context>
<context>
    <name>TemplateAdjustMoveTool</name>
    <message>
        <source>&lt;b&gt;Drag&lt;/b&gt; to move pass points</source>
        <translation type="obsolete">&lt;b&gt;ドラッグ&lt;/b&gt;でパスポイントを移動します</translation>
    </message>
    <message>
        <location filename="../src/template_adjust.cpp" line="664"/>
        <source>&lt;b&gt;Drag&lt;/b&gt;: Move pass points. </source>
        <translation>&lt;b&gt;ドラッグ&lt;/b&gt;: パスポイントを移動します。</translation>
    </message>
</context>
<context>
    <name>TemplateAdjustWidget</name>
    <message>
        <location filename="../src/template_adjust.cpp" line="177"/>
        <source>Pass points:</source>
        <translation>パスポイント:</translation>
    </message>
    <message>
        <location filename="../src/template_adjust.cpp" line="179"/>
        <source>New</source>
        <translation>新規</translation>
    </message>
    <message>
        <location filename="../src/template_adjust.cpp" line="183"/>
        <source>Move</source>
        <translation>移動</translation>
    </message>
    <message>
        <location filename="../src/template_adjust.cpp" line="187"/>
        <source>Delete</source>
        <translation>削除</translation>
    </message>
    <message>
        <location filename="../src/template_adjust.cpp" line="194"/>
        <source>Template X</source>
        <translation>テンプレート-X</translation>
    </message>
    <message>
        <location filename="../src/template_adjust.cpp" line="194"/>
        <source>Template Y</source>
        <translation>テンプレート-Y</translation>
    </message>
    <message>
        <location filename="../src/template_adjust.cpp" line="194"/>
        <source>Map X</source>
        <translation>マップ X</translation>
    </message>
    <message>
        <location filename="../src/template_adjust.cpp" line="194"/>
        <source>Map Y</source>
        <translation>マップ Y</translation>
    </message>
    <message>
        <location filename="../src/template_adjust.cpp" line="194"/>
        <source>Error</source>
        <translation>エラー</translation>
    </message>
    <message>
        <location filename="../src/template_adjust.cpp" line="205"/>
        <source>Apply pass points</source>
        <translation>パスポイントを適用</translation>
    </message>
    <message>
        <location filename="../src/template_adjust.cpp" line="207"/>
        <source>Help</source>
        <translation>ヘルプ</translation>
    </message>
    <message>
        <location filename="../src/template_adjust.cpp" line="208"/>
        <source>Apply &amp;&amp; clear all</source>
        <translation>適用 &amp;&amp; すべて消去</translation>
    </message>
    <message>
        <location filename="../src/template_adjust.cpp" line="209"/>
        <source>Clear all</source>
        <translation>すべて消去</translation>
    </message>
</context>
<context>
    <name>TemplateGPS</name>
    <message>
        <source>Error</source>
        <translation type="obsolete">エラー</translation>
    </message>
    <message>
        <source>The path is empty, there is nothing to import!</source>
        <translation type="obsolete">path が空白です、インポートするものが何もありません。</translation>
    </message>
    <message>
        <source>Question</source>
        <translation type="obsolete">質問</translation>
    </message>
    <message>
        <source>Should the waypoints be imported as a line going through all points?</source>
        <translation type="obsolete">ウェイポイントを、すべてのポイントを通過しているラインとしてインポートしますか？</translation>
    </message>
</context>
<context>
    <name>TemplateImage</name>
    <message>
        <location filename="../src/template_image.cpp" line="127"/>
        <source>Warning</source>
        <translation>警告</translation>
    </message>
    <message>
        <location filename="../src/template_image.cpp" line="127"/>
        <source>Loading a GIF image template.
Saving GIF files is not supported. This means that drawings on this template won&apos;t be saved!
If you do not intend to draw on this template however, that is no problem.</source>
        <translation>GIFイメージのテンプレートを読み込もうとしています。
GIFファイルの保存はサポートされていません。
テンプレート上へ書き込みを行った場合、保存されず終了時に破棄されることになります。</translation>
    </message>
    <message>
        <location filename="../src/template_image.cpp" line="165"/>
        <source>Select the coordinate reference system of the coordinates in the world file</source>
        <translation>ワールドファイル内の座標の座標参照系を選択してください</translation>
    </message>
</context>
<context>
    <name>TemplateImageOpenDialog</name>
    <message>
        <source>Open image template</source>
        <translation type="obsolete">画像テンプレートを開く</translation>
    </message>
    <message>
        <location filename="../src/template_image.cpp" line="549"/>
        <source>Opening %1</source>
        <translation>%1 を開きます</translation>
    </message>
    <message>
        <location filename="../src/template_image.cpp" line="551"/>
        <source>Image size:</source>
        <translation>画像のサイズ:</translation>
    </message>
    <message>
        <location filename="../src/template_image.cpp" line="554"/>
        <source>Specify how to position or scale the image:</source>
        <translation>画像の位置やサイズの調節方法を指定してください:</translation>
    </message>
    <message>
        <location filename="../src/template_image.cpp" line="564"/>
        <source>World file</source>
        <translation>ワールドファイル</translation>
    </message>
    <message>
        <location filename="../src/template_image.cpp" line="566"/>
        <source>GeoTiff</source>
        <translation>GeoTiff</translation>
    </message>
    <message>
        <location filename="../src/template_image.cpp" line="568"/>
        <source>no georeferencing information</source>
        <translation>ジオリファレンス情報がありません</translation>
    </message>
    <message>
        <location filename="../src/template_image.cpp" line="570"/>
        <source>Georeferenced</source>
        <translation>ジオリファレンス済</translation>
    </message>
    <message>
        <location filename="../src/template_image.cpp" line="574"/>
        <source>Meters per pixel:</source>
        <translation>メートル/pixel:</translation>
    </message>
    <message>
        <location filename="../src/template_image.cpp" line="578"/>
        <source>Scanned with</source>
        <translation>解像度</translation>
    </message>
    <message>
        <location filename="../src/template_image.cpp" line="581"/>
        <source>dpi</source>
        <translation>dpi</translation>
    </message>
    <message>
        <location filename="../src/template_image.cpp" line="583"/>
        <source>Template scale:  1 :</source>
        <translation>テンプレートの縮尺: 1:</translation>
    </message>
    <message>
        <source>Different template scale 1 :</source>
        <translation type="obsolete">異なったテンプレートのスケール 1 :</translation>
    </message>
    <message>
        <location filename="../src/template_image.cpp" line="609"/>
        <source>Cancel</source>
        <translation>キャンセル</translation>
    </message>
    <message>
        <location filename="../src/template_image.cpp" line="610"/>
        <source>Open</source>
        <translation>開く</translation>
    </message>
</context>
<context>
    <name>TemplateMoveTool</name>
    <message>
        <location filename="../src/template_tool_move.cpp" line="40"/>
        <source>&lt;b&gt;Drag&lt;/b&gt; to move the current template</source>
        <translation>&lt;b&gt;ドラッグ&lt;/b&gt;で選択中のテンプレートを水平移動します</translation>
    </message>
</context>
<context>
    <name>TemplatePositionDockWidget</name>
    <message>
        <location filename="../src/template_position_dock_widget.cpp" line="33"/>
        <source>Positioning</source>
        <translation>位置調整</translation>
    </message>
    <message>
        <location filename="../src/template_position_dock_widget.cpp" line="37"/>
        <source>X:</source>
        <translation>X:</translation>
    </message>
    <message>
        <location filename="../src/template_position_dock_widget.cpp" line="40"/>
        <source>Y:</source>
        <translation>Y:</translation>
    </message>
    <message>
        <location filename="../src/template_position_dock_widget.cpp" line="43"/>
        <source>X-Scale:</source>
        <translation>X縮尺:</translation>
    </message>
    <message>
        <location filename="../src/template_position_dock_widget.cpp" line="46"/>
        <source>Y-Scale:</source>
        <translation>Y縮尺:</translation>
    </message>
    <message>
        <location filename="../src/template_position_dock_widget.cpp" line="49"/>
        <source>Rotation:</source>
        <translation>回転:</translation>
    </message>
</context>
<context>
    <name>TemplateTrack</name>
    <message>
        <location filename="../src/template_track.cpp" line="123"/>
        <source>Select the coordinate reference system of the track coordinates</source>
        <translation type="unfinished"></translation>
    </message>
    <message>
        <location filename="../src/template_track.cpp" line="141"/>
        <source>Opening track ...</source>
        <translation type="unfinished"></translation>
    </message>
    <message>
        <location filename="../src/template_track.cpp" line="142"/>
        <source>Load the track in georeferenced or non-georeferenced mode?</source>
        <translation type="unfinished"></translation>
    </message>
    <message>
        <location filename="../src/template_track.cpp" line="144"/>
        <source>Positions the track according to the map&apos;s georeferencing settings.</source>
        <translation type="unfinished"></translation>
    </message>
    <message>
        <location filename="../src/template_track.cpp" line="146"/>
        <source>These are not configured yet, so they will be shown as the next step.</source>
        <translation type="unfinished"></translation>
    </message>
    <message>
        <location filename="../src/template_track.cpp" line="147"/>
        <source>Georeferenced</source>
        <translation type="unfinished">ジオリファレンス済</translation>
    </message>
    <message>
        <location filename="../src/template_track.cpp" line="148"/>
        <source>Non-georeferenced</source>
        <translation type="unfinished"></translation>
    </message>
    <message>
        <location filename="../src/template_track.cpp" line="148"/>
        <source>Projects the track using an orthographic projection with center at the track&apos;s coordinate average. Allows adjustment of the transformation and setting the map georeferencing using the adjusted track position.</source>
        <translation type="unfinished"></translation>
    </message>
    <message>
        <location filename="../src/template_track.cpp" line="381"/>
        <location filename="../src/gps_track.cpp" line="501"/>
        <location filename="../src/gps_track.cpp" line="510"/>
        <location filename="../src/gps_track.cpp" line="515"/>
        <source>Error</source>
        <translation>エラー</translation>
    </message>
    <message>
        <location filename="../src/template_track.cpp" line="381"/>
        <source>The path is empty, there is nothing to import!</source>
        <translation>path が空白です、インポートするものが何もありません。</translation>
    </message>
    <message>
        <location filename="../src/template_track.cpp" line="394"/>
        <source>Question</source>
        <translation>質問</translation>
    </message>
    <message>
        <location filename="../src/template_track.cpp" line="394"/>
        <source>Should the waypoints be imported as a line going through all points?</source>
        <translation>ウェイポイントを、すべてのポイントを通過しているラインとしてインポートしますか？</translation>
    </message>
    <message>
        <location filename="../src/template_track.cpp" line="461"/>
        <source>Import problems</source>
        <translation type="unfinished"></translation>
    </message>
    <message numerus="yes">
        <location filename="../src/template_track.cpp" line="462"/>
        <source>%n path object(s) could not be imported (reason: missing coordinates).</source>
        <translation type="unfinished">
            <numerusform></numerusform>
        </translation>
    </message>
    <message>
        <location filename="../src/gps_track.cpp" line="423"/>
        <source>Error reading</source>
        <translation>読み込みエラー</translation>
    </message>
    <message>
        <source>There was an error reading the DXF file %1:

%1</source>
        <translation type="obsolete">DXF ファイル %1 を読み込む際にエラーが発生しました。

%1</translation>
    </message>
    <message>
        <location filename="../src/gps_track.cpp" line="423"/>
        <source>There was an error reading the DXF file %1:

%2</source>
        <translation>DXF ファイル:%1 を読み込む際にエラーが発生しました。

%2</translation>
    </message>
    <message>
        <location filename="../src/gps_track.cpp" line="501"/>
        <source>%1:
Not an OSM file.</source>
        <translation>%1:
OSM ファイルではありません。</translation>
    </message>
    <message>
        <location filename="../src/gps_track.cpp" line="510"/>
        <source>The OSM file has version %1.
The minimum supported version is %2.</source>
        <translation>OSM ファイルのバージョンは %1 です。
サポートされているバージョンは%2 以上です。</translation>
    </message>
    <message>
        <location filename="../src/gps_track.cpp" line="515"/>
        <source>The OSM file has version %1.
The maximum supported version is %2.</source>
        <translation>OSM ファイルのバージョンは %1 です。
サポートされているバージョンは%2 以下です。</translation>
    </message>
    <message>
        <location filename="../src/gps_track.cpp" line="614"/>
        <source>Problems</source>
        <translation>問題</translation>
    </message>
    <message>
        <location filename="../src/gps_track.cpp" line="614"/>
        <source>%1 nodes could not be processed correctly.</source>
        <translation type="unfinished"></translation>
    </message>
</context>
<context>
    <name>TemplateWidget</name>
    <message>
        <location filename="../src/template_dock_widget.cpp" line="105"/>
        <source>Show</source>
        <translation>表示</translation>
    </message>
    <message>
        <location filename="../src/template_dock_widget.cpp" line="98"/>
        <source>Opacity</source>
        <translation>不透明度</translation>
    </message>
    <message>
        <location filename="../src/template_dock_widget.cpp" line="98"/>
        <source>Group</source>
        <translation>グループ</translation>
    </message>
    <message>
        <location filename="../src/template_dock_widget.cpp" line="98"/>
        <source>Filename</source>
        <translation>ファイル名</translation>
    </message>
    <message>
        <source>Create...</source>
        <translation type="obsolete">作成...</translation>
    </message>
    <message>
        <location filename="../src/template_dock_widget.cpp" line="139"/>
        <location filename="../src/template_dock_widget.cpp" line="387"/>
        <source>Sketch</source>
        <translation>スケッチ</translation>
    </message>
    <message>
        <location filename="../src/template_dock_widget.cpp" line="141"/>
        <location filename="../src/template_dock_widget.cpp" line="391"/>
        <source>GPS</source>
        <translation>GPS</translation>
    </message>
    <message>
        <location filename="../src/template_dock_widget.cpp" line="135"/>
        <source>Open...</source>
        <translation>開く...</translation>
    </message>
    <message>
        <location filename="../src/template_dock_widget.cpp" line="167"/>
        <source>Georeferenced: %1</source>
        <translation type="unfinished"></translation>
    </message>
    <message>
        <location filename="../src/template_dock_widget.cpp" line="791"/>
        <source>Delete</source>
        <translation>削除</translation>
    </message>
    <message>
        <location filename="../src/template_dock_widget.cpp" line="791"/>
        <source>Close</source>
        <translation>閉じる</translation>
    </message>
    <message>
        <location filename="../src/template_dock_widget.cpp" line="137"/>
        <source>Duplicate</source>
        <translation>複製</translation>
    </message>
    <message>
        <location filename="../src/template_dock_widget.cpp" line="145"/>
        <source>Add template...</source>
        <translation>テンプレートを追加...</translation>
    </message>
    <message>
        <location filename="../src/template_dock_widget.cpp" line="157"/>
        <source>Move Up</source>
        <translation>上へ移動</translation>
    </message>
    <message>
        <location filename="../src/template_dock_widget.cpp" line="159"/>
        <source>Move Down</source>
        <translation>下へ移動</translation>
    </message>
    <message>
        <location filename="../src/template_dock_widget.cpp" line="182"/>
        <source>Import and remove</source>
        <translation type="unfinished"></translation>
    </message>
    <message>
        <location filename="../src/template_dock_widget.cpp" line="202"/>
        <source>Help</source>
        <translation>ヘルプ</translation>
    </message>
    <message>
        <source>Selected template(s)</source>
        <translation type="obsolete">選択中のテンプレート</translation>
    </message>
    <message>
        <location filename="../src/template_dock_widget.cpp" line="172"/>
        <source>Move by hand</source>
        <translation>ドラッグで移動</translation>
    </message>
    <message>
        <location filename="../src/template_dock_widget.cpp" line="313"/>
        <source>Open image, GPS track or DXF file</source>
        <translation>イメージ、GPSトラック、DXFファイルを開く</translation>
    </message>
    <message>
        <source>Georeference...</source>
        <translation type="obsolete">ジオリファレンス...</translation>
    </message>
    <message>
        <location filename="../src/template_dock_widget.cpp" line="180"/>
        <source>Positioning...</source>
        <translation>位置調整...</translation>
    </message>
    <message>
        <location filename="../src/template_dock_widget.cpp" line="313"/>
        <source>Template files</source>
        <translation>テンプレートファイル</translation>
    </message>
    <message>
        <location filename="../src/template_dock_widget.cpp" line="313"/>
        <source>All files</source>
        <translation>すべてのファイル</translation>
    </message>
    <message>
        <source>More...</source>
        <translation type="obsolete">もっと表示...</translation>
    </message>
    <message>
        <location filename="../src/template_dock_widget.cpp" line="176"/>
        <source>Adjust...</source>
        <translation>調節...</translation>
    </message>
    <message>
        <source>Numeric transformation window</source>
        <translation type="obsolete">数値変形ウィンドウ</translation>
    </message>
    <message>
        <source>Set transparent color...</source>
        <translation type="obsolete">透明色の設定...</translation>
    </message>
    <message>
        <source>Trace lines...</source>
        <translation type="obsolete">ラインをトレース...</translation>
    </message>
    <message>
        <source>Open image or GPS track ...</source>
        <translation type="obsolete">画像を開く、またはGPSトラック...</translation>
    </message>
    <message>
        <location filename="../src/template_dock_widget.cpp" line="323"/>
        <location filename="../src/template_dock_widget.cpp" line="335"/>
        <location filename="../src/template_dock_widget.cpp" line="611"/>
        <source>Error</source>
        <translation>エラー</translation>
    </message>
    <message>
        <location filename="../src/template_dock_widget.cpp" line="323"/>
        <source>Cannot open template:
%1

File format not recognized.</source>
        <translation>テンプレートを開くことができません:
%1

ファイル形式を認識することができません。</translation>
    </message>
    <message>
        <location filename="../src/template_dock_widget.cpp" line="335"/>
        <source>Cannot open template:
%1

Failed to load template. Does the file exist and is it valid?</source>
        <translation>テンプレートを開くことができません:
%1

テンプレートを開くことに失敗しました。そのファイルは存在して、有効な形式ですか?</translation>
    </message>
    <message>
        <source>Please enter a valid number from 0 to 1, or specify a percentage from 0 to 100!</source>
        <translation type="obsolete">0 から 1 の有効な数字を入力してください。または 0 から 100 のパーセントで指定してください！</translation>
    </message>
    <message>
        <location filename="../src/template_dock_widget.cpp" line="611"/>
        <source>Please enter a valid integer number to set a group or leave the field empty to ungroup the template!</source>
        <translation>有効な整数値を入力してテンプレートのグループをセットするか、空白のままにしてテンプレートのグループを解除してください！</translation>
    </message>
    <message>
        <location filename="../src/template_dock_widget.cpp" line="863"/>
        <source>Don&apos;t scale</source>
        <translation type="unfinished"></translation>
    </message>
    <message>
        <location filename="../src/template_dock_widget.cpp" line="864"/>
        <source>Scale by nominal map scale ratio (%1 %)</source>
        <translation type="unfinished"></translation>
    </message>
    <message>
        <location filename="../src/template_dock_widget.cpp" line="865"/>
        <source>Scale by current template scaling (%1 %)</source>
        <translation type="unfinished"></translation>
    </message>
    <message>
        <location filename="../src/template_dock_widget.cpp" line="867"/>
        <source>Template import</source>
        <translation>テンプレートをインポート</translation>
    </message>
    <message>
        <location filename="../src/template_dock_widget.cpp" line="868"/>
        <source>How shall the symbols of the imported template map be scaled?</source>
        <translation type="unfinished"></translation>
    </message>
    <message>
        <location filename="../src/template_dock_widget.cpp" line="963"/>
        <source>- Map -</source>
        <translation>- 地図 -</translation>
    </message>
    <message>
        <source>Find the moved template file</source>
        <translation type="obsolete">移動されたテンプレートを探す</translation>
    </message>
    <message>
        <source>All files (*.*)</source>
        <translation type="obsolete">すべてのファイル (*.*)</translation>
    </message>
    <message>
        <source>Cannot change the template to this file! Is the format of the file correct for this template type?</source>
        <translation type="obsolete">テンプレートをこのファイルに変更できません。ファイル形式はテンプレートの形式として正しいですか?</translation>
    </message>
</context>
<context>
    <name>TextObjectAlignmentDockWidget</name>
    <message>
        <location filename="../src/tool_draw_text.cpp" line="375"/>
        <source>Alignment</source>
        <translation>整列</translation>
    </message>
    <message>
        <location filename="../src/tool_draw_text.cpp" line="458"/>
        <source>Left</source>
        <translation>左</translation>
    </message>
    <message>
        <location filename="../src/tool_draw_text.cpp" line="458"/>
        <location filename="../src/tool_draw_text.cpp" line="474"/>
        <source>Center</source>
        <translation>中央</translation>
    </message>
    <message>
        <location filename="../src/tool_draw_text.cpp" line="458"/>
        <source>Right</source>
        <translation>右</translation>
    </message>
    <message>
        <location filename="../src/tool_draw_text.cpp" line="474"/>
        <source>Top</source>
        <translation>上</translation>
    </message>
    <message>
        <location filename="../src/tool_draw_text.cpp" line="474"/>
        <source>Baseline</source>
        <translation>ベースライン</translation>
    </message>
    <message>
        <location filename="../src/tool_draw_text.cpp" line="474"/>
        <source>Bottom</source>
        <translation>底</translation>
    </message>
</context>
<context>
    <name>TextSymbolSettings</name>
    <message>
        <location filename="../src/symbol_text.cpp" line="519"/>
        <source>Text settings</source>
        <translation>テキスト設定</translation>
    </message>
    <message>
        <location filename="../src/symbol_text.cpp" line="525"/>
        <source>Font family:</source>
        <translation>フォント名:</translation>
    </message>
    <message>
        <location filename="../src/symbol_text.cpp" line="544"/>
        <source>Font size:</source>
        <translation>フォントサイズ:</translation>
    </message>
    <message>
        <location filename="../src/symbol_text.cpp" line="540"/>
        <source>Determine size...</source>
        <translation>サイズの決定...</translation>
    </message>
    <message>
        <location filename="../src/symbol_text.cpp" line="473"/>
        <source>A</source>
        <comment>First capital letter of the local alphabet</comment>
        <translation>A</translation>
    </message>
    <message>
        <location filename="../src/symbol_text.cpp" line="535"/>
        <location filename="../src/symbol_text.cpp" line="564"/>
        <location filename="../src/symbol_text.cpp" line="624"/>
        <location filename="../src/symbol_text.cpp" line="630"/>
        <location filename="../src/symbol_text.cpp" line="897"/>
        <location filename="../src/symbol_text.cpp" line="914"/>
        <location filename="../src/symbol_text.cpp" line="1003"/>
        <source>mm</source>
        <translation>mm</translation>
    </message>
    <message>
        <location filename="../src/symbol_text.cpp" line="536"/>
        <source>pt</source>
        <translation>pt</translation>
    </message>
    <message>
        <location filename="../src/symbol_text.cpp" line="547"/>
        <source>Text color:</source>
        <translation>テキストの色:</translation>
    </message>
    <message>
        <location filename="../src/symbol_text.cpp" line="550"/>
        <source>bold</source>
        <translation>太字</translation>
    </message>
    <message>
        <location filename="../src/symbol_text.cpp" line="552"/>
        <source>italic</source>
        <translation>斜体</translation>
    </message>
    <message>
        <location filename="../src/symbol_text.cpp" line="554"/>
        <source>underlined</source>
        <translation>下線</translation>
    </message>
    <message>
        <location filename="../src/symbol_text.cpp" line="557"/>
        <source>Text style:</source>
        <translation>文字の修飾:</translation>
    </message>
    <message>
        <location filename="../src/symbol_text.cpp" line="561"/>
        <location filename="../src/symbol_text.cpp" line="567"/>
        <source>%</source>
        <translation>%</translation>
    </message>
    <message>
        <location filename="../src/symbol_text.cpp" line="562"/>
        <source>Line spacing:</source>
        <translation>行間隔:</translation>
    </message>
    <message>
        <location filename="../src/symbol_text.cpp" line="565"/>
        <source>Paragraph spacing:</source>
        <translation>段落間隔:</translation>
    </message>
    <message>
        <location filename="../src/symbol_text.cpp" line="568"/>
        <source>Character spacing:</source>
        <translation>文字間隔:</translation>
    </message>
    <message>
        <location filename="../src/symbol_text.cpp" line="570"/>
        <source>Kerning</source>
        <translation>文字間隔の自動調整 (カーニング)</translation>
    </message>
    <message>
        <location filename="../src/symbol_text.cpp" line="577"/>
        <source>Symbol icon text:</source>
        <translation>記号アイコンのテキスト:</translation>
    </message>
    <message>
        <location filename="../src/symbol_text.cpp" line="581"/>
        <location filename="../src/symbol_text.cpp" line="589"/>
        <source>Framing</source>
        <translation>フレーミング</translation>
    </message>
    <message>
        <location filename="../src/symbol_text.cpp" line="584"/>
        <source>OCAD compatibility settings</source>
        <translation>OCAD 互換の設定</translation>
    </message>
    <message>
        <location filename="../src/symbol_text.cpp" line="595"/>
        <source>Framing color:</source>
        <translation>フレーミングの色:</translation>
    </message>
    <message>
        <location filename="../src/symbol_text.cpp" line="597"/>
        <source>Line framing</source>
        <translation>ラインフレーミング</translation>
    </message>
    <message>
        <location filename="../src/symbol_text.cpp" line="603"/>
        <source>Shadow framing</source>
        <translation>シャドーフレーミング</translation>
    </message>
    <message>
        <location filename="../src/symbol_text.cpp" line="607"/>
        <source>Left/Right Offset:</source>
        <translation>左/右のオフセット:</translation>
    </message>
    <message>
        <location filename="../src/symbol_text.cpp" line="610"/>
        <source>Top/Down Offset:</source>
        <translation>上/下のオフセット:</translation>
    </message>
    <message>
        <location filename="../src/symbol_text.cpp" line="614"/>
        <source>OCAD compatibility</source>
        <translation>OCAD 互換</translation>
    </message>
    <message>
        <location filename="../src/symbol_text.cpp" line="621"/>
        <source>enabled</source>
        <translation>有効</translation>
    </message>
    <message>
        <location filename="../src/symbol_text.cpp" line="625"/>
        <source>Line width:</source>
        <translation>ラインの幅:</translation>
    </message>
    <message>
        <location filename="../src/symbol_text.cpp" line="628"/>
        <source>Line color:</source>
        <translation>ラインの色:</translation>
    </message>
    <message>
        <location filename="../src/symbol_text.cpp" line="897"/>
        <source>Position:</source>
        <translation>位置:</translation>
    </message>
    <message>
        <source>Paragraph spacing [mm]:</source>
        <translation type="obsolete">段落間隔[mm]:</translation>
    </message>
    <message>
        <source>Character spacing [percentage of space character]:</source>
        <translation type="obsolete">文字間隔 [空白文字の割合]:</translation>
    </message>
    <message>
        <source>use kerning</source>
        <translation type="obsolete">文字間隔の調整</translation>
    </message>
    <message>
        <source>Show OCAD compatibility settings</source>
        <translation type="obsolete">OCAD互換の設定の表示</translation>
    </message>
    <message>
        <location filename="../src/symbol_text.cpp" line="619"/>
        <source>Line below paragraphs</source>
        <translation>下線</translation>
    </message>
    <message>
        <source>Enable</source>
        <translation type="obsolete">有効にする</translation>
    </message>
    <message>
        <location filename="../src/symbol_text.cpp" line="601"/>
        <source>Width:</source>
        <translation>幅:</translation>
    </message>
    <message>
        <location filename="../src/symbol_text.cpp" line="631"/>
        <source>Distance from baseline:</source>
        <translation>文字のベースラインからの距離:</translation>
    </message>
    <message>
        <location filename="../src/symbol_text.cpp" line="635"/>
        <source>Custom tabulator positions</source>
        <translation>カスタムタビュレータの位置</translation>
    </message>
    <message>
        <location filename="../src/symbol_text.cpp" line="897"/>
        <source>Add custom tabulator</source>
        <translation>カスタムタビュレータの追加</translation>
    </message>
    <message>
        <source>Position [mm]:</source>
        <translation type="obsolete">位置 [mm]:</translation>
    </message>
</context>
<context>
    <name>UndoManager</name>
    <message>
        <location filename="../src/undo_manager.cpp" line="119"/>
        <location filename="../src/undo_manager.cpp" line="157"/>
        <source>Error</source>
        <translation>エラー</translation>
    </message>
    <message>
        <location filename="../src/undo_manager.cpp" line="119"/>
        <source>Cannot undo because the last undo step became invalid. This can for example happen if you change the symbol of an object to another and then delete the old symbol.</source>
        <translation>直前の操作が無効なので、元に戻すことができません。これは例えば、オブジェクトの記号を変更した後で、前の記号を削除したような場合に起こります。</translation>
    </message>
    <message>
        <location filename="../src/undo_manager.cpp" line="125"/>
        <source>Confirmation</source>
        <translation>確認</translation>
    </message>
    <message>
        <location filename="../src/undo_manager.cpp" line="125"/>
        <source>Undoing this step will go beyond the point where the file was loaded. Are you sure?</source>
        <translation>ファイルを開いた時点より前の操作を元に戻します。よろしいですか？</translation>
    </message>
    <message>
        <location filename="../src/undo_manager.cpp" line="157"/>
        <source>Cannot redo because the first redo step became invalid. This can for example happen if you delete the symbol of an object you have drawn.</source>
        <translation>直後の操作が無効なので、やり直すことができません。これは例えば、描画したオブジェクトの記号を削除したような場合に起こります。</translation>
    </message>
</context>
<context>
    <name>Util</name>
    <message>
        <location filename="../src/util.cpp" line="243"/>
        <location filename="../src/util.cpp" line="250"/>
        <location filename="../src/util.cpp" line="277"/>
        <source>Error</source>
        <translation type="unfinished">エラー</translation>
    </message>
    <message>
        <location filename="../src/util.cpp" line="243"/>
        <source>Failed to locate the help files.</source>
        <translation type="unfinished"></translation>
    </message>
    <message>
        <location filename="../src/util.cpp" line="250"/>
        <source>Failed to locate the help browser (&quot;Qt Assistant&quot;).</source>
        <translation type="unfinished">ヘルプブラウザのロケートに失敗しました(&quot;QT Assistant&quot;)。</translation>
    </message>
    <message>
        <location filename="../src/util.cpp" line="278"/>
        <source>Failed to launch the help browser (&quot;Qt Assistant&quot;).</source>
        <translation type="unfinished">ヘルプブラウザの開始に失敗しました(&quot;Qt Assistant&quot;)。</translation>
    </message>
</context>
<context>
    <name>XMLFileExporter</name>
    <message>
        <location filename="../src/file_format_xml.cpp" line="181"/>
        <source>Older versions of Mapper do not support multiple map parts. To save the map in compatibility mode, you must first merge all map parts.</source>
        <translation type="unfinished"></translation>
    </message>
</context>
<context>
    <name>XMLFileImporter</name>
    <message>
        <location filename="../src/file_format_xml.cpp" line="392"/>
        <source>Unsupported element: %1 (line %2 column %3)</source>
        <translation type="unfinished"></translation>
    </message>
    <message>
        <location filename="../src/file_format_xml.cpp" line="437"/>
        <source>unknown</source>
        <translation type="unfinished"></translation>
    </message>
    <message>
        <location filename="../src/file_format_xml.cpp" line="438"/>
        <source>Parts of this file cannot be read by this version of Mapper. Minimum required version: %1</source>
        <translation type="unfinished"></translation>
    </message>
    <message>
        <location filename="../src/file_format_xml.cpp" line="601"/>
        <source>Expected %1 colors, found %2.</source>
        <translation type="unfinished"></translation>
    </message>
    <message>
        <location filename="../src/file_format_xml.cpp" line="617"/>
        <source>Spot color %1 not found while processing %2 (%3).</source>
        <translation type="unfinished"></translation>
    </message>
    <message>
        <location filename="../src/file_format_xml.cpp" line="663"/>
        <source>Expected %1 symbols, found %2.</source>
        <translation type="unfinished"></translation>
    </message>
    <message>
        <location filename="../src/file_format_xml.cpp" line="694"/>
        <source>Expected %1 map parts, found %2.</source>
        <translation type="unfinished"></translation>
    </message>
</context>
</TS><|MERGE_RESOLUTION|>--- conflicted
+++ resolved
@@ -488,11 +488,6 @@
         <translation>名前をクリックで選択。もう一度クリックで編集。</translation>
     </message>
     <message>
-        <location filename="../src/color_dock_widget.cpp" line="380"/>
-        <source>Click to select the name and click again to edit.</source>
-        <translation type="unfinished"></translation>
-    </message>
-    <message>
         <source>Please enter a valid number from 0 to 255, or specify a percentage from 0 to 100!</source>
         <translation type="obsolete">0から255の有効な数字を入力してください。または0から100のパーセントで指定してください!</translation>
     </message>
@@ -2213,10 +2208,6 @@
         <translation>OCAD</translation>
     </message>
     <message>
-<<<<<<< HEAD
-        <location filename="../src/fileformats/ocd_file_format.cpp" line="57"/>
-        <source>OCAD</source>
-=======
         <location filename="../src/util/xml_stream_util.cpp" line="69"/>
         <source>Could not parse the data.</source>
         <translation type="unfinished"></translation>
@@ -2229,7 +2220,6 @@
     <message>
         <location filename="../src/util/xml_stream_util.cpp" line="104"/>
         <source>Expected %1 coordinates, found %2.</source>
->>>>>>> cd2cb728
         <translation type="unfinished"></translation>
     </message>
 </context>
@@ -4966,145 +4956,6 @@
     </message>
 </context>
 <context>
-    <name>OcdFileImport</name>
-    <message>
-        <location filename="../src/fileformats/ocd_file_format.cpp" line="101"/>
-        <source>In line symbol %1 &apos;%2&apos;: %3</source>
-        <translation type="unfinished"></translation>
-    </message>
-    <message>
-        <location filename="../src/fileformats/ocd_file_format.cpp" line="305"/>
-        <source>Spot color information was ignored.</source>
-        <translation type="unfinished"></translation>
-    </message>
-    <message>
-        <location filename="../src/fileformats/ocd_file_format.cpp" line="426"/>
-        <source>Unable to import symbol %1.%2 &quot;%3&quot;: %4</source>
-        <translation type="unfinished"></translation>
-    </message>
-    <message>
-        <location filename="../src/fileformats/ocd_file_format.cpp" line="430"/>
-        <source>Unsupported type &quot;%1&quot;.</source>
-        <translation type="unfinished"></translation>
-    </message>
-    <message>
-        <location filename="../src/fileformats/ocd_file_format.cpp" line="509"/>
-        <source>Unable to import template: &quot;%1&quot; is not a supported template type.</source>
-        <translation type="unfinished"></translation>
-    </message>
-    <message>
-        <location filename="../src/fileformats/ocd_file_format.cpp" line="696"/>
-        <source>Unsupported line style &apos;%1&apos;.</source>
-        <translation type="unfinished"></translation>
-    </message>
-    <message>
-        <location filename="../src/fileformats/ocd_file_format.cpp" line="708"/>
-        <source>Different lengths for pointed caps at begin (%1 mm) and end (%2 mm) are not supported. Using %3 mm.</source>
-        <translation type="unfinished"></translation>
-    </message>
-    <message>
-        <location filename="../src/fileformats/ocd_file_format.cpp" line="724"/>
-        <source>The dash pattern cannot be imported correctly.</source>
-        <translation type="unfinished"></translation>
-    </message>
-    <message>
-        <location filename="../src/fileformats/ocd_file_format.cpp" line="739"/>
-        <location filename="../src/fileformats/ocd_file_format.cpp" line="771"/>
-        <source>The dash pattern&apos;s end length (%1 mm) cannot be imported correctly. Using %2 mm.</source>
-        <translation type="unfinished"></translation>
-    </message>
-    <message>
-        <location filename="../src/fileformats/ocd_file_format.cpp" line="746"/>
-        <location filename="../src/fileformats/ocd_file_format.cpp" line="786"/>
-        <source>The dash pattern&apos;s end gap (%1 mm) cannot be imported correctly. Using %2 mm.</source>
-        <translation type="unfinished"></translation>
-    </message>
-    <message>
-        <location filename="../src/fileformats/ocd_file_format.cpp" line="830"/>
-        <source>Unsupported framing line style &apos;%1&apos;.</source>
-        <translation type="unfinished"></translation>
-    </message>
-    <message>
-        <location filename="../src/fileformats/ocd_file_format.cpp" line="916"/>
-        <source>Skipped secondary point symbol.</source>
-        <translation type="unfinished"></translation>
-    </message>
-    <message>
-        <location filename="../src/fileformats/ocd_file_format.cpp" line="951"/>
-        <source>Suppressing dash symbol at line ends.</source>
-        <translation type="unfinished"></translation>
-    </message>
-    <message>
-        <location filename="../src/fileformats/ocd_file_format.cpp" line="1097"/>
-        <source>During import of text symbol %1: ignoring justified alignment</source>
-        <translation type="unfinished">テキスト記号 %1 をインポートする際、テキストの均等割付 (justified alignment) を無視します</translation>
-    </message>
-    <message>
-        <location filename="../src/fileformats/ocd_file_format.cpp" line="1103"/>
-        <source>During import of text symbol %1: ignoring custom weight (%2)</source>
-        <translation type="unfinished">テキスト記号 %1 をインポートする際、文字の太さ (weight) を無視します (%2)</translation>
-    </message>
-    <message>
-        <location filename="../src/fileformats/ocd_file_format.cpp" line="1108"/>
-        <source>During import of text symbol %1: custom character spacing is set, its implementation does not match OCAD&apos;s behavior yet</source>
-        <translation type="unfinished">テキスト記号 %1 をインポートする際、カスタムの文字間隔が設定されていますが、この実装はまだ OCAD の動作と一致しません</translation>
-    </message>
-    <message>
-        <location filename="../src/fileformats/ocd_file_format.cpp" line="1113"/>
-        <source>During import of text symbol %1: ignoring custom word spacing (%2%)</source>
-        <translation type="unfinished">テキスト記号 %1 をインポートする際、カスタムの単語間隔 (%2%) を無視します</translation>
-    </message>
-    <message>
-        <location filename="../src/fileformats/ocd_file_format.cpp" line="1118"/>
-        <source>During import of text symbol %1: ignoring custom indents (%2/%3)</source>
-        <translation type="unfinished">テキスト記号 %1 をインポートする際、カスタムの字下げ (%2/%3) を無視します</translation>
-    </message>
-    <message>
-        <location filename="../src/fileformats/ocd_file_format.cpp" line="1139"/>
-        <source>During import of text symbol %1: ignoring text framing (mode %2)</source>
-        <translation type="unfinished">テキスト記号 %1 をインポートする際、テキストフレーム (モード %2) を無視します</translation>
-    </message>
-    <message>
-        <location filename="../src/fileformats/ocd_file_format.cpp" line="1313"/>
-        <source>Unable to load object</source>
-        <translation type="unfinished">オブジェクトを読み込むことができません</translation>
-    </message>
-    <message>
-        <location filename="../src/fileformats/ocd_file_format.cpp" line="1323"/>
-        <source>Unable to import rectangle object</source>
-        <translation type="unfinished">矩形オブジェクトを読み込むことができません</translation>
-    </message>
-    <message>
-        <location filename="../src/fileformats/ocd_file_format.cpp" line="1368"/>
-        <source>Not importing text symbol, couldn&apos;t figure out path&apos; (npts=%1): %2</source>
-        <translation type="unfinished"></translation>
-    </message>
-    <message>
-        <location filename="../src/fileformats/ocd_file_format.cpp" line="1613"/>
-        <source>Trying to import a text object with unknown coordinate format</source>
-        <translation type="unfinished"></translation>
-    </message>
-    <message>
-        <location filename="../src/fileformats/ocd_file_format.cpp" line="1634"/>
-        <location filename="../src/fileformats/ocd_file_format.cpp" line="1638"/>
-        <source>Invalid data.</source>
-        <translation type="unfinished"></translation>
-    </message>
-    <message>
-        <location filename="../src/fileformats/ocd_file_format.cpp" line="1650"/>
-        <location filename="../src/fileformats/ocd_file_format.cpp" line="1659"/>
-        <location filename="../src/fileformats/ocd_file_format.cpp" line="1663"/>
-        <location filename="../src/fileformats/ocd_file_format.cpp" line="1667"/>
-        <source>Untested file importer for format: OCD %1</source>
-        <translation type="unfinished"></translation>
-    </message>
-    <message>
-        <location filename="../src/fileformats/ocd_file_format.cpp" line="1673"/>
-        <source>OCD files of version %1 are not supported!</source>
-        <translation type="unfinished"></translation>
-    </message>
-</context>
-<context>
     <name>PaintOnTemplateSelectDialog</name>
     <message>
         <location filename="../src/template_tool_paint.cpp" line="317"/>
@@ -5142,12 +4993,7 @@
 <context>
     <name>PanTool</name>
     <message>
-<<<<<<< HEAD
-        <location filename="../src/tool_pan.cpp" line="56"/>
-        <location filename="../src/gui/print_tool.cpp" line="348"/>
-=======
         <location filename="../src/tool_pan.cpp" line="57"/>
->>>>>>> cd2cb728
         <source>&lt;b&gt;Drag&lt;/b&gt;: Move the map. </source>
         <translation>&lt;b&gt;ドラッグ&lt;/b&gt;: 地図を移動します。</translation>
     </message>
@@ -5159,15 +5005,6 @@
         <location filename="../src/util/item_delegates.cpp" line="154"/>
         <source>%</source>
         <translation>%</translation>
-    </message>
-</context>
-<context>
-    <name>PercentageDelegate</name>
-    <message>
-        <location filename="../src/util/item_delegates.cpp" line="147"/>
-        <location filename="../src/util/item_delegates.cpp" line="154"/>
-        <source>%</source>
-        <translation type="unfinished">%</translation>
     </message>
 </context>
 <context>
